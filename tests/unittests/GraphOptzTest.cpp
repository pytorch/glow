--- conflicted
+++ resolved
@@ -8142,7 +8142,6 @@
   checkNumericalEquivalence(1e-7f);
 }
 
-<<<<<<< HEAD
 /// Test that identity Relu is removed.
 TEST_F(GraphOptz, RemoveIdentityRelu) {
 
@@ -8190,7 +8189,8 @@
   EXPECT_EQ(1, countNodeKind(optimizedF_, Kinded::Kind::SaveNodeKind));
 
   checkNumericalEquivalence(0);
-=======
+}
+
 /// Test that an identity ResizeNearest is removed.
 TEST_F(GraphOptz, OptimizeIdentityResizeNearest) {
   Placeholder *input = mod_.createPlaceholder(ElemKind::FloatTy, {1, 33, 33, 1},
@@ -8282,5 +8282,4 @@
   EXPECT_EQ(1, countNodeKind(optimizedF_, Kinded::Kind::InsertTensorNodeKind));
   EXPECT_EQ(1, countNodeKind(optimizedF_, Kinded::Kind::SaveNodeKind));
   checkNumericalEquivalence(1e-7f);
->>>>>>> f4516600
 }