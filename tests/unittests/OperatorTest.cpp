/**
 * Copyright (c) Glow Contributors. See CONTRIBUTORS file.
 *
 * Licensed under the Apache License, Version 2.0 (the "License");
 * you may not use this file except in compliance with the License.
 * You may obtain a copy of the License at
 *
 *     http://www.apache.org/licenses/LICENSE-2.0
 *
 * Unless required by applicable law or agreed to in writing, software
 * distributed under the License is distributed on an "AS IS" BASIS,
 * WITHOUT WARRANTIES OR CONDITIONS OF ANY KIND, either express or implied.
 * See the License for the specific language governing permissions and
 * limitations under the License.
 */

#include "BackendTestUtils.h"

#include "glow/ExecutionEngine/ExecutionEngine.h"
#include "glow/Exporter/ONNXModelWriter.h"
#include "glow/Graph/Graph.h"
#include "glow/IR/IR.h"
#include "glow/IR/IRBuilder.h"
#include "glow/IR/Instrs.h"
#include "glow/Importer/ONNXModelLoader.h"
#include "glow/Optimizer/GraphOptimizer/GraphOptimizer.h"
#include "glow/Quantization/Base/Base.h"

#include "llvm/ADT/SmallVector.h"
#include "llvm/Support/FileSystem.h"
#include "llvm/Support/raw_ostream.h"

#include <functional>
#include <numeric>

using namespace glow;

class OperatorStatelessTest : public BackendStatelessTest {};

class OperatorTest : public BackendTest {
protected:
  PlaceholderBindings bindings_;
  /// Use this for storing tensors that are unowned, i.e. if they would normally
  /// be stack local and so they cannot be read in TearDown.
  std::vector<Tensor> unownedTensors_;
  virtual void SetUp() override {
    // Skip stripping the module so that we can inspect Constants after
    // compilation.
    EE_.setSkipModuleStrip(true);
  }

  virtual void TearDown() override {
    if (::testing::Test::IsSkipped()) {
      return;
    }

    EXPECT_TRUE(F_->getNodes().size() != 0)
        << "Functions should have nodes at the end of the test.";

    ASSERT_TRUE(F_->verify(&EE_.getBackend()))
        << "Function must pass verification.";

    // Now export the model to later import it back in.
    llvm::SmallString<64> path;
    auto tempFileRes =
        llvm::sys::fs::createTemporaryFile("exporter", "output.onnxtxt", path);
    ASSERT_EQ(tempFileRes.value(), 0)
        << "Failed to create temp file to write into.";
    std::string pathToModel(path.c_str());

    Error err = Error::empty();
    ONNXModelWriter onnxWR(pathToModel, *F_, 7, 9, &err,
                           /* textMode */ true, /* zipMode */ false,
                           /* useGlowCustomOps */ true);
    ASSERT_FALSE(ERR_TO_BOOL(std::move(err))) << "Error exporting model";

    // Now that we've exported, load it back into a new module/function, run it,
    // and compare results from the original run.
    PlaceholderBindings loadedBindings;
    ExecutionEngine loadedEE{getBackendName()};
    Module &loadedMod = loadedEE.getModule();
    Function *loadedF = loadedMod.createFunction(F_->getName());
    {
      Error err = Error::empty();
      // Note: We disable constant folding here because we only need it to
      // calculate shapes that are the result of constant compute in the proto,
      // but this won't be the case when using useGlowCustomOps exporting.
      ONNXModelLoader onnxLD(pathToModel, {}, {}, *loadedF, &err,
                             /* zipMode */ false, /* perNodeOpts */ nullptr,
                             /* disableConstFoldInLoader */ true,
                             &loadedEE.getBackend());
      if (ERR_TO_BOOL(std::move(err))) {
        llvm::sys::fs::remove(pathToModel);
        FAIL() << "Error loading exported model";
      }
    }

    // Note that we use the backend for verification here, because the function
    // is post optimization pipeline and so has backend-specific requirements
    // built in, e.g. for required layout.
    ASSERT_TRUE(loadedF->verify(&loadedEE.getBackend()))
        << "Loaded Function must pass verification";

    // String representations of original and loaded functions must be the same.
    // Note that we skip printing users for Storage because some tests have
    // other Functions sharing Storage for testing purposes.
    EXPECT_EQ(F_->toString(/* skipUsersForStorage */ true),
              loadedF->toString(/* skipUsersForStorage */ true));

    // Copy over inputs from previous bindings to newly loaded bindings. We have
    // new Placeholders so can't reuse the bindings from before.
    for (const auto &p : bindings_.pairs()) {
      if (!isInput(p.first, *F_)) {
        continue;
      }

      // Look for an input PH by the same name as the original Function.
      Placeholder *inputPH = loadedMod.getPlaceholderByName(p.first->getName());
      ASSERT_TRUE(inputPH);
      loadedBindings.insert(inputPH, p.second->getUnowned(inputPH->dims()));
    }

    // Allocate all other PHs/tensors that need it (i.e. result PHs/tensors).
    loadedBindings.allocate(loadedF->findPlaceholders());

    // Skip the optimization pipeline for loadedF (via onlyLowerFuns), as we
    // already passed it through the optimization pipeline before exporting it.
    CompilationContext cctx;
    cctx.optimizationOpts.onlyLowerFuns.insert(loadedF);
    loadedEE.compile(cctx);
    loadedEE.run(loadedBindings);

    // Now bitwise-equal compare result tensors from before and after.
    for (const auto &p : bindings_.pairs()) {
      const Placeholder *resultPH = p.first;
      if (!isOutput(resultPH, *F_)) {
        continue;
      }
      const Tensor *resultT = p.second;

      // Find the result PH by the same name in the loaded Function.
      Placeholder *loadedResultPH =
          loadedMod.getPlaceholderByName(resultPH->getName());
      ASSERT_TRUE(loadedResultPH);
      const Tensor *loadedResultT = loadedBindings.get(loadedResultPH);

      EXPECT_TRUE(resultT->isBitwiseEqual(*loadedResultT, /* verbose */ true));
    }

    llvm::sys::fs::remove(pathToModel);
  }
};

/// Helper to create a Placeholder; if \p T is quantized, then it will include a
/// dummy scale and offset, otherwise it will not.
static Placeholder *createPlaceholderConditionallyQuantized(
    Module &mod, ElemKind T, llvm::ArrayRef<dim_t> dims, llvm::StringRef name,
    bool isTrainable, llvm::StringRef layout = ANY_LAYOUT) {
  return isQuantizedElemKind(T)
             ? mod.createPlaceholder(T, dims, 1.0, 0, name, isTrainable, layout)
             : mod.createPlaceholder(T, dims, name, isTrainable, layout);
}

/// Helper to get a unique Type; if \p T is quantized, then it will include a
/// dummy scale and offset, otherwise it will not.
static TypeRef uniqueTypeConditionallyQuantized(Module &mod, ElemKind T,
                                                llvm::ArrayRef<dim_t> dims) {
  return isQuantizedElemKind(T) ? mod.uniqueType(T, dims, 1.0, 0)
                                : mod.uniqueType(T, dims);
}

/// Helper to create a Tensor; if \p T is quantized, then it will include a
/// dummy scale and offset, otherwise it will not.
static Tensor createTensorConditionallyQuantized(ElemKind T,
                                                 llvm::ArrayRef<dim_t> dims) {
  return isQuantizedElemKind(T) ? Tensor(T, dims, 1.0, 0) : Tensor(T, dims);
}

template <typename DataType>
glow::Handle<bool>
lessHelper(glow::PlaceholderBindings &bindings, glow::Module &mod,
           glow::Function *F, glow::ExecutionEngine &EE, ElemKind DTy,
           llvm::ArrayRef<DataType> xValues, llvm::ArrayRef<DataType> yValues,
           llvm::ArrayRef<dim_t> xDims, llvm::ArrayRef<dim_t> yDims) {
  auto *X = createPlaceholderConditionallyQuantized(mod, DTy, xDims, "X",
                                                    /* isTrainable */ false);

  auto *Y = createPlaceholderConditionallyQuantized(mod, DTy, yDims, "Y",
                                                    /* isTrainable */ false);

  bindings.allocate(llvm::dyn_cast<Placeholder>(X))->getHandle<DataType>() =
      xValues;

  bindings.allocate(llvm::dyn_cast<Placeholder>(Y))->getHandle<DataType>() =
      yValues;

  auto *cmpr =
      F->createNodeWithBroadcast<CmpLTNode>("cmpLT", /* axis */ -1, X, Y);

  auto *save = F->createSave("save", cmpr);
  auto *saveAlloc = bindings.allocate(save->getPlaceholder());

  EE.compile(CompilationMode::Infer);
  EE.run(bindings);

  return saveAlloc->getHandle<bool>();
}

TEST_P(OperatorTest, less_int8) {
  CHECK_IF_ENABLED();

  int8_t xValues[] = {3, 2, 3, 6, 4, 5, 6, 3, 7, 8, 9, 2, 3, 5, 7, 1,

                      1, 2, 3, 6, 4, 5, 6, 3, 7, 8, 9, 2, 3, 5, 7, 1,

                      1, 2, 3, 6, 4, 5, 6, 3, 7, 8, 9, 2, 3, 5, 7, 1,

                      1, 2, 3, 6, 4, 5, 6, 3, 7, 8, 9, 2, 3, 5, 7, 1};

  int8_t yValues[] = {3, 4, 5, 7, 2, 5, 0, 6, 4, 2, 1, 8, 5, 9, 2, 6,

                      3, 4, 5, 7, 2, 1, 0, 6, 4, 2, 1, 8, 5, 9, 2, 6,

                      3, 4, 5, 7, 2, 1, 0, 6, 4, 2, 1, 8, 5, 9, 2, 6,

                      3, 4, 5, 7, 2, 1, 0, 6, 4, 2, 1, 8, 5, 9, 2, 6};

  dim_t xDims[] = {2, 2, 4, 4};
  dim_t yDims[] = {2, 2, 4, 4};

  Handle<bool> saveH =
      lessHelper<int8_t>(bindings_, mod_, F_, EE_, ElemKind::Int8QTy, xValues,
                         yValues, xDims, yDims);

  bool refResults[] = {
      false, true,  true,  true, false, false, false, true,
      false, false, false, true, true,  true,  false, true,

      true,  true,  true,  true, false, false, false, true,
      false, false, false, true, true,  true,  false, true,

      true,  true,  true,  true, false, false, false, true,
      false, false, false, true, true,  true,  false, true,

      true,  true,  true,  true, false, false, false, true,
      false, false, false, true, true,  true,  false, true,
  };

  int counter = 0;
  for (dim_t i = 0; i < saveH.dims()[0]; ++i) {
    for (dim_t j = 0; j < saveH.dims()[1]; ++j) {
      for (dim_t k = 0; k < saveH.dims()[2]; ++k) {
        for (dim_t f = 0; f < saveH.dims()[3]; ++f) {
          EXPECT_FLOAT_EQ(refResults[counter++], saveH.at({i, j, k, f}));
        }
      }
    }
  }
}

TEST_P(OperatorTest, less_floatCases) {
  CHECK_IF_ENABLED();

  float xValues[] = {1.0f, 2.0f, 3.0f, 4.0f, 5.0f};

  float yValues[] = {5.0f, 4.0f, 3.0f, 2.0f, 1.0f};

  dim_t xDims[] = {5};
  dim_t yDims[] = {5};

  Handle<bool> saveH =
      lessHelper<float>(bindings_, mod_, F_, EE_, ElemKind::FloatTy, xValues,
                        yValues, xDims, yDims);

  bool refResults[] = {true, true, false, false, false};

  int counter = 0;
  for (dim_t i = 0; i < saveH.dims()[0]; ++i) {
    EXPECT_FLOAT_EQ(refResults[counter++], saveH.at({i}));
  }
}

TEST_P(OperatorTest, less_float16Cases) {
  CHECK_IF_ENABLED();

  float16 xValues[] = {1.0f, 2.0f, 3.0f, 4.0f, 5.0f};

  float16 yValues[] = {5.0f, 4.0f, 3.0f, 2.0f, 1.0f};

  dim_t xDims[] = {5};
  dim_t yDims[] = {5};

  Handle<bool> saveH =
      lessHelper<float16>(bindings_, mod_, F_, EE_, ElemKind::Float16Ty,
                          xValues, yValues, xDims, yDims);

  bool refResults[] = {true, true, false, false, false};

  int counter = 0;
  for (dim_t i = 0; i < saveH.dims()[0]; ++i) {
    EXPECT_FLOAT_EQ(refResults[counter++], saveH.at({i}));
  }
}

TEST_P(OperatorTest, less_int64Cases) {
  CHECK_IF_ENABLED();

  int64_t xValues[] = {1, 2, 3, 4, 5};

  int64_t yValues[] = {5, 4, 3, 2, 1};

  dim_t xDims[] = {5};
  dim_t yDims[] = {5};

  Handle<bool> saveH =
      lessHelper<int64_t>(bindings_, mod_, F_, EE_, ElemKind::Int64ITy, xValues,
                          yValues, xDims, yDims);

  bool refResults[] = {true, true, false, false, false};

  int counter = 0;
  for (dim_t i = 0; i < saveH.dims()[0]; ++i) {
    EXPECT_FLOAT_EQ(refResults[counter++], saveH.at({i}));
  }
}

TEST_P(OperatorTest, less_float) {
  CHECK_IF_ENABLED();

  float xValues[] = {1.0f, 2.0f, 3.0f, 6.0f, 4.0f, 5.0f, 6.0f, 3.0f,
                     7.0f, 8.0f, 9.0f, 2.0f, 3.0f, 5.0f, 7.0f, 1.0f,

                     1.0f, 2.0f, 3.0f, 6.0f, 4.0f, 5.0f, 6.0f, 3.0f,
                     7.0f, 8.0f, 9.0f, 2.0f, 3.0f, 5.0f, 7.0f, 1.0f,

                     1.0f, 2.0f, 3.0f, 6.0f, 4.0f, 5.0f, 6.0f, 3.0f,
                     7.0f, 8.0f, 9.0f, 2.0f, 3.0f, 5.0f, 7.0f, 1.0f,

                     1.0f, 2.0f, 3.0f, 6.0f, 4.0f, 5.0f, 6.0f, 3.0f,
                     7.0f, 8.0f, 9.0f, 2.0f, 3.0f, 5.0f, 7.0f, 1.0f};

  float yValues[] = {3.0f, 4.0f, 5.0f, 7.0f, 2.0f, 1.0f, 0.0f, 6.0f,
                     4.0f, 2.0f, 1.0f, 8.0f, 5.0f, 9.0f, 2.0f, 6.0f,

                     3.0f, 4.0f, 5.0f, 7.0f, 2.0f, 1.0f, 0.0f, 6.0f,
                     4.0f, 2.0f, 1.0f, 8.0f, 5.0f, 9.0f, 2.0f, 6.0f,

                     3.0f, 4.0f, 5.0f, 7.0f, 2.0f, 1.0f, 0.0f, 6.0f,
                     4.0f, 2.0f, 1.0f, 8.0f, 5.0f, 9.0f, 2.0f, 6.0f,

                     3.0f, 4.0f, 5.0f, 7.0f, 2.0f, 1.0f, 0.0f, 6.0f,
                     4.0f, 2.0f, 1.0f, 8.0f, 5.0f, 9.0f, 2.0f, 6.0f};

  dim_t xDims[] = {2, 2, 4, 4};
  dim_t yDims[] = {2, 2, 4, 4};

  Handle<bool> saveH =
      lessHelper<float>(bindings_, mod_, F_, EE_, ElemKind::FloatTy, xValues,
                        yValues, xDims, yDims);

  bool refResults[] = {
      true,  true,  true,  true, false, false, false, true,
      false, false, false, true, true,  true,  false, true,

      true,  true,  true,  true, false, false, false, true,
      false, false, false, true, true,  true,  false, true,

      true,  true,  true,  true, false, false, false, true,
      false, false, false, true, true,  true,  false, true,

      true,  true,  true,  true, false, false, false, true,
      false, false, false, true, true,  true,  false, true,
  };

  int counter = 0;
  for (dim_t i = 0; i < saveH.dims()[0]; ++i) {
    for (dim_t j = 0; j < saveH.dims()[1]; ++j) {
      for (dim_t k = 0; k < saveH.dims()[2]; ++k) {
        for (dim_t f = 0; f < saveH.dims()[3]; ++f) {
          EXPECT_FLOAT_EQ(refResults[counter++], saveH.at({i, j, k, f}));
        }
      }
    }
  }
}

TEST_P(OperatorTest, less_broadcast_float) {
  CHECK_IF_ENABLED();

  float xValues[] = {1.0f, 2.0f, 3.0f, 6.0f, 4.0f, 5.0f, 6.0f, 3.0f,
                     7.0f, 8.0f, 9.0f, 2.0f, 3.0f, 5.0f, 7.0f, 1.0f,

                     1.0f, 2.0f, 3.0f, 6.0f, 4.0f, 5.0f, 6.0f, 3.0f,
                     7.0f, 8.0f, 9.0f, 2.0f, 3.0f, 5.0f, 7.0f, 1.0f,

                     1.0f, 2.0f, 3.0f, 6.0f, 4.0f, 5.0f, 6.0f, 3.0f,
                     7.0f, 8.0f, 9.0f, 2.0f, 3.0f, 5.0f, 7.0f, 1.0f,

                     1.0f, 2.0f, 3.0f, 6.0f, 4.0f, 5.0f, 6.0f, 3.0f,
                     7.0f, 8.0f, 9.0f, 2.0f, 3.0f, 5.0f, 7.0f, 1.0f};

  float yValues[] = {3.0f, 4.0f, 5.0f, 7.0f, 2.0f, 1.0f, 0.0f, 6.0f,
                     4.0f, 2.0f, 1.0f, 8.0f, 5.0f, 9.0f, 2.0f, 6.0f,

                     3.0f, 4.0f, 5.0f, 7.0f, 2.0f, 1.0f, 0.0f, 6.0f,
                     4.0f, 2.0f, 1.0f, 8.0f, 5.0f, 9.0f, 2.0f, 6.0f};

  dim_t xDims[] = {2, 2, 4, 4};
  dim_t yDims[] = {1, 2, 4, 4};

  Handle<bool> saveH =
      lessHelper<float>(bindings_, mod_, F_, EE_, ElemKind::FloatTy, xValues,
                        yValues, xDims, yDims);

  bool refResults[] = {true,  true,  true,  true, false, false, false, true,
                       false, false, false, true, true,  true,  false, true,

                       true,  true,  true,  true, false, false, false, true,
                       false, false, false, true, true,  true,  false, true,

                       true,  true,  true,  true, false, false, false, true,
                       false, false, false, true, true,  true,  false, true,

                       true,  true,  true,  true, false, false, false, true,
                       false, false, false, true, true,  true,  false, true};

  int counter = 0;
  for (dim_t i = 0; i < saveH.dims()[0]; ++i) {
    for (dim_t j = 0; j < saveH.dims()[1]; ++j) {
      for (dim_t k = 0; k < saveH.dims()[2]; ++k) {
        for (dim_t f = 0; f < saveH.dims()[3]; ++f) {
          EXPECT_FLOAT_EQ(refResults[counter++], saveH.at({i, j, k, f}));
        }
      }
    }
  }
}

TEST_P(OperatorTest, less_int32Cases) {
  CHECK_IF_ENABLED();

  int32_t xValues[] = {1, 2, 3, 4, 5};
  int32_t yValues[] = {5, 4, 3, 2, 1};

  dim_t xDims[] = {1, 1, 1, 5};
  dim_t yDims[] = {1, 1, 1, 5};

  Handle<bool> saveH =
      lessHelper<int32_t>(bindings_, mod_, F_, EE_, ElemKind::Int32ITy, xValues,
                          yValues, xDims, yDims);

  bool refResults[] = {true, true, false, false, false};

  int counter = 0;
  for (dim_t i = 0; i < saveH.dims()[0]; ++i) {
    for (dim_t j = 0; j < saveH.dims()[1]; ++j) {
      for (dim_t k = 0; k < saveH.dims()[2]; ++k) {
        for (dim_t f = 0; f < saveH.dims()[3]; ++f) {
          EXPECT_FLOAT_EQ(refResults[counter++], saveH.at({i, j, k, f}));
        }
      }
    }
  }
}

template <typename DataType>
glow::Handle<DataType>
whereHelper(glow::PlaceholderBindings &bindings, glow::Module &mod,
            glow::Function *F, glow::ExecutionEngine &EE, ElemKind DTy,
            llvm::ArrayRef<DataType> xValues, llvm::ArrayRef<DataType> yValues,
            llvm::ArrayRef<bool> cValues, llvm::ArrayRef<dim_t> xDims,
            llvm::ArrayRef<dim_t> yDims, llvm::ArrayRef<dim_t> cDims) {
  auto *cond = createPlaceholderConditionallyQuantized(mod, ElemKind::BoolTy,
                                                       cDims, "cond", false);
  auto *X = createPlaceholderConditionallyQuantized(mod, DTy, xDims, "X",
                                                    DTy != ElemKind::FloatTy);

  auto *Y = createPlaceholderConditionallyQuantized(mod, DTy, yDims, "Y",
                                                    DTy != ElemKind::FloatTy);

  bindings.allocate(llvm::dyn_cast<Placeholder>(cond))->getHandle<bool>() =
      cValues;

  bindings.allocate(llvm::dyn_cast<Placeholder>(X))->getHandle<DataType>() =
      xValues;

  bindings.allocate(llvm::dyn_cast<Placeholder>(Y))->getHandle<DataType>() =
      yValues;

  auto *whr = F->createNodeWithBroadcast<SelectNode>("Select", /* axis */ -1,
                                                     cond, X, Y);

  auto *save = F->createSave("save", whr);
  auto *saveAlloc = bindings.allocate(save->getPlaceholder());

  EE.compile(CompilationMode::Infer);
  EE.run(bindings);

  return saveAlloc->getHandle<DataType>();
}

TEST_P(OperatorTest, where_2d_broadcast_x_y_i8) {
  CHECK_IF_ENABLED();
  llvm::SmallVector<int8_t, 16> xValues = {3, 5, 7};

  llvm::SmallVector<int8_t, 16> yValues = {2, 4, 6};

  llvm::SmallVector<bool, 4> cValues = {1, 0, 1};

  llvm::SmallVector<dim_t, 4> condDims = {3, 1, 1};

  llvm::SmallVector<dim_t, 4> xDims = {1, 3, 1};
  llvm::SmallVector<dim_t, 4> yDims = {3, 1, 1};

  Handle<int8_t> saveH =
      whereHelper<int8_t>(bindings_, mod_, F_, EE_, ElemKind::Int8QTy, xValues,
                          yValues, cValues, xDims, yDims, condDims);

  llvm::SmallVector<int8_t, 16> refResults = {3, 5, 7, 4, 4, 4, 3, 5, 7};

  int counter = 0;
  for (dim_t i = 0; i < saveH.dims()[0]; ++i) {
    for (dim_t j = 0; j < saveH.dims()[1]; ++j) {
      for (dim_t k = 0; k < saveH.dims()[2]; ++k) {
        EXPECT_EQ(refResults[counter++], saveH.at({i, j, k}));
      }
    }
  }
}

TEST_P(OperatorTest, where_2d_wise_i8) {
  CHECK_IF_ENABLED();
  llvm::SmallVector<int8_t, 16> xValues = {
      1, 2, 3, 6, 4, 5, 6, 3, 7, 8, 9, 2, 3, 5, 7, 1,

      1, 2, 3, 6, 4, 5, 6, 3, 7, 8, 9, 2, 3, 5, 7, 1,

      1, 2, 3, 6, 4, 5, 6, 3, 7, 8, 9, 2, 3, 5, 7, 1,

      1, 2, 3, 6, 4, 5, 6, 3, 7, 8, 9, 2, 3, 5, 7, 1};

  llvm::SmallVector<int8_t, 16> yValues = {
      3, 4, 5, 7, 2, 1, 0, 6, 4, 2, 1, 8, 5, 9, 2, 6,

      3, 4, 5, 7, 2, 1, 0, 6, 4, 2, 1, 8, 5, 9, 2, 6,

      3, 4, 5, 7, 2, 1, 0, 6, 4, 2, 1, 8, 5, 9, 2, 6,

      3, 4, 5, 7, 2, 1, 0, 6, 4, 2, 1, 8, 5, 9, 2, 6};

  llvm::SmallVector<bool, 4> cValues = {1, 0, 1, 0};

  llvm::SmallVector<dim_t, 4> condDims = {2, 2, 1, 1};

  llvm::SmallVector<dim_t, 4> xDims = {2, 2, 4, 4};
  llvm::SmallVector<dim_t, 4> yDims = {2, 2, 4, 4};

  Handle<int8_t> saveH =
      whereHelper<int8_t>(bindings_, mod_, F_, EE_, ElemKind::Int8QTy, xValues,
                          yValues, cValues, xDims, yDims, condDims);

  llvm::SmallVector<int8_t, 16> refResults = {
      1, 2, 3, 6, 4, 5, 6, 3, 7, 8, 9, 2, 3, 5, 7, 1,

      3, 4, 5, 7, 2, 1, 0, 6, 4, 2, 1, 8, 5, 9, 2, 6,

      1, 2, 3, 6, 4, 5, 6, 3, 7, 8, 9, 2, 3, 5, 7, 1,

      3, 4, 5, 7, 2, 1, 0, 6, 4, 2, 1, 8, 5, 9, 2, 6};

  int counter = 0;
  for (dim_t i = 0; i < saveH.dims()[0]; ++i) {
    for (dim_t j = 0; j < saveH.dims()[1]; ++j) {
      for (dim_t k = 0; k < saveH.dims()[2]; ++k) {
        for (dim_t f = 0; f < saveH.dims()[3]; ++f) {
          EXPECT_EQ(refResults[counter++], saveH.at({i, j, k, f}));
        }
      }
    }
  }
}

TEST_P(OperatorTest, where_2d_wise_float) {
  CHECK_IF_ENABLED();

  llvm::SmallVector<float, 16> xValues = {
      1.0f, 2.0f, 3.0f, 6.0f, 4.0f, 5.0f, 6.0f, 3.0f,
      7.0f, 8.0f, 9.0f, 2.0f, 3.0f, 5.0f, 7.0f, 1.0f,

      1.0f, 2.0f, 3.0f, 6.0f, 4.0f, 5.0f, 6.0f, 3.0f,
      7.0f, 8.0f, 9.0f, 2.0f, 3.0f, 5.0f, 7.0f, 1.0f,

      1.0f, 2.0f, 3.0f, 6.0f, 4.0f, 5.0f, 6.0f, 3.0f,
      7.0f, 8.0f, 9.0f, 2.0f, 3.0f, 5.0f, 7.0f, 1.0f,

      1.0f, 2.0f, 3.0f, 6.0f, 4.0f, 5.0f, 6.0f, 3.0f,
      7.0f, 8.0f, 9.0f, 2.0f, 3.0f, 5.0f, 7.0f, 1.0f};

  llvm::SmallVector<float, 16> yValues = {
      3.0f, 4.0f, 5.0f, 7.0f, 2.0f, 1.0f, 0.0f, 6.0f,
      4.0f, 2.0f, 1.0f, 8.0f, 5.0f, 9.0f, 2.0f, 6.0f,

      3.0f, 4.0f, 5.0f, 7.0f, 2.0f, 1.0f, 0.0f, 6.0f,
      4.0f, 2.0f, 1.0f, 8.0f, 5.0f, 9.0f, 2.0f, 6.0f,

      3.0f, 4.0f, 5.0f, 7.0f, 2.0f, 1.0f, 0.0f, 6.0f,
      4.0f, 2.0f, 1.0f, 8.0f, 5.0f, 9.0f, 2.0f, 6.0f,

      3.0f, 4.0f, 5.0f, 7.0f, 2.0f, 1.0f, 0.0f, 6.0f,
      4.0f, 2.0f, 1.0f, 8.0f, 5.0f, 9.0f, 2.0f, 6.0f};

  llvm::SmallVector<bool, 4> cValues = {1, 0, 1, 0};

  llvm::SmallVector<dim_t, 4> condDims = {2, 2, 1, 1};

  llvm::SmallVector<dim_t, 4> xDims = {2, 2, 4, 4};
  llvm::SmallVector<dim_t, 4> yDims = {2, 2, 4, 4};

  Handle<float> saveH =
      whereHelper<float>(bindings_, mod_, F_, EE_, ElemKind::FloatTy, xValues,
                         yValues, cValues, xDims, yDims, condDims);

  llvm::SmallVector<float, 16> refResults = {
      1.0f, 2.0f, 3.0f, 6.0f, 4.0f, 5.0f, 6.0f, 3.0f,
      7.0f, 8.0f, 9.0f, 2.0f, 3.0f, 5.0f, 7.0f, 1.0f,

      3.0f, 4.0f, 5.0f, 7.0f, 2.0f, 1.0f, 0.0f, 6.0f,
      4.0f, 2.0f, 1.0f, 8.0f, 5.0f, 9.0f, 2.0f, 6.0f,

      1.0f, 2.0f, 3.0f, 6.0f, 4.0f, 5.0f, 6.0f, 3.0f,
      7.0f, 8.0f, 9.0f, 2.0f, 3.0f, 5.0f, 7.0f, 1.0f,

      3.0f, 4.0f, 5.0f, 7.0f, 2.0f, 1.0f, 0.0f, 6.0f,
      4.0f, 2.0f, 1.0f, 8.0f, 5.0f, 9.0f, 2.0f, 6.0f};

  int counter = 0;
  for (dim_t i = 0; i < saveH.dims()[0]; ++i) {
    for (dim_t j = 0; j < saveH.dims()[1]; ++j) {
      for (dim_t k = 0; k < saveH.dims()[2]; ++k) {
        for (dim_t f = 0; f < saveH.dims()[3]; ++f) {
          EXPECT_FLOAT_EQ(refResults[counter++], saveH.at({i, j, k, f}));
        }
      }
    }
  }
}

TEST_P(OperatorTest, where_row_wise_float) {
  CHECK_IF_ENABLED();

  llvm::SmallVector<bool, 4> cValues = {1, 1, 1, 0, 0, 1, 0, 0};

  llvm::SmallVector<dim_t, 4> condDims = {2, 4, 1};

  llvm::SmallVector<dim_t, 4> xDims = {2, 4, 4};
  llvm::SmallVector<dim_t, 4> yDims = {2, 4, 4};

  llvm::SmallVector<float, 16> xValues = {
      1.0f, 2.0f, 3.0f, 6.0f, 4.0f, 5.0f, 6.0f, 3.0f,
      7.0f, 8.0f, 9.0f, 2.0f, 3.0f, 5.0f, 7.0f, 1.0f,

      1.0f, 2.0f, 3.0f, 6.0f, 4.0f, 5.0f, 6.0f, 3.0f,
      7.0f, 8.0f, 9.0f, 2.0f, 3.0f, 5.0f, 7.0f, 1.0f};

  llvm::SmallVector<float, 16> yValues = {
      3.0f, 4.0f, 5.0f, 7.0f, 2.0f, 1.0f, 0.0f, 6.0f,
      4.0f, 2.0f, 1.0f, 8.0f, 5.0f, 9.0f, 2.0f, 6.0f,

      3.0f, 4.0f, 5.0f, 7.0f, 2.0f, 1.0f, 0.0f, 6.0f,
      4.0f, 2.0f, 1.0f, 8.0f, 5.0f, 9.0f, 2.0f, 6.0f};

  Handle<float> saveH =
      whereHelper<float>(bindings_, mod_, F_, EE_, ElemKind::FloatTy, xValues,
                         yValues, cValues, xDims, yDims, condDims);

  llvm::SmallVector<float, 16> refResults = {
      1.0f, 2.0f, 3.0f, 6.0f, 4.0f, 5.0f, 6.0f, 3.0f,
      7.0f, 8.0f, 9.0f, 2.0f, 5.0f, 9.0f, 2.0f, 6.0f,

      3.0f, 4.0f, 5.0f, 7.0f, 4.0f, 5.0f, 6.0f, 3.0f,
      4.0f, 2.0f, 1.0f, 8.0f, 5.0f, 9.0f, 2.0f, 6.0f,
  };

  int counter = 0;
  for (dim_t i = 0; i < saveH.dims()[0]; ++i) {
    for (dim_t j = 0; j < saveH.dims()[1]; ++j) {
      for (dim_t k = 0; k < saveH.dims()[2]; ++k) {
        EXPECT_FLOAT_EQ(refResults[counter++], saveH.at({i, j, k}));
      }
    }
  }
}

TEST_P(OperatorTest, where_element_wise_float) {
  CHECK_IF_ENABLED();

  llvm::SmallVector<dim_t, 4> condDims = {1, 4, 4};

  llvm::SmallVector<dim_t, 4> xDims = {1, 4, 4};
  llvm::SmallVector<dim_t, 4> yDims = {1, 4, 4};

  llvm::SmallVector<bool, 4> cValues = {1, 1, 1, 0, 0, 1, 0, 0,
                                        0, 1, 0, 1, 1, 0, 1, 0};

  llvm::SmallVector<float, 16> xValues = {1.0f, 2.0f, 3.0f, 6.0f, 4.0f, 5.0f,
                                          6.0f, 3.0f, 7.0f, 8.0f, 9.0f, 2.0f,
                                          3.0f, 5.0f, 7.0f, 1.0f};

  llvm::SmallVector<float, 16> yValues = {3.0f, 4.0f, 5.0f, 7.0f, 2.0f, 1.0f,
                                          0.0f, 6.0f, 4.0f, 2.0f, 1.0f, 8.0f,
                                          5.0f, 9.0f, 2.0f, 6.0f};

  Handle<float> saveH =
      whereHelper<float>(bindings_, mod_, F_, EE_, ElemKind::FloatTy, xValues,
                         yValues, cValues, xDims, yDims, condDims);

  llvm::SmallVector<float, 16> refResults = {1.0f, 2.0f, 3.0f, 7.0f, 2.0f, 5.0f,
                                             0.0f, 6.0f, 4.0f, 8.0f, 1.0f, 2.0f,
                                             3.0f, 9.0f, 7.0f, 6.0f};

  int counter = 0;
  for (dim_t i = 0; i < saveH.dims()[0]; ++i) {
    for (dim_t j = 0; j < saveH.dims()[1]; ++j) {
      for (dim_t k = 0; k < saveH.dims()[2]; ++k) {
        EXPECT_FLOAT_EQ(refResults[counter++], saveH.at({i, j, k}));
      }
    }
  }
}

struct NMSMetaData {
  int centerPoint{0};
  size_t maxOutputPerClass{0};
  float iouThreshold{0.0};
  float scoreThreshold{0.0};
};

struct SelectedBox {
  int batchIndex{0};
  int classIndex{0};
  int boxIndex{0};
};

struct Box {
  float x;
  float y;
  float h;
  float w;
};

template <typename DataType, typename outType = int64_t>
static Handle<outType> testNonMaxSuppression(
    glow::PlaceholderBindings &bindings, glow::Module &mod, glow::Function *F,
    glow::ExecutionEngine &EE, ElemKind DTy, llvm::ArrayRef<dim_t> boxesDims,
    llvm::ArrayRef<dim_t> scoresDims, llvm::ArrayRef<DataType> boxesData,
    llvm::ArrayRef<DataType> classes, llvm::ArrayRef<SelectedBox> refResults,
    llvm::ArrayRef<int32_t> refNumSelected, const NMSMetaData &metaData,
    bool isV4) {

  // NHW
  auto *boxes = createPlaceholderConditionallyQuantized(mod, DTy, boxesDims,
                                                        "boxes", false);

  auto *scores = createPlaceholderConditionallyQuantized(mod, DTy, scoresDims,
                                                         "scores", false);

  NonMaxSuppressionNode *nms = nullptr;

  if (isV4) {
    nms = F->createNonMaxSuppressionV4(
        "NMS", boxes, scores, metaData.centerPoint, metaData.maxOutputPerClass,
        metaData.iouThreshold, metaData.scoreThreshold);
  } else {
    nms = F->createNonMaxSuppressionONNX(
        "NMS", boxes, scores, metaData.centerPoint, metaData.maxOutputPerClass,
        metaData.iouThreshold, metaData.scoreThreshold);
  }

  auto *saveIndices = F->createSave("save", nms->getIndices());
  auto *saveNumSelected =
      F->createSave("numSelected", nms->getNumberOfSelectedIndices());
  auto *result = bindings.allocate(saveIndices->getPlaceholder());
  auto *result2 = bindings.allocate(saveNumSelected->getPlaceholder());

  bindings.allocate(boxes)->getHandle<DataType>() = boxesData;
  bindings.allocate(scores)->getHandle<DataType>() = classes;

  CompilationContext cctx;
  cctx.compMode = CompilationMode::Infer;
  EE.compile(cctx);
  EE.run(bindings);

  Handle<outType> result2H = result2->getHandle<outType>();
  for (dim_t i = 0; i < (dim_t)refNumSelected.size(); ++i) {
    EXPECT_EQ(result2H.at({i}), refNumSelected[i]);
  }

  Handle<outType> resultH = result->getHandle<outType>();

  if (isV4) {
    for (dim_t i = 0; i < (dim_t)metaData.maxOutputPerClass; ++i) {
      EXPECT_EQ(refResults[i].boxIndex, resultH.at({i}));
    }
  } else {
    for (dim_t i = 0; i < (dim_t)metaData.maxOutputPerClass; ++i) {
      EXPECT_EQ(refResults[i].batchIndex, resultH.at({i, (dim_t)0}));
      EXPECT_EQ(refResults[i].classIndex, resultH.at({i, (dim_t)1}));
      EXPECT_EQ(refResults[i].boxIndex, resultH.at({i, (dim_t)2}));
    }
  }

  return resultH;
}

template <typename DataType, typename outType = int64_t>
static Handle<float> testNonMaxSuppressionWithGather(
    glow::PlaceholderBindings &bindings, glow::Module &mod, glow::Function *F,
    glow::ExecutionEngine &EE, ElemKind DTy, llvm::ArrayRef<dim_t> boxesDims,
    llvm::ArrayRef<dim_t> scoresDims, llvm::ArrayRef<dim_t> boxIndicesDim,
    llvm::ArrayRef<DataType> boxesData, llvm::ArrayRef<DataType> classes,
    llvm::ArrayRef<int32_t> boxIndicesData, llvm::ArrayRef<Box> refBoxResults,
    llvm::ArrayRef<int32_t> refNumSelected, const NMSMetaData &metaData,
    bool isV4) {
  // NHW
  auto *boxes = createPlaceholderConditionallyQuantized(mod, DTy, boxesDims,
                                                        "boxes", false);

  auto *scores = createPlaceholderConditionallyQuantized(mod, DTy, scoresDims,
                                                         "scores", false);

  auto *boxIndices = createPlaceholderConditionallyQuantized(
      mod, ElemKind::Int32ITy, boxIndicesDim, "boxIndices", false);

  NonMaxSuppressionNode *nms = nullptr;

  unsigned axis = 1;
  if (isV4) {
    nms = F->createNonMaxSuppressionV4(
        "NMS", boxes, scores, metaData.centerPoint, metaData.maxOutputPerClass,
        metaData.iouThreshold, metaData.scoreThreshold);
    axis = 0;
  } else {

    nms = F->createNonMaxSuppressionONNX(
        "NMS", boxes, scores, metaData.centerPoint, metaData.maxOutputPerClass,
        metaData.iouThreshold, metaData.scoreThreshold);
  }

  // extract all the box indices
  auto *gthI =
      F->createGather("gatherBoxIndices", nms->getIndices(), boxIndices, axis);
  auto *gthB = F->createGather("gatherClassIndices", boxes, gthI, axis);
  Node *fltn2 = nullptr;

  if (isV4) {
    fltn2 = gthB;
  } else {
    fltn2 = F->createFlatten("flatten", gthB, 2);
  }

  auto *saveBoxes = F->createSave("saveBoxes", fltn2);
  auto saveNumSelected =
      F->createSave("numSelected", nms->getNumberOfSelectedIndices());

  auto *result = bindings.allocate(saveBoxes->getPlaceholder());
  auto *result2 = bindings.allocate(saveNumSelected->getPlaceholder());

  bindings.allocate(boxes)->getHandle<DataType>() = boxesData;
  bindings.allocate(scores)->getHandle<DataType>() = classes;
  bindings.allocate(boxIndices)->getHandle<int32_t>() = boxIndicesData;

  CompilationContext cctx;
  cctx.compMode = CompilationMode::Infer;
  EE.compile(cctx);
  EE.run(bindings);

  Handle<outType> result2H = result2->getHandle<outType>();
  for (dim_t i = 0; i < (dim_t)refNumSelected.size(); ++i) {
    EXPECT_EQ(result2H.at({i}), refNumSelected[i]);
  }

  Handle<float> resultH = result->getHandle<float>();

  for (dim_t i = 0; i < (dim_t)refBoxResults.size(); ++i) {
    EXPECT_EQ(refBoxResults[i].x, resultH.at({i, (dim_t)0}));
    EXPECT_EQ(refBoxResults[i].y, resultH.at({i, (dim_t)1}));
    EXPECT_EQ(refBoxResults[i].h, resultH.at({i, (dim_t)2}));
    EXPECT_EQ(refBoxResults[i].w, resultH.at({i, (dim_t)3}));
  }

  return resultH;
}

TEST_P(OperatorTest, nms_center_point_box_with_gather_float) {
  CHECK_IF_ENABLED();
  llvm::SmallVector<dim_t, 3> boxesDims = {1, 6, 4};
  llvm::SmallVector<dim_t, 3> scoresDims = {1, 1, 6};
  llvm::SmallVector<dim_t, 1> boxIndexesDms = {1};

  llvm::SmallVector<float, 24> boxes = {
      0.5, 0.5,  1.0, 1.0, 0.5, 0.6,  1.0, 1.0, 0.5, 0.4,   1.0, 1.0,
      0.5, 10.5, 1.0, 1.0, 0.5, 10.6, 1.0, 1.0, 0.5, 100.5, 1.0, 1.0};

  llvm::SmallVector<float, 6> classes = {0.9, 0.75, 0.6, 0.95, 0.5, 0.3};
  llvm::SmallVector<int32_t, 1> boxIndices = {2};
  llvm::SmallVector<Box, 3> refResults = {
      {0.5, 10.5, 1.0, 1.0}, {0.5, 0.5, 1.0, 1.0}, {0.5, 0.5, 1.0, 1.0}};
  NMSMetaData metaData = {1, 3, 0.5, 0.4};
  llvm::SmallVector<int32_t, 1> refNumSelected = {2};

  testNonMaxSuppressionWithGather<float>(
      bindings_, mod_, F_, EE_, ElemKind::FloatTy, boxesDims, scoresDims,
      boxIndexesDms, boxes, classes, boxIndices, refResults, refNumSelected,
      metaData, false);
}

TEST_P(OperatorTest, nms_v4_center_point_box_with_gather_float) {
  CHECK_IF_ENABLED();
  llvm::SmallVector<dim_t, 3> boxesDims = {6, 4};
  llvm::SmallVector<dim_t, 1> scoresDims = {6};
  llvm::SmallVector<dim_t, 1> boxIndexesDims = {3};

  llvm::SmallVector<float, 24> boxes = {
      0.5, 0.5,  1.0, 1.0, 0.5, 0.6,  1.0, 1.0, 0.5, 0.4,   1.0, 1.0,
      0.5, 10.5, 1.0, 1.0, 0.5, 10.6, 1.0, 1.0, 0.5, 100.5, 1.0, 1.0};

  llvm::SmallVector<float, 6> classes = {0.9, 0.75, 0.6, 0.95, 0.5, 0.3};
  llvm::SmallVector<int32_t, 3> boxIndices = {0, 1, 2};
  llvm::SmallVector<Box, 3> refResults = {
      {0.5, 10.5, 1.0, 1.0}, {0.5, 0.5, 1.0, 1.0}, {0.5, 0.5, 1.0, 1.0}};
  NMSMetaData metaData = {1, 3, 0.5, 0.4};
  llvm::SmallVector<int32_t, 1> refNumSelected{2};

  testNonMaxSuppressionWithGather<float>(
      bindings_, mod_, F_, EE_, ElemKind::FloatTy, boxesDims, scoresDims,
      boxIndexesDims, boxes, classes, boxIndices, refResults, refNumSelected,
      metaData, true);
}

TEST_P(OperatorTest, nms_center_point_box_float) {
  CHECK_IF_ENABLED();
  llvm::SmallVector<dim_t, 3> boxesDims = {1, 6, 4};
  llvm::SmallVector<dim_t, 3> scoresDims = {1, 1, 6};
  llvm::SmallVector<float, 24> boxes = {
      0.5, 0.5,  1.0, 1.0, 0.5, 0.6,  1.0, 1.0, 0.5, 0.4,   1.0, 1.0,
      0.5, 10.5, 1.0, 1.0, 0.5, 10.6, 1.0, 1.0, 0.5, 100.5, 1.0, 1.0};
  llvm::SmallVector<float, 6> classes = {0.9, 0.75, 0.6, 0.95, 0.5, 0.3};
  llvm::SmallVector<SelectedBox, 3> refResults = {
      {0, 0, 3}, {0, 0, 0}, {0, 0, 5}};
  NMSMetaData metaData = {1, 3, 0.5, 0.0};
  llvm::SmallVector<int32_t, 1> refNumSelected{3};

  testNonMaxSuppression<float>(bindings_, mod_, F_, EE_, ElemKind::FloatTy,
                               boxesDims, scoresDims, boxes, classes,
                               refResults, refNumSelected, metaData, false);
}

TEST_P(OperatorTest, nms_v4_center_point_box_float) {
  CHECK_IF_ENABLED();
  llvm::SmallVector<dim_t, 3> boxesDims = {6, 4};
  llvm::SmallVector<dim_t, 1> scoresDims = {6};
  llvm::SmallVector<float, 24> boxes = {
      0.5, 0.5,  1.0, 1.0, 0.5, 0.6,  1.0, 1.0, 0.5, 0.4,   1.0, 1.0,
      0.5, 10.5, 1.0, 1.0, 0.5, 10.6, 1.0, 1.0, 0.5, 100.5, 1.0, 1.0};
  llvm::SmallVector<float, 6> classes = {0.9, 0.75, 0.6, 0.95, 0.5, 0.3};
  llvm::SmallVector<SelectedBox, 3> refResults = {
      {0, 0, 3}, {0, 0, 0}, {0, 0, 5}};
  NMSMetaData metaData = {1, 3, 0.5, 0.0};
  llvm::SmallVector<int32_t, 1> refNumSelected{3};

  testNonMaxSuppression<float>(bindings_, mod_, F_, EE_, ElemKind::FloatTy,
                               boxesDims, scoresDims, boxes, classes,
                               refResults, refNumSelected, metaData, true);
}

TEST_P(OperatorTest, nms_flipped_coordinates_float) {
  CHECK_IF_ENABLED();
  llvm::SmallVector<dim_t, 3> boxesDims = {1, 6, 4};
  llvm::SmallVector<dim_t, 3> scoresDims = {1, 1, 6};
  llvm::SmallVector<float, 24> boxes = {
      1.0, 1.0,  0.0, 0.0,  0.0, 0.1,  1.0, 1.1,  0.0, 0.9,   1.0, -0.1,
      0.0, 10.0, 1.0, 11.0, 1.0, 10.1, 0.0, 11.1, 1.0, 101.0, 0.0, 100.0};
  llvm::SmallVector<float, 6> classes = {0.9, 0.75, 0.6, 0.95, 0.5, 0.3};
  llvm::SmallVector<SelectedBox, 3> refResults = {
      {0, 0, 3}, {0, 0, 0}, {0, 0, 5}};
  NMSMetaData metaData = {0, 3, 0.5, 0.0};
  llvm::SmallVector<int32_t, 1> refNumSelected{3};

  testNonMaxSuppression<float>(bindings_, mod_, F_, EE_, ElemKind::FloatTy,
                               boxesDims, scoresDims, boxes, classes,
                               refResults, refNumSelected, metaData, false);
}

TEST_P(OperatorTest, nms_identical_boxes_float) {
  CHECK_IF_ENABLED();
  llvm::SmallVector<dim_t, 3> boxesDims = {1, 10, 4};
  llvm::SmallVector<dim_t, 3> scoresDims = {1, 1, 10};
  llvm::SmallVector<float, 40> boxes = {
      0.0, 0.0, 1.0, 1.0, 0.0, 0.0, 1.0, 1.0, 0.0, 0.0, 1.0, 1.0, 0.0, 0.0,
      1.0, 1.0, 0.0, 0.0, 1.0, 1.0, 0.0, 0.0, 1.0, 1.0, 0.0, 0.0, 1.0, 1.0,
      0.0, 0.0, 1.0, 1.0, 0.0, 0.0, 1.0, 1.0, 0.0, 0.0, 1.0, 1.0};
  llvm::SmallVector<float, 10> classes = {0.9, 0.9, 0.9, 0.9, 0.9,
                                          0.9, 0.9, 0.9, 0.9, 0.9};
  llvm::SmallVector<SelectedBox, 3> refResults = {{0, 0, 0}};
  NMSMetaData metaData = {0, 1, 0.5, 0.0};
  llvm::SmallVector<int32_t, 1> refNumSelected{1};

  testNonMaxSuppression<float>(bindings_, mod_, F_, EE_, ElemKind::FloatTy,
                               boxesDims, scoresDims, boxes, classes,
                               refResults, refNumSelected, metaData, false);
}

TEST_P(OperatorTest, nms_limit_output_size_float) {
  CHECK_IF_ENABLED();
  llvm::SmallVector<dim_t, 3> boxesDims = {1, 6, 4};
  llvm::SmallVector<dim_t, 3> scoresDims = {1, 1, 6};
  llvm::SmallVector<float, 24> boxes = {
      0.0, 0.0,  1.0, 1.0,  0.0, 0.1,  1.0, 1.1,  0.0, -0.1,  1.0, 0.9,
      0.0, 10.0, 1.0, 11.0, 0.0, 10.1, 1.0, 11.1, 0.0, 100.0, 1.0, 101.0};
  llvm::SmallVector<float, 6> classes = {0.9, 0.75, 0.6, 0.95, 0.5, 0.3};
  llvm::SmallVector<SelectedBox, 2> refResults = {{0, 0, 3}, {0, 0, 0}};
  NMSMetaData metaData = {0, 2, 0.5, 0.0};
  llvm::SmallVector<int32_t, 1> refNumSelected{2};

  testNonMaxSuppression<float>(bindings_, mod_, F_, EE_, ElemKind::FloatTy,
                               boxesDims, scoresDims, boxes, classes,
                               refResults, refNumSelected, metaData, false);
}

TEST_P(OperatorTest, nms_single_box_float) {
  CHECK_IF_ENABLED();
  llvm::SmallVector<dim_t, 3> boxesDims = {1, 1, 4};
  llvm::SmallVector<dim_t, 3> scoresDims = {1, 1, 1};
  llvm::SmallVector<float, 4> boxes = {0.0, 0.0, 1.0, 1.0};
  llvm::SmallVector<float, 1> classes = {0.9};
  llvm::SmallVector<SelectedBox, 1> refResults = {
      {0, 0, 0}, {0, 0, 0}, {0, 0, 0}};
  NMSMetaData metaData = {0, 3, 0.5, 0.0};
  llvm::SmallVector<int32_t, 1> refNumSelected{1};

  testNonMaxSuppression<float>(bindings_, mod_, F_, EE_, ElemKind::FloatTy,
                               boxesDims, scoresDims, boxes, classes,
                               refResults, refNumSelected, metaData, false);
}

TEST_P(OperatorTest, nms_by_iou_float) {
  CHECK_IF_ENABLED();
  llvm::SmallVector<dim_t, 3> boxesDims = {1, 6, 4};
  llvm::SmallVector<dim_t, 3> scoresDims = {1, 1, 6};
  llvm::SmallVector<float, 24> boxes = {
      0.0, 0.0,  1.0, 1.0,  0.0, 0.1,  1.0, 1.1,  0.0, -0.1,  1.0, 0.9,
      0.0, 10.0, 1.0, 11.0, 0.0, 10.1, 1.0, 11.1, 0.0, 100.0, 1.0, 101.0};
  llvm::SmallVector<float, 6> classes = {0.9, 0.75, 0.6, 0.95, 0.5, 0.3};
  llvm::SmallVector<SelectedBox, 2> refResults = {
      {0, 0, 3}, {0, 0, 0}, {0, 0, 5}};
  NMSMetaData metaData = {0, 3, 0.5, 0.0};
  llvm::SmallVector<int32_t, 1> refNumSelected{3};

  testNonMaxSuppression<float>(bindings_, mod_, F_, EE_, ElemKind::FloatTy,
                               boxesDims, scoresDims, boxes, classes,
                               refResults, refNumSelected, metaData, false);
}

TEST_P(OperatorTest, nms_by_iou_and_scores_float) {
  CHECK_IF_ENABLED();
  llvm::SmallVector<dim_t, 3> boxesDims = {1, 6, 4};
  llvm::SmallVector<dim_t, 3> scoresDims = {1, 1, 6};
  llvm::SmallVector<float, 24> boxes = {
      0.0, 0.0,  1.0, 1.0,  0.0, 0.1,  1.0, 1.1,  0.0, -0.1,  1.0, 0.9,
      0.0, 10.0, 1.0, 11.0, 0.0, 10.1, 1.0, 11.1, 0.0, 100.0, 1.0, 101.0};
  llvm::SmallVector<float, 6> classes = {0.9, 0.75, 0.6, 0.95, 0.5, 0.3};
  llvm::SmallVector<SelectedBox, 2> refResults = {{0, 0, 3}, {0, 0, 0}};
  NMSMetaData metaData = {0, 2, 0.5, 0.4};
  llvm::SmallVector<int32_t, 1> refNumSelected{2};

  testNonMaxSuppression<float>(bindings_, mod_, F_, EE_, ElemKind::FloatTy,
                               boxesDims, scoresDims, boxes, classes,
                               refResults, refNumSelected, metaData, false);
}

TEST_P(OperatorTest, nms_two_batches_float) {
  CHECK_IF_ENABLED();
  llvm::SmallVector<dim_t, 3> boxesDims = {2, 6, 4};
  llvm::SmallVector<dim_t, 3> scoresDims = {2, 1, 6};
  llvm::SmallVector<float, 48> boxes = {
      0.0, 0.0,  1.0, 1.0,  0.0, 0.1,  1.0, 1.1,  0.0, -0.1,  1.0, 0.9,
      0.0, 10.0, 1.0, 11.0, 0.0, 10.1, 1.0, 11.1, 0.0, 100.0, 1.0, 101.0,
      0.0, 0.0,  1.0, 1.0,  0.0, 0.1,  1.0, 1.1,  0.0, -0.1,  1.0, 0.9,
      0.0, 10.0, 1.0, 11.0, 0.0, 10.1, 1.0, 11.1, 0.0, 100.0, 1.0, 101.0};
  llvm::SmallVector<float, 12> classes = {0.9, 0.75, 0.6, 0.95, 0.5, 0.3,
                                          0.9, 0.75, 0.6, 0.95, 0.5, 0.3};
  llvm::SmallVector<SelectedBox, 4> refResults = {
      {0, 0, 3}, {0, 0, 0}, {1, 0, 3}, {1, 0, 0}};
  NMSMetaData metaData = {0, 2, 0.5, 0.0};
  llvm::SmallVector<int32_t, 2> refNumSelected{2, 2};

  testNonMaxSuppression<float>(bindings_, mod_, F_, EE_, ElemKind::FloatTy,
                               boxesDims, scoresDims, boxes, classes,
                               refResults, refNumSelected, metaData, false);
}

TEST_P(OperatorTest, nms_two_classes_float) {
  CHECK_IF_ENABLED();
  llvm::SmallVector<dim_t, 3> boxesDims = {1, 6, 4};
  llvm::SmallVector<dim_t, 3> scoresDims = {1, 2, 6};
  llvm::SmallVector<float, 24> boxes = {
      0.0, 0.0,  1.0, 1.0,  0.0, 0.1,  1.0, 1.1,  0.0, -0.1,  1.0, 0.9,
      0.0, 10.0, 1.0, 11.0, 0.0, 10.1, 1.0, 11.1, 0.0, 100.0, 1.0, 101.0};
  llvm::SmallVector<float, 12> classes = {0.9, 0.75, 0.6, 0.95, 0.5, 0.3,
                                          0.9, 0.75, 0.6, 0.95, 0.5, 0.3};
  llvm::SmallVector<SelectedBox, 4> refResults = {
      {0, 0, 3}, {0, 0, 0}, {0, 1, 3}, {0, 1, 0}};
  NMSMetaData metaData = {0, 2, 0.5, 0.4};
  llvm::SmallVector<int32_t, 1> refNumSelected{4};

  testNonMaxSuppression<float>(bindings_, mod_, F_, EE_, ElemKind::FloatTy,
                               boxesDims, scoresDims, boxes, classes,
                               refResults, refNumSelected, metaData, false);
}

TEST_P(OperatorTest, nms_two_boxes_float) {
  CHECK_IF_ENABLED();
  llvm::SmallVector<dim_t, 3> boxesDims = {1, 2, 4};
  llvm::SmallVector<dim_t, 3> scoresDims = {1, 1, 2};
  llvm::SmallVector<float, 4> boxes = {0.0, 0.0, 1.0, 1.0, 0.1, 0.1, 0.9, 0.9};
  llvm::SmallVector<float, 2> classes = {0.8, 0.9};
  llvm::SmallVector<SelectedBox, 1> refResults = {{0, 0, 1}};
  NMSMetaData metaData = {0, 1, 0.5, 0.0};
  llvm::SmallVector<int32_t, 1> refNumSelected{1};

  testNonMaxSuppression<float>(bindings_, mod_, F_, EE_, ElemKind::FloatTy,
                               boxesDims, scoresDims, boxes, classes,
                               refResults, refNumSelected, metaData, false);
}

/// Helper function to test AudioSpectrogram node.
template <size_t windowCount, size_t windowSize, bool magnitudeSquared>
static FunctionTensorPair
createAndInitBasicAudioSpectrogramTest(glow::PlaceholderBindings &bindings,
                                       glow::ExecutionEngine &EE) {
  auto &mod = EE.getModule();
  Function *F = mod.createFunction("main");

  // Create random input audio signal.
  dim_t windowStride = 320;
  dim_t inputLength = windowSize + (windowCount - 1) * windowStride;
  auto *input = mod.createPlaceholder(ElemKind::FloatTy, {inputLength}, "input",
                                      false /* isTrainable */);
  bindings.allocate(input)->getHandle().randomize(-1.0, 1.0, mod.getPRNG());

  // Create AudioSpectrogram node.
  auto *audioSpec = F->createAudioSpectrogram(
      "audio_spectrogram", input, windowSize, windowStride, magnitudeSquared);
  auto *res = F->createSave("save", audioSpec);
  auto *resultTensor = bindings.allocate(res->getPlaceholder());
  return std::make_pair(F, resultTensor);
}

#define TEST_AUDIO_SPECTROGRAM(WCOUNT, WSIZE, MSQUARED, TOL)                   \
  TEST_P(OperatorStatelessTest,                                                \
         AudioSpectrogram_##WCOUNT##x##WSIZE##_##MSQUARED##_Float) {           \
    ENABLED_BACKENDS("Interpreter", "CPU");                                    \
    compareAgainstInterpreter(                                                 \
        getBackendName(),                                                      \
        createAndInitBasicAudioSpectrogramTest<WCOUNT, WSIZE, MSQUARED>,       \
        ElemKind::FloatTy, ElemKind::FloatTy, TOL);                            \
  }

/// Test one window magnitude spectrograms.
TEST_AUDIO_SPECTROGRAM(1, 2, false, 1e-6)
TEST_AUDIO_SPECTROGRAM(1, 4, false, 1e-6)
TEST_AUDIO_SPECTROGRAM(1, 8, false, 1e-6)
TEST_AUDIO_SPECTROGRAM(1, 16, false, 1e-6)
TEST_AUDIO_SPECTROGRAM(1, 32, false, 1e-6)
TEST_AUDIO_SPECTROGRAM(1, 64, false, 5e-6)
TEST_AUDIO_SPECTROGRAM(1, 128, false, 5e-6)
TEST_AUDIO_SPECTROGRAM(1, 256, false, 1e-5)
TEST_AUDIO_SPECTROGRAM(1, 512, false, 5e-5)
TEST_AUDIO_SPECTROGRAM(1, 1024, false, 5e-5)

/// Test multiple window magnitude spectrograms.
TEST_AUDIO_SPECTROGRAM(2, 256, false, 1e-5)
TEST_AUDIO_SPECTROGRAM(3, 320, false, 1e-5)
TEST_AUDIO_SPECTROGRAM(4, 640, false, 5e-5)

/// Test multiple window power spectrograms.
TEST_AUDIO_SPECTROGRAM(2, 256, true, 5e-4)
TEST_AUDIO_SPECTROGRAM(3, 320, true, 5e-4)
TEST_AUDIO_SPECTROGRAM(4, 640, true, 1e-3)

/// Helper function to test MFCC node.
template <size_t winNum, size_t specLen>
static FunctionTensorPair
createAndInitBasicMFCCTest(glow::PlaceholderBindings &bindings,
                           glow::ExecutionEngine &EE) {
  auto &mod = EE.getModule();
  Function *F = mod.createFunction("main");

  // Create random input spectrogram.
  auto *spectrogram =
      mod.createPlaceholder(ElemKind::FloatTy, {winNum, specLen}, "spectrogram",
                            false /* isTrainable */);
  bindings.allocate(spectrogram)
      ->getHandle()
      .randomize(10.0, 100.0, mod.getPRNG());

  // Create MFCC node.
  float sampleRate = 16000.0;
  float lowerFrequency = 20.0;
  float upperFrequency = 4000.0;
  size_t filterBankCount = 40;
  size_t numCoefficients = 13;
  auto *mfcc = F->createMFCC("mfcc", spectrogram, sampleRate, lowerFrequency,
                             upperFrequency, filterBankCount, numCoefficients);
  auto *res = F->createSave("save", mfcc);
  auto *resultTensor = bindings.allocate(res->getPlaceholder());
  return std::make_pair(F, resultTensor);
}

#define TEST_MFCC(WNUM, SLEN, TOL)                                             \
  TEST_P(OperatorStatelessTest, MFCC_##WNUM##x##SLEN##_Float) {                \
    ENABLED_BACKENDS("Interpreter", "CPU");                                    \
    compareAgainstInterpreter(getBackendName(),                                \
                              createAndInitBasicMFCCTest<WNUM, SLEN>,          \
                              ElemKind::FloatTy, ElemKind::FloatTy, TOL);      \
  }

TEST_MFCC(1, 17, 5e-5)
TEST_MFCC(1, 33, 5e-5)
TEST_MFCC(1, 65, 1e-5)
TEST_MFCC(1, 129, 1e-5)
TEST_MFCC(2, 257, 1e-5)
TEST_MFCC(3, 513, 1e-5)
TEST_MFCC(3, 1025, 1e-5)

// Helper to test SpaceToDepth using \p DTy.
template <typename DataType>
static void testSpaceToDepthBlock3(glow::PlaceholderBindings &bindings,
                                   glow::Module &mod, glow::Function *F,
                                   glow::ExecutionEngine &EE, ElemKind DTy) {
  unsigned blockSize = 3;
  auto *in = createPlaceholderConditionallyQuantized(mod, DTy, {1, 2, 6, 6},
                                                     "in", false, "NHWC");
  auto *tri = F->createTranspose("sptdTransposeIn", in, {0, 2, 3, 1}, "NHWC");
  auto *stdn = F->createSpaceToDepth("spacetodepth", tri, blockSize);
  auto *tro =
      F->createTranspose("sptdTransposeOut", stdn, {0, 3, 1, 2}, "NCHW");
  auto *save = F->createSave("save", tro);
  auto *result = bindings.allocate(save->getPlaceholder());

  /*
    Example for first batch.
  FROM:
  C0:             C1:
  [0  1  2  3  16 17]    [ 0  -1  -2  -3  -16 -17]
  [4  5  6  7  18 19]    [-4  -5  -6  -7  -18 -19]
  [8  9  10 11 20 21]    [-8  -9  -10 -11 -20 -21]
  [12 13 14 15 22 23]    [-12 -13 -14 -15 -22 -23]
  [24 25 26 27 28 29]    [-24 -25 -26 -27 -28 -29]
  [30 31 32 33 34 35]    [-30 -31 -32 -33 -34 -35]

  TO:
  C = 0
  [0,3]
  [12,15]

  C = 1
  [0,-3]
  [-12,-15]

  C = 2
  [1,16]
  [13,22]

  C = 3
  [-1,-16]
  [-13,-22]

  C = 4
  [2,17]
  [14,23]

  C = 5
  [-2,-17]
  [-14,-23]

  C = 6
  [4,7]
  [24,27]

  C = 7
  [-4,-7]
  [-24,-27]

  C = 8
  [5,18]
  [25,28]

  C = 9
  [-5,-18]
  [-25,-28]

  C = 10
  [6,19]
  [26,29]

  C = 11
  [-6,-19]
  [-26,-29]

  C = 12
  [8,11]
  [30,33]

  C = 13
  [-8,-11]
  [-30,-33]

  C = 14
  [9,20]
  [31,34]

  C = 15
  [-9,-20]
  [-31,-34]

  C = 16
  [10,21]
  [32,35]

  C = 17
  [-10,-21]
  [-32,-35]
  */

  bindings.allocate(in)->getHandle<DataType>() = {
      0,   1,   2,   3,   16,  17,  4,   5,   6,   7,   18,  19,  8,   9,   10,
      11,  20,  21,  12,  13,  14,  15,  22,  23,  24,  25,  26,  27,  28,  29,
      30,  31,  32,  33,  34,  35,  0,   -1,  -2,  -3,  -16, -17, -4,  -5,  -6,
      -7,  -18, -19, -8,  -9,  -10, -11, -20, -21, -12, -13, -14, -15, -22, -23,
      -24, -25, -26, -27, -28, -29, -30, -31, -32, -33, -34, -35};

  std::vector<DataType> refResult = {
      0,   3,   12,  15,  0,  -3, -12, -15, 1,   16,  13,  22, -1, -16, -13,
      -22, 2,   17,  14,  23, -2, -17, -14, -23, 4,   7,   24, 27, -4,  -7,
      -24, -27, 5,   18,  25, 28, -5,  -18, -25, -28, 6,   19, 26, 29,  -6,
      -19, -26, -29, 8,   11, 30, 33,  -8,  -11, -30, -33, 9,  20, 31,  34,
      -9,  -20, -31, -34, 10, 21, 32,  35,  -10, -21, -32, -35};

  EE.compile(CompilationMode::Infer);
  EE.run(bindings);

  Handle<DataType> resultH = result->getHandle<DataType>();

  auto iDims = in->dims();
  auto oDims = resultH.dims();
  EXPECT_EQ(iDims[0], oDims[0]);
  EXPECT_EQ(iDims[1] * blockSize * blockSize, oDims[1]);
  EXPECT_EQ(iDims[2], oDims[2] * blockSize);
  EXPECT_EQ(iDims[3], oDims[3] * blockSize);

  // NCHW format
  dim_t resIndex = 0;
  for (dim_t on = 0; on < oDims[0]; ++on) {
    for (dim_t oc = 0; oc < oDims[1]; ++oc) {
      for (dim_t oh = 0; oh < oDims[2]; ++oh) {
        for (dim_t ow = 0; ow < oDims[3]; ++ow) {
          DataType resultVal = resultH.at({on, oc, oh, ow});
          DataType refVal = refResult[resIndex++];
          EXPECT_EQ(resultVal, refVal);
        }
      }
    }
  }
}

/// Verify that the SpaceToDepth operator works correctly for int8. Block
/// Size 3.
TEST_P(OperatorTest, spaceToDepth_block3_int8) {
  CHECK_IF_ENABLED();
  testSpaceToDepthBlock3<int8_t>(bindings_, mod_, F_, EE_, ElemKind::Int8QTy);
}

/// Verify that the SpaceToDepth operator works correctly for Float. Block
/// Size 3.
TEST_P(OperatorTest, spaceToDepth_block3_Float) {
  CHECK_IF_ENABLED();
  testSpaceToDepthBlock3<float>(bindings_, mod_, F_, EE_, ElemKind::FloatTy);
}

// Helper to test SpaceToDepth using \p DTy.
template <typename DataType>
static void testSpaceToDepth(glow::PlaceholderBindings &bindings,
                             glow::Module &mod, glow::Function *F,
                             glow::ExecutionEngine &EE, ElemKind DTy) {
  unsigned blockSize = 2;
  auto *in = createPlaceholderConditionallyQuantized(mod, DTy, {2, 2, 4, 4},
                                                     "in", false, "NHWC");
  auto *tri = F->createTranspose("sptdTransposeIn", in, {0, 2, 3, 1}, "NHWC");
  auto *stdn = F->createSpaceToDepth("spacetodepth", tri, blockSize);
  auto *tro =
      F->createTranspose("sptdTransposeOut", stdn, {0, 3, 1, 2}, "NCHW");
  auto *save = F->createSave("save", tro);
  auto *result = bindings.allocate(save->getPlaceholder());

  /*
    Example for first batch.
  FROM:
  C0:             C1:
  [0  1  2  3]    [ 0  -1  -2  -3]
  [4  5  6  7]    [-4  -5  -6  -7]
  [8  9  10 11]   [-8  -9  -10 -11]
  [12 13 14 15]   [-12 -13 -14 -15]

  TO:
  C0:
  [0,  2]
  [8,  10]

  C1:
  [ 0,  -2]
  [-8, -10]

  C2:
  [1, 3]
  [9, 11]

  C3:
  [-1, -3]
  [-9, -11]

  C4:
  [4,  6]
  [12, 14]

  C5:
  [-4,  -6]
  [-12, -14]

  C6:
  [5, 7]
  [13, 15]

  C7:
  [-5,  -7]
  [-13, -15]
  */

  bindings.allocate(in)->getHandle<DataType>() = {
      0, 1,   2,   3,   4,  5,  6,   7,   8,  9,  10,  11,  12,  13,  14,  15,
      0, -1,  -2,  -3,  -4, -5, -6,  -7,  -8, -9, -10, -11, -12, -13, -14, -15,
      0, 7,   9,   23,  24, 25, 26,  27,  8,  9,  10,  33,  12,  13,  14,  15,
      0, -21, -22, -23, -4, -5, -26, -27, -8, -9, -10, -11, -12, -13, -14, -15};

  std::vector<DataType> refResult = {
      0,  2,  8,  10, 0,  -2,  -8,  -10, 1,  3,  9,  11, -1,  -3,  -9,  -11,
      4,  6,  12, 14, -4, -6,  -12, -14, 5,  7,  13, 15, -5,  -7,  -13, -15,
      0,  9,  8,  10, 0,  -22, -8,  -10, 7,  23, 9,  33, -21, -23, -9,  -11,
      24, 26, 12, 14, -4, -26, -12, -14, 25, 27, 13, 15, -5,  -27, -13, -15};

  EE.compile(CompilationMode::Infer);
  EE.run(bindings);

  Handle<DataType> resultH = result->getHandle<DataType>();

  auto iDims = in->dims();
  auto oDims = resultH.dims();
  EXPECT_EQ(iDims[0], oDims[0]);
  EXPECT_EQ(iDims[1] * blockSize * blockSize, oDims[1]);
  EXPECT_EQ(iDims[2], oDims[2] * blockSize);
  EXPECT_EQ(iDims[3], oDims[3] * blockSize);

  // NCHW format
  dim_t resIndex = 0;
  for (dim_t on = 0; on < oDims[0]; ++on) {
    for (dim_t oc = 0; oc < oDims[1]; ++oc) {
      for (dim_t oh = 0; oh < oDims[2]; ++oh) {
        for (dim_t ow = 0; ow < oDims[3]; ++ow) {
          DataType resultVal = resultH.at({on, oc, oh, ow});
          DataType refVal = refResult[resIndex++];
          EXPECT_EQ(resultVal, refVal);
        }
      }
    }
  }
}

/// Verify that the SpaceToDepth operator works correctly for int8. Block
/// Size 2.
TEST_P(OperatorTest, spaceToDepth_block2_int8) {
  CHECK_IF_ENABLED();
  testSpaceToDepth<int8_t>(bindings_, mod_, F_, EE_, ElemKind::Int8QTy);
}

/// Verify that the SpaceToDepth operator works correctly for Float. Block
/// Size 2.
TEST_P(OperatorTest, spaceToDepth_block2_Float) {
  CHECK_IF_ENABLED();
  testSpaceToDepth<float>(bindings_, mod_, F_, EE_, ElemKind::FloatTy);
}

/// Helper to test ResizeNearest using \p DTy.
template <typename DataType>
static void testResizeNearest(glow::PlaceholderBindings &bindings,
                              glow::Module &mod, glow::Function *F,
                              glow::ExecutionEngine &EE, ElemKind DTy) {
  auto *input = createPlaceholderConditionallyQuantized(mod, DTy, {1, 2, 2, 1},
                                                        "input", false, "NHWC");
  bindings.allocate(input)->getHandle<DataType>() = {2, 4, 8, 16};

  auto heightScaleUp = 2.0f;
  auto widthScaleUp = 1.5f;
  std::vector<float> scaleUp;
  scaleUp.push_back(1.0f);
  scaleUp.push_back(heightScaleUp);
  scaleUp.push_back(widthScaleUp);
  scaleUp.push_back(1.0f);

  auto *resizeNearestUp =
      F->createResizeNearest("resizeNearestUp", input, scaleUp);
  auto *saveUp = F->createSave("saveUp", resizeNearestUp);
  auto *resultUp = bindings.allocate(saveUp->getPlaceholder());

  auto heightScaleDown = 0.9f;
  auto widthScaleDown = 0.6;
  std::vector<float> scaleDown;
  scaleDown.push_back(1.0f);
  scaleDown.push_back(heightScaleDown);
  scaleDown.push_back(widthScaleDown);
  scaleDown.push_back(1.0f);

  auto *resizeNearestDown =
      F->createResizeNearest("resizeNearestDown", input, scaleDown);
  auto *saveDown = F->createSave("saveDown", resizeNearestDown);
  auto *resultDown = bindings.allocate(saveDown->getPlaceholder());

  ::glow::convertPlaceholdersToConstants(
      F, bindings,
      {input, saveUp->getPlaceholder(), saveDown->getPlaceholder()});

  EE.compile(CompilationMode::Infer);
  EE.run(bindings);

  auto resultUpH = resultUp->getHandle<DataType>();
  std::vector<dim_t> expectedDimsUp = {1, 4, 3, 1};
  ASSERT_TRUE(resultUpH.dims().vec() == expectedDimsUp);

  EXPECT_EQ(resultUpH.at({0, 0, 0, 0}), static_cast<DataType>(2));
  EXPECT_EQ(resultUpH.at({0, 0, 1, 0}), static_cast<DataType>(2));
  EXPECT_EQ(resultUpH.at({0, 0, 2, 0}), static_cast<DataType>(4));

  EXPECT_EQ(resultUpH.at({0, 1, 0, 0}), static_cast<DataType>(2));
  EXPECT_EQ(resultUpH.at({0, 1, 1, 0}), static_cast<DataType>(2));
  EXPECT_EQ(resultUpH.at({0, 1, 2, 0}), static_cast<DataType>(4));

  EXPECT_EQ(resultUpH.at({0, 2, 0, 0}), static_cast<DataType>(8));
  EXPECT_EQ(resultUpH.at({0, 2, 1, 0}), static_cast<DataType>(8));
  EXPECT_EQ(resultUpH.at({0, 2, 2, 0}), static_cast<DataType>(16));

  EXPECT_EQ(resultUpH.at({0, 3, 0, 0}), static_cast<DataType>(8));
  EXPECT_EQ(resultUpH.at({0, 3, 1, 0}), static_cast<DataType>(8));
  EXPECT_EQ(resultUpH.at({0, 3, 2, 0}), static_cast<DataType>(16));

  auto resultDownH = resultDown->getHandle<DataType>();
  std::vector<dim_t> expectedDimsDown = {1, 1, 1, 1};
  ASSERT_TRUE(resultDownH.dims().vec() == expectedDimsDown);
  EXPECT_EQ(resultDownH.at({0, 0, 0, 0}), static_cast<DataType>(2));
}

/// Verify that the ResizeNearest operator works correctly for Float.
TEST_P(OperatorTest, ResizeNearest_Float) {
  CHECK_IF_ENABLED();
  testResizeNearest<float>(bindings_, mod_, F_, EE_, ElemKind::FloatTy);
}

/// Verify that the ResizeNearest operator works correctly for Float16.
TEST_P(OperatorTest, ResizeNearest_Float16) {
  CHECK_IF_ENABLED();
  testResizeNearest<float16_t>(bindings_, mod_, F_, EE_, ElemKind::Float16Ty);
}

/// Verify that the ResizeNearest operator works correctly for Int8Q.
TEST_P(OperatorTest, ResizeNearest_Int8) {
  CHECK_IF_ENABLED();
  testResizeNearest<int8_t>(bindings_, mod_, F_, EE_, ElemKind::Int8QTy);
}

/// Verify that the ResizeNearest operator works correctly for Int16Q.
TEST_P(OperatorTest, ResizeNearest_Int16) {
  CHECK_IF_ENABLED();
  testResizeNearest<int16_t>(bindings_, mod_, F_, EE_, ElemKind::Int16QTy);
}

/// Verify that the ResizeNearest operator works correctly for Int32Q.
TEST_P(OperatorTest, ResizeNearest_Int32) {
  CHECK_IF_ENABLED();
  testResizeNearest<int32_t>(bindings_, mod_, F_, EE_, ElemKind::Int32QTy);
}

TEST_P(OperatorTest, pow) {
  CHECK_IF_ENABLED();

  auto *X = mod_.createPlaceholder(ElemKind::FloatTy, {1, 1, 3}, "X", false);
  auto *Y = mod_.createPlaceholder(ElemKind::FloatTy, {2}, "Y", false);
  auto *Exp = mod_.createPlaceholder(ElemKind::FloatTy, {2}, "Exp", false);

  bindings_.allocate(X)->getHandle() = {5, 0.1f, -3};
  bindings_.allocate(Y)->getHandle() = {2, 100};
  bindings_.allocate(Exp)->getHandle() = {2, -1};

  auto *Pow1 = F_->createPow("Pow1", X, 2.0);
  auto *Pow2 = F_->createPow("Pow2", Y, 0.5);
  auto *Pow3 = F_->createPow("Pow3", Y, Exp);

  auto *save1 = F_->createSave("save", Pow1);
  auto *savePlaceholder1 = save1->getPlaceholder();

  auto *save2 = F_->createSave("save", Pow2);
  auto *savePlaceholder2 = save2->getPlaceholder();

  auto *save3 = F_->createSave("save", Pow3);
  auto *savePlaceholder3 = save3->getPlaceholder();

  bindings_.allocate(savePlaceholder1);
  bindings_.allocate(savePlaceholder2);
  bindings_.allocate(savePlaceholder3);

  EE_.compile(CompilationMode::Infer);

  EE_.run(bindings_);

  auto H_X = bindings_.get(savePlaceholder1)->getHandle();
  EXPECT_NEAR(H_X.at({0, 0, 0}), 25, 1E-5);
  EXPECT_NEAR(H_X.at({0, 0, 1}), 0.01, 1E-5);
  EXPECT_NEAR(H_X.at({0, 0, 2}), 9, 1E-5);

  auto H_Y = bindings_.get(savePlaceholder2)->getHandle();
  EXPECT_NEAR(H_Y.at({0}), sqrt(2.0), 1E-5);
  EXPECT_NEAR(H_Y.at({1}), 10, 1E-5);

  auto H_Z = bindings_.get(savePlaceholder3)->getHandle();
  EXPECT_NEAR(H_Z.at({0}), 4, 1E-5);
  EXPECT_NEAR(H_Z.at({1}), 0.01, 1E-5);
}

/// Helper to test ReplaceNaN using \p DTy.
template <typename DataType>
static void testReplaceNaN(glow::PlaceholderBindings &bindings,
                           glow::Module &mod, glow::Function *F,
                           glow::ExecutionEngine &EE, ElemKind DTy) {
  auto value = 1.0f;
  auto *X = mod.createPlaceholder(DTy, {6}, "X", false);
  auto XH = bindings.allocate(X)->getHandle<DataType>();
  XH = {1, NAN, 2, NAN, 3, NAN};

  auto *RNN = F->createReplaceNaN("replaceNaN", X, value);

  auto *save = F->createSave("save", RNN);
  auto *saveTensor = bindings.allocate(save->getPlaceholder());

  EE.compile(CompilationMode::Infer);

  EE.run(bindings);

  auto saveH = saveTensor->getHandle<DataType>();

  for (size_t i = 0; i < 6; i++) {
    if (std::isnan((float)XH.raw(i))) {
      EXPECT_EQ(saveH.raw(i), (DataType)value);
    } else {
      EXPECT_EQ(XH.raw(i), saveH.raw(i));
    }
  }
}

/// Test that ReplaceNaN is correctly supported in FloatTy.
TEST_P(OperatorTest, replaceNaN_Float) {
  CHECK_IF_ENABLED();
  testReplaceNaN<float>(bindings_, mod_, F_, EE_, ElemKind::FloatTy);
}

/// Test that ReplaceNaN is correctly supported in Float16Ty.
TEST_P(OperatorTest, replaceNaN_Float16) {
  CHECK_IF_ENABLED();
  testReplaceNaN<float16_t>(bindings_, mod_, F_, EE_, ElemKind::Float16Ty);
}

TEST_P(OperatorTest, log) {
  CHECK_IF_ENABLED();

  auto *X = mod_.createPlaceholder(ElemKind::FloatTy, {6}, "X", false);
  auto XH = bindings_.allocate(X)->getHandle();
  XH = {210030, 600, 4, 0.7f, .005f, 0.000829f};

  auto *LN = F_->createLog("log", X);

  auto *save = F_->createSave("save", LN);
  auto *saveTensor = bindings_.allocate(save->getPlaceholder());

  EE_.compile(CompilationMode::Infer);

  EE_.run(bindings_);

  auto saveH = saveTensor->getHandle();

  for (dim_t i = 0; i < 6; i++) {
    EXPECT_NEAR(saveH.at({i}), log(XH.at({i})), 1E-5);
  }
}

/// Helper to test Logit using \p DTy.
template <typename DataType>
static void testLogit(glow::PlaceholderBindings &bindings, glow::Module &mod,
                      glow::Function *F, glow::ExecutionEngine &EE,
                      ElemKind DTy, float allowedError) {
  constexpr auto eps = 1E-6f; // the default in Caffe2
  constexpr dim_t size = 10;  // sample size for randomized tests

  auto *input = mod.createPlaceholder(DTy, {size}, "input", false);
  // generate the input data in (0.0f, 1.0f) (probabilites including degenerate
  // cases) and test that afterward the input data is clamped in
  // (eps, 1 - eps) as in Caffe2.
  bindings.allocate(input)->getHandle<DataType>().randomize(0.0f, 1.0f,
                                                            mod.getPRNG());

  auto *logitDiff = F->createLogit("logitDiff", input, eps);
  auto *saveDiff = F->createSave("saveDiff", logitDiff);
  bindings.allocate(saveDiff->getPlaceholder());

  // property: zero-sum for the log-odds for complementary events probabilities
  // i.e., logit(p) + logit(1 - p) == 0
  Node *const1 = F->createSplat("const1", input->getType(), 1.0);
  Node *complInput = F->createSub("sub", const1, input);
  Node *logitCompl = F->createLogit("logitCompl", complInput, eps);
  auto *saveCompl = F->createSave("saveCompl", logitCompl);
  bindings.allocate(saveCompl->getPlaceholder());

  EE.compile(CompilationMode::Infer);
  EE.run(bindings);

  // results: differential test against the oracle
  auto resultDiffH =
      bindings.get(saveDiff->getPlaceholder())->getHandle<DataType>();
  auto inputH = bindings.get(input)->getHandle<DataType>();

  // results: zero-sum property
  auto resultComplH =
      bindings.get(saveCompl->getPlaceholder())->getHandle<DataType>();

  // differential test:
  // ensure we match an oracle `logit_test` (a C++ reimplementation test)
  auto clamp_test = [](float v, float lo, float hi) {
    return std::max(std::min(v, hi), lo);
  };
  auto logit_test = [clamp_test](float x, float eps = 1E-6f) {
    float p = clamp_test(x, eps, 1.0f - eps);
    return std::log(p / (1.0f - p));
  };

  // property: the logit function is the right-inverse of the logistic function
  // i.e., logistic(logit(p)) == p
  auto logistic_test = [](float x) { return 1.0f / (1.0f + std::exp(-x)); };

  for (dim_t i = 0; i != size; ++i) {
    // differential test against the oracle
    EXPECT_NEAR(resultDiffH.at({i}), logit_test(inputH.at({i})), allowedError);
    // zero-sum property
    EXPECT_NEAR(resultComplH.at({i}) + resultDiffH.at({i}), 0.0f, allowedError);
    // right-inverse property
    EXPECT_NEAR(logistic_test(resultDiffH.at({i})),
                clamp_test(inputH.at({i}), eps, 1.0f - eps), allowedError);
  }
}

/// Test the Logit operator using FloatTy.
TEST_P(OperatorTest, Logit_Float) {
  CHECK_IF_ENABLED();
  testLogit<float>(bindings_, mod_, F_, EE_, ElemKind::FloatTy, 1E-5);
}

/// Test the Logit operator using Float16Ty.
TEST_P(OperatorTest, Logit_Float16) {
  CHECK_IF_ENABLED();
  testLogit<float16_t>(bindings_, mod_, F_, EE_, ElemKind::Float16Ty, 0.002);
}

/// Helper to test CmpEQ using \p DTy.
template <typename DataType>
static void testCmpEQ(glow::PlaceholderBindings &bindings, glow::Module &mod,
                      glow::Function *F, glow::ExecutionEngine &EE,
                      ElemKind DTy) {
  auto *X = mod.createPlaceholder(DTy, {2, 7}, "X", false);
  // Values listed here in the dynamic range of both int32_t and int64_t
  bindings.allocate(X)->getHandle<DataType>() = {
      0, 1, 17, 876, 1000, 44444, 65535, 0, 1, 17, 876, 1000, 44444, 65535};
  auto *Y = mod.createPlaceholder(DTy, {2, 7}, "Y", false);
  bindings.allocate(Y)->getHandle<DataType>() = {
      1, 2, 16, 900, 1111, 44544, 65534, 0, 1, 17, 876, 1000, 44444, 65535};

  auto *cmpEQ = F->createCmpEQ("cmpEQ", X, Y);
  auto *save = F->createSave("save", cmpEQ);
  auto *saveTensor = bindings.allocate(save->getPlaceholder());

  EE.compile(CompilationMode::Infer);

  EE.run(bindings);

  auto saveH = saveTensor->getHandle<bool>();
  for (dim_t i = 0; i < 7; ++i) {
    EXPECT_FALSE(saveH.at({0, i}));
  }
  for (dim_t i = 0; i < 7; ++i) {
    EXPECT_TRUE(saveH.at({1, i}));
  }
}

/// Test the CmpEQ operator using Int64ITy.
TEST_P(OperatorTest, CmpEQ_Int64) {
  CHECK_IF_ENABLED();
  testCmpEQ<int64_t>(bindings_, mod_, F_, EE_, ElemKind::Int64ITy);
}

/// Test the CmpEQ operator using Int32ITy.
TEST_P(OperatorTest, CmpEQ_Int32) {
  CHECK_IF_ENABLED();
  testCmpEQ<int32_t>(bindings_, mod_, F_, EE_, ElemKind::Int32ITy);
}

/// Check that the add operator works properly with FP16.
TEST_P(OperatorTest, FP16Add) {
  CHECK_IF_ENABLED();

  PseudoRNG PRNG;

  auto *inputA =
      mod_.createPlaceholder(ElemKind::Float16Ty, {1, 3, 3, 1}, "A", false);
  bindings_.allocate(inputA)->getHandle<float16_t>().randomize(-3.0, 3.0, PRNG);
  auto *inputB =
      mod_.createPlaceholder(ElemKind::Float16Ty, {1, 3, 3, 1}, "B", false);
  bindings_.allocate(inputB)->getHandle<float16_t>().randomize(-3.0, 3.0, PRNG);
  auto *Pool = F_->createAdd("pool", inputA, inputB);
  auto *S = F_->createSave("save", Pool);
  bindings_.allocate(S->getPlaceholder());

  EE_.compile(CompilationMode::Infer);
  EE_.run(bindings_);

  auto result = bindings_.get(S->getPlaceholder())->getHandle<float16_t>();
  auto handleA = bindings_.get(inputA)->getHandle<float16_t>();
  auto handleB = bindings_.get(inputB)->getHandle<float16_t>();
  ASSERT_EQ(result.size(), handleA.size());
  for (size_t idx = 0, end = result.size(); idx != end; ++idx) {
    EXPECT_EQ(result.raw(idx), handleA.raw(idx) + handleB.raw(idx));
  }
}

TEST_P(OperatorTest, matmul) {
  CHECK_IF_ENABLED();

  auto *lhs = mod_.createPlaceholder(ElemKind::FloatTy, {3, 2}, "lhs", false);
  auto *rhs = mod_.createPlaceholder(ElemKind::FloatTy, {2, 1}, "rhs", false);
  bindings_.allocate(lhs)->getHandle() = {1, 2, 3, 4, 5, 6};
  bindings_.allocate(rhs)->getHandle() = {7, 10};

  auto *R = F_->createMatMul("MM", lhs, rhs);

  auto *save = F_->createSave("save", R);
  auto *saveTensor = bindings_.allocate(save->getPlaceholder());

  EE_.compile(CompilationMode::Infer);
  EE_.run(bindings_);

  auto H = saveTensor->getHandle();
  EXPECT_NEAR(H.at({0, 0}), 27, 0.001);
  EXPECT_NEAR(H.at({1, 0}), 61, 0.001);
  EXPECT_NEAR(H.at({2, 0}), 95, 0.001);
}

/// Test that cloneFunInsideFun works correctly with matmuls.
TEST_P(OperatorTest, matmul_ParCloneTest10) {
  CHECK_IF_ENABLED();

  auto *lhs = mod_.createPlaceholder(ElemKind::FloatTy, {3, 2}, "lhs", false);
  auto *rhs = mod_.createPlaceholder(ElemKind::FloatTy, {2, 1}, "rhs", false);
  bindings_.allocate(lhs)->getHandle() = {1, 2, 3, 4, 5, 6};
  bindings_.allocate(rhs)->getHandle() = {7, 10};

  auto *R = F_->createMatMul("MM", lhs, rhs);

  auto *save = F_->createSave("save", R);
  auto *saveTensor = bindings_.allocate(save->getPlaceholder());

  CompilationContext cctx;
  const unsigned parallelCount = 10;
  auto resultTensors = cloneFunInsideFun(std::make_pair(F_, saveTensor),
                                         &bindings_, cctx, parallelCount);

  EXPECT_EQ(resultTensors.size(), parallelCount);

  EE_.compile(cctx);
  EE_.run(bindings_);

  for (Tensor *T : resultTensors) {
    auto H = T->getHandle();
    EXPECT_NEAR(H.at({0, 0}), 27, 0.001);
    EXPECT_NEAR(H.at({1, 0}), 61, 0.001);
    EXPECT_NEAR(H.at({2, 0}), 95, 0.001);
  }
}

/// Test that compareAgainstInterpreter works correctly along with quantization
/// and parallel cloning.
TEST_P(OperatorStatelessTest, matmulQuantized_InterpCompareParClone) {
  CHECK_IF_ENABLED();

  constexpr unsigned parallelCount = 10;
  compareAgainstInterpreter(
      getBackendName(),
      [](PlaceholderBindings &bindings, ExecutionEngine &EE) {
        Module &mod = EE.getModule();
        Function *F = mod.createFunction("main");
        Placeholder *lhs =
            mod.createPlaceholder(ElemKind::FloatTy, {3, 2}, "lhs", false);
        Placeholder *rhs =
            mod.createPlaceholder(ElemKind::FloatTy, {2, 1}, "rhs", false);
        bindings.allocate(lhs)->getHandle().randomize(-1.0, 1.0, mod.getPRNG());
        bindings.allocate(rhs)->getHandle().randomize(-1.0, 1.0, mod.getPRNG());

        MatMulNode *R = F->createMatMul("MM", lhs, rhs);

        SaveNode *save = F->createSave("save", R);
        Tensor *saveTensor = bindings.allocate(save->getPlaceholder());
        return std::make_pair(F, saveTensor);
      },
      ElemKind::FloatTy, ElemKind::Int8QTy, 0.006, parallelCount);
}

/// Check that the matmul operator behaves correctly with FP16.
TEST_P(OperatorTest, FP16Matmul) {
  CHECK_IF_ENABLED();

  auto *lhs = mod_.createPlaceholder(ElemKind::Float16Ty, {3, 2}, "lhs", false);
  auto *rhs = mod_.createPlaceholder(ElemKind::Float16Ty, {2, 1}, "rhs", false);
  bindings_.allocate(lhs)->getHandle<float16_t>() = {1, 2, 3, 4, 5, 6};
  bindings_.allocate(rhs)->getHandle<float16_t>() = {7, 10};

  auto *R = F_->createMatMul("MM", lhs, rhs);

  auto *save = F_->createSave("save", R);
  auto *saveTensor = bindings_.allocate(save->getPlaceholder());

  EE_.compile(CompilationMode::Infer);
  EE_.run(bindings_);

  auto H = saveTensor->getHandle<float16_t>();
  EXPECT_NEAR(H.at({0, 0}), 27, 0.001);
  EXPECT_NEAR(H.at({1, 0}), 61, 0.001);
  EXPECT_NEAR(H.at({2, 0}), 95, 0.001);
}

/// Test that the broadcasted batch mat mul operator works as expected.
TEST_P(OperatorTest, BroadcastedBatchMatMul) {
  CHECK_IF_ENABLED();

  auto *lhs =
      mod_.createPlaceholder(ElemKind::FloatTy, {2, 3, 2}, "lhs", false);
  auto *rhs = mod_.createPlaceholder(ElemKind::FloatTy, {2, 1}, "rhs", false);
  bindings_.allocate(lhs)->getHandle() = {1,  2,  3,  4,  5,  6,
                                          -1, -2, -3, -4, -5, -6};
  bindings_.allocate(rhs)->getHandle() = {7, 10};

  auto *R = F_->createBatchMatMul("BMM", lhs, rhs);

  auto *save = F_->createSave("save", R);
  auto *result = bindings_.allocate(save->getPlaceholder());

  EE_.compile(CompilationMode::Infer);
  EE_.run(bindings_);

  auto H = result->getHandle();
  EXPECT_NEAR(H.at({0, 0, 0}), 27, 0.001);
  EXPECT_NEAR(H.at({0, 1, 0}), 61, 0.001);
  EXPECT_NEAR(H.at({0, 2, 0}), 95, 0.001);
  EXPECT_NEAR(H.at({1, 0, 0}), -27, 0.001);
  EXPECT_NEAR(H.at({1, 1, 0}), -61, 0.001);
  EXPECT_NEAR(H.at({1, 2, 0}), -95, 0.001);
}

/// Test that the broadcasted batch mat mul operator works as expected when the
/// RHS does not have to be tiled.
TEST_P(OperatorTest, NonBroadcastedBatchMatMul) {
  CHECK_IF_ENABLED();
  auto *lhs =
      mod_.createPlaceholder(ElemKind::FloatTy, {1, 3, 2}, "lhs", false);
  auto *rhs = mod_.createPlaceholder(ElemKind::FloatTy, {2, 1}, "rhs", false);
  bindings_.allocate(lhs)->getHandle() = {1, 2, 3, 4, 5, 6};
  bindings_.allocate(rhs)->getHandle() = {7, 10};

  auto *R = F_->createBatchMatMul("BMM", lhs, rhs);

  auto *save = F_->createSave("save", R);
  auto *result = bindings_.allocate(save->getPlaceholder());

  EE_.compile(CompilationMode::Infer);
  EE_.run(bindings_);

  auto H = result->getHandle();
  EXPECT_NEAR(H.at({0, 0, 0}), 27, 0.001);
  EXPECT_NEAR(H.at({0, 1, 0}), 61, 0.001);
  EXPECT_NEAR(H.at({0, 2, 0}), 95, 0.001);
}

TEST_P(OperatorTest, ParallelBatchMatMul) {
  CHECK_IF_ENABLED();

  auto *lhs =
      mod_.createPlaceholder(ElemKind::FloatTy, {2, 3, 2}, "lhs", false);
  auto *rhs =
      mod_.createPlaceholder(ElemKind::FloatTy, {2, 2, 1}, "rhs", false);
  bindings_.allocate(lhs)->getHandle() = {1,  2,  3,  4,  5,  6,
                                          -1, -2, -3, -4, -5, -6};
  bindings_.allocate(rhs)->getHandle() = {7, 10, 12, -1};

  auto *R = F_->createBatchMatMul("BMM", lhs, rhs);

  auto *save = F_->createSave("save", R);
  auto *result = bindings_.allocate(save->getPlaceholder());

  EE_.compile(CompilationMode::Infer);
  EE_.run(bindings_);

  auto H = result->getHandle();
  EXPECT_NEAR(H.at({0, 0, 0}), 27, 0.001);
  EXPECT_NEAR(H.at({0, 1, 0}), 61, 0.001);
  EXPECT_NEAR(H.at({0, 2, 0}), 95, 0.001);
  EXPECT_NEAR(H.at({1, 0, 0}), -10, 0.001);
  EXPECT_NEAR(H.at({1, 1, 0}), -32, 0.001);
  EXPECT_NEAR(H.at({1, 2, 0}), -54, 0.001);
}

static FunctionTensorPair
createAndInitParallelBatchMatMulTest(glow::PlaceholderBindings &bindings,
                                     glow::ExecutionEngine &EE) {
  auto &mod = EE.getModule();
  Function *F = mod.createFunction("main");

  auto *lhs =
      mod.createPlaceholder(ElemKind::FloatTy, {10, 50, 100}, "lhs", false);
  auto *rhs =
      mod.createPlaceholder(ElemKind::FloatTy, {10, 100, 80}, "rhs", false);
  bindings.allocate(lhs)->getHandle().randomize(-0.1, 0.1, mod.getPRNG());
  bindings.allocate(rhs)->getHandle().randomize(-0.1, 0.1, mod.getPRNG());

  auto *R = F->createBatchMatMul("BMM", lhs, rhs);

  auto *save = F->createSave("save", R);
  auto *resultTensor = bindings.allocate(save->getPlaceholder());

  return std::make_pair(F, resultTensor);
}

TEST_P(OperatorStatelessTest, ParallelBatchMatMul_Float16) {
  CHECK_IF_ENABLED();
  compareAgainstInterpreter(
      getBackendName(), createAndInitParallelBatchMatMulTest, ElemKind::FloatTy,
      ElemKind::Float16Ty, 0.0005f, parCloneCountOpt);
}

TEST_P(OperatorStatelessTest, ParallelBatchMatMul_Int8) {
  CHECK_IF_ENABLED();
  compareAgainstInterpreter(
      getBackendName(), createAndInitParallelBatchMatMulTest, ElemKind::FloatTy,
      ElemKind::Int8QTy, 0.002f, parCloneCountOpt);
}

/// Helper to test BatchedReduceAdd using \p DTy.
template <typename DataType>
static void testBatchedReduceAdd(glow::PlaceholderBindings &bindings,
                                 glow::Module &mod, glow::Function *F,
                                 glow::ExecutionEngine &EE, ElemKind DTy) {
  auto *batch = mod.createPlaceholder(DTy, {2, 4}, "batch", false);
  bindings.allocate(batch)->getHandle<DataType>() = {10, 20, 30, 40,
                                                     1,  2,  3,  4};

  auto *R = F->createBatchedReduceAdd("reduce.add", batch, /* axis */ 0);

  auto *save = F->createSave("save", R);
  auto *result = bindings.allocate(save->getPlaceholder());

  EE.compile(CompilationMode::Infer);
  EE.run(bindings);

  Tensor expected(DTy, {4});
  expected.getHandle<DataType>() = {11, 22, 33, 44};
  EXPECT_TRUE(result->isEqual(expected));
}

/// Test that BatchedReduceAdd is correctly supported in FloatTy.
TEST_P(OperatorTest, batchedReduceAdd_Float) {
  CHECK_IF_ENABLED();

  testBatchedReduceAdd<float>(bindings_, mod_, F_, EE_, ElemKind::FloatTy);
}

/// Test that BatchedReduceAdd is correctly supported in Float16Ty.
TEST_P(OperatorTest, batchedReduceAdd_Float16) {
  CHECK_IF_ENABLED();
  testBatchedReduceAdd<float16_t>(bindings_, mod_, F_, EE_,
                                  ElemKind::Float16Ty);
}

/// Test that BatchedReduceAdd works correctly reducing the outermost axis.
TEST_P(OperatorTest, batchedReduceAdd_outerAxis) {
  CHECK_IF_ENABLED();

  auto *batch =
      mod_.createPlaceholder(ElemKind::FloatTy, {2, 2, 4}, "batch", false);
  bindings_.allocate(batch)->getHandle<float>() = {10, 20, 30, 40, 1, 2, 3, 4,
                                                   10, 20, 30, 40, 1, 2, 3, 4};

  auto *R = F_->createBatchedReduceAdd("reduce.add", batch, /* axis */ 0);

  auto *save = F_->createSave("save", R);
  auto *result = bindings_.allocate(save->getPlaceholder());

  EE_.compile(CompilationMode::Infer);
  EE_.run(bindings_);

  Tensor expected(ElemKind::FloatTy, {2, 4});
  expected.getHandle<float>() = {20, 40, 60, 80, 2, 4, 6, 8};

  EXPECT_TRUE(result->isEqual(expected));
}

/// Test that BatchedReduceAdd works correctly reducing an internal axis.
TEST_P(OperatorTest, batchedReduceAdd_innerAxis) {
  CHECK_IF_ENABLED();

  auto *batch =
      mod_.createPlaceholder(ElemKind::FloatTy, {2, 2, 4}, "batch", false);
  bindings_.allocate(batch)->getHandle<float>() = {10, 20, 30, 40, 1, 2, 3, 4,
                                                   10, 20, 30, 40, 1, 2, 3, 4};

  auto *R = F_->createBatchedReduceAdd("reduce.add", batch, /* axis */ 1);

  auto *save = F_->createSave("save", R);
  auto *result = bindings_.allocate(save->getPlaceholder());

  EE_.compile(CompilationMode::Infer);
  EE_.run(bindings_);

  Tensor expected(ElemKind::FloatTy, {2, 4});
  expected.getHandle<float>() = {11, 22, 33, 44, 11, 22, 33, 44};

  EXPECT_TRUE(result->isEqual(expected));
}

/// Test that BatchedReduceAdd works correctly reducing the innermost axis.
TEST_P(OperatorTest, batchedReduceAdd_lastAxis) {
  CHECK_IF_ENABLED();

  auto *batch =
      mod_.createPlaceholder(ElemKind::FloatTy, {2, 2, 4}, "batch", false);
  bindings_.allocate(batch)->getHandle<float>() = {10, 20, 30, 40, 1, 2, 3, 4,
                                                   10, 20, 30, 40, 1, 2, 3, 4};
  auto *R = F_->createBatchedReduceAdd("reduce.add", batch, /* axis */ 2);

  auto *save = F_->createSave("save", R);
  auto *result = bindings_.allocate(save->getPlaceholder());

  EE_.compile(CompilationMode::Infer);
  EE_.run(bindings_);

  Tensor expected(ElemKind::FloatTy, {2, 2});
  expected.getHandle<float>() = {100, 10, 100, 10};

  EXPECT_TRUE(result->isEqual(expected));
}

/// Test that BatchReducedAdd works on a 4D input.
TEST_P(OperatorTest, batchedReduceAdd_4Dinput) {
  CHECK_IF_ENABLED();

  auto *batch =
      mod_.createPlaceholder(ElemKind::FloatTy, {2, 2, 2, 4}, "batch", false);
  bindings_.allocate(batch)->getHandle<float>() = {
      10, 20, 30, 40, 1, 2, 3, 4, 10, 20, 30, 40, 1, 2, 3, 4,
      10, 20, 30, 40, 1, 2, 3, 4, 10, 20, 30, 40, 1, 2, 3, 4};

  auto *R = F_->createBatchedReduceAdd("reduce.add", batch, /* axis */ 0);

  auto *save = F_->createSave("save", R);
  auto *result = bindings_.allocate(save->getPlaceholder());

  EE_.compile(CompilationMode::Infer);
  EE_.run(bindings_);

  Tensor expected(ElemKind::FloatTy, {2, 2, 4});
  expected.getHandle<float>() = {20, 40, 60, 80, 2, 4, 6, 8,
                                 20, 40, 60, 80, 2, 4, 6, 8};

  EXPECT_TRUE(result->isEqual(expected));
}

/// Test that BatchReducedAdd works on a 5D input.
TEST_P(OperatorTest, batchedReduceAdd_5Dinput) {
  CHECK_IF_ENABLED();
  auto *batch = mod_.createPlaceholder(ElemKind::FloatTy, {2, 2, 2, 2, 4},
                                       "batch", false);
  bindings_.allocate(batch)->getHandle<float>() = {
      10, 20, 30, 40, 1, 2, 3, 4, 10, 20, 30, 40, 1, 2, 3, 4,
      10, 20, 30, 40, 1, 2, 3, 4, 10, 20, 30, 40, 1, 2, 3, 4,
      10, 20, 30, 40, 1, 2, 3, 4, 10, 20, 30, 40, 1, 2, 3, 4,
      10, 20, 30, 40, 1, 2, 3, 4, 10, 20, 30, 40, 1, 2, 3, 4};

  auto *R = F_->createBatchedReduceAdd("reduce.add", batch, /* axis */ 2);

  auto *save = F_->createSave("save", R);
  auto *result = bindings_.allocate(save->getPlaceholder());

  EE_.compile(CompilationMode::Infer);
  EE_.run(bindings_);

  Tensor expected(ElemKind::FloatTy, {2, 2, 2, 4});
  expected.getHandle<float>() = {20, 40, 60, 80, 2,  4,  6,  8,  20, 40, 60,
                                 80, 2,  4,  6,  8,  20, 40, 60, 80, 2,  4,
                                 6,  8,  20, 40, 60, 80, 2,  4,  6,  8};

  EXPECT_TRUE(result->isEqual(expected));
}

/// Helper to test BatchedReduceMin using \p DTy.
template <typename DataType>
static void testBatchedReduceMin(glow::PlaceholderBindings &bindings,
                                 glow::Module &mod, glow::Function *F,
                                 glow::ExecutionEngine &EE, ElemKind DTy) {

  auto *batch = mod.createPlaceholder(DTy, {2, 4}, "batch", false);
  bindings.allocate(batch)->getHandle<DataType>() = {10, 20, 30, 40,
                                                     1,  2,  3,  4};
  auto *R = F->createBatchedReduceMin("reduce.min", batch, /* axis */ 0);

  auto *save = F->createSave("save", R);
  auto *result = bindings.allocate(save->getPlaceholder());

  EE.compile(CompilationMode::Infer);
  EE.run(bindings);

  Tensor expected(DTy, {4});
  expected.getHandle<DataType>() = {1, 2, 3, 4};

  EXPECT_TRUE(result->isEqual(expected));
}

/// Helper to test BatchedReduceMin using \p DTy.
template <typename DataType>
static void testBatchedReduceMinMultiAxis(glow::PlaceholderBindings &bindings,
                                          glow::Module &mod, glow::Function *F,
                                          glow::ExecutionEngine &EE,
                                          ElemKind DTy) {
  auto *batch = mod.createPlaceholder(DTy, {2, 2, 2, 2}, "batch", false);
  bindings.allocate(batch)->getHandle<DataType>() = {
      1, -2, 3, -4, 5, 6, 7, 8, 9, 10, 11, 12, 13, 14, 15, 16};
  auto *R = F->createBatchedReduceMin("reduce.min", batch, /* axis */ {1, 3});
  auto *save = F->createSave("save", R);
  auto *result = bindings.allocate(save->getPlaceholder());

  EE.compile(CompilationMode::Infer);
  EE.run(bindings);

  Tensor expected(DTy, {2, 2});
  expected.getHandle<DataType>() = {-2, -4, 9, 11};
  EXPECT_TRUE(result->isEqual(expected));
}

/// Test that BatchedReduceMin is correctly supported in FloatTy.
TEST_P(OperatorTest, batchedReduceMin_Float) {
  CHECK_IF_ENABLED();
  testBatchedReduceMin<float>(bindings_, mod_, F_, EE_, ElemKind::FloatTy);
}

/// Test that BatchedReduceMin is correctly supported in Int32Ty.
TEST_P(OperatorTest, batchedReduceMin_Int32) {
  CHECK_IF_ENABLED();
  testBatchedReduceMin<int32_t>(bindings_, mod_, F_, EE_, ElemKind::Int32ITy);
}

/// Test that BatchedReduceMin is correctly supported in Int64Ty.
TEST_P(OperatorTest, batchedReduceMin_Int64) {
  CHECK_IF_ENABLED();
  testBatchedReduceMin<int64_t>(bindings_, mod_, F_, EE_, ElemKind::Int64ITy);
}

/// Test that BatchedReduceMin is correctly supported in FloatTy.
TEST_P(OperatorTest, batchedReduceMinMultiAxis_Float) {
  CHECK_IF_ENABLED();
  testBatchedReduceMinMultiAxis<float>(bindings_, mod_, F_, EE_,
                                       ElemKind::FloatTy);
}

/// Test that BatchedReduceMin is correctly supported in Int32Ty.
TEST_P(OperatorTest, batchedReduceMinMultiAxis_Int32) {
  CHECK_IF_ENABLED();
  testBatchedReduceMinMultiAxis<int32_t>(bindings_, mod_, F_, EE_,
                                         ElemKind::Int32ITy);
}

/// Test that BatchedReduceMin is correctly supported in Int64Ty.
TEST_P(OperatorTest, batchedReduceMinMultiAxis_Int64) {
  CHECK_IF_ENABLED();
  testBatchedReduceMinMultiAxis<int64_t>(bindings_, mod_, F_, EE_,
                                         ElemKind::Int64ITy);
}

/// Helper to test BatchedReduceZeroDimResult using \p DTy.
template <typename DataType>
static void testBatchedReduceZeroDimResult(glow::PlaceholderBindings &bindings,
                                           glow::Module &mod, glow::Function *F,
                                           glow::ExecutionEngine &EE,
                                           ElemKind DTy) {
  auto *batch = createPlaceholderConditionallyQuantized(
      mod, DTy, {4}, "batch", /* isTrainable */ false, "N");
  bindings.allocate(batch)->getHandle<DataType>() = {2, 4, 6, 8};

  auto OT = uniqueTypeConditionallyQuantized(mod, DTy, {});
  auto *RA = F->createBatchedReduceAdd("reduce.add", OT, batch, /* axis */ 0);
  auto *RM = F->createBatchedReduceMean("reduce.mean", OT, batch, /* axis */ 0);
  auto *saveRA = F->createSave("saveRA", RA);
  auto *saveRM = F->createSave("saveRM", RM);
  auto *resultRA = bindings.allocate(saveRA->getPlaceholder());
  auto *resultRM = bindings.allocate(saveRM->getPlaceholder());

  EE.compile(CompilationMode::Infer);
  EE.run(bindings);

  auto RAH = resultRA->getHandle<DataType>();
  auto RMH = resultRM->getHandle<DataType>();
  if (isQuantizedElemKind(DTy)) {
    EXPECT_EQ(RAH.at({}), static_cast<DataType>(20));
    EXPECT_EQ(RMH.at({}), static_cast<DataType>(5));
  } else {
    EXPECT_NEAR(RAH.at({}), 20, 0.001);
    EXPECT_NEAR(RMH.at({}), 5, 0.001);
  }
}

/// Test reduction down to a zero-dim tensor on FloatTy.
TEST_P(OperatorTest, batchedReduceZeroDimResult_Float) {
  CHECK_IF_ENABLED();
  testBatchedReduceZeroDimResult<float>(bindings_, mod_, F_, EE_,
                                        ElemKind::FloatTy);
}

/// Test reduction down to a zero-dim tensor on Float16Ty.
TEST_P(OperatorTest, batchedReduceZeroDimResult_Float16) {
  CHECK_IF_ENABLED();
  testBatchedReduceZeroDimResult<float16_t>(bindings_, mod_, F_, EE_,
                                            ElemKind::Float16Ty);
}

/// Test reduction down to a zero-dim tensor on Int8QTy.
TEST_P(OperatorTest, batchedReduceZeroDimResult_Int8) {
  CHECK_IF_ENABLED();
  testBatchedReduceZeroDimResult<int8_t>(bindings_, mod_, F_, EE_,
                                         ElemKind::Int8QTy);
}

/// Helper to test BatchedReduceAddWithAxis using \p DTy.
template <typename DataType>
static void testBatchedReduceAddWithAxis(glow::PlaceholderBindings &bindings,
                                         glow::Module &mod, glow::Function *F,
                                         glow::ExecutionEngine &EE,
                                         ElemKind DTy) {
  auto *batch = createPlaceholderConditionallyQuantized(mod, DTy, {2, 3, 2},
                                                        "batch", false);
  bindings.allocate(batch)->getHandle<DataType>() = {0, 1, 2, 3, 4,  5,
                                                     6, 7, 8, 9, 10, 11};

  auto OT1 = uniqueTypeConditionallyQuantized(mod, DTy, {2, 2});
  auto *R1 =
      F->createBatchedReduceAdd("reduce.add.axis.1", OT1, batch, /* axis */ 1);
  auto OT2 = uniqueTypeConditionallyQuantized(mod, DTy, {2, 3});
  auto *R2 =
      F->createBatchedReduceAdd("reduce.add.axis.2", OT2, batch, /* axis */ 2);
  auto *save1 = F->createSave("save1", R1);
  auto *save2 = F->createSave("save2", R2);

  auto *result1 = bindings.allocate(save1->getPlaceholder());
  auto *result2 = bindings.allocate(save2->getPlaceholder());

  EE.compile(CompilationMode::Infer);
  EE.run(bindings);

  auto expected1 = createTensorConditionallyQuantized(DTy, {2, 2});
  expected1.getHandle<DataType>() = {6, 9, 24, 27};
  EXPECT_TRUE(result1->isEqual(expected1));

  auto expected2 = createTensorConditionallyQuantized(DTy, {2, 3});
  expected2.getHandle<DataType>() = {1, 5, 9, 13, 17, 21};
  EXPECT_TRUE(result2->isEqual(expected2));
}

/// Test that batchedReduceAddWithAxis is correctly supported in FloatTy.
TEST_P(OperatorTest, batchedReduceAddWithAxis_Float) {
  CHECK_IF_ENABLED();
  testBatchedReduceAddWithAxis<float>(bindings_, mod_, F_, EE_,
                                      ElemKind::FloatTy);
}

/// Test that batchedReduceAddWithAxis is correctly supported in Float16Ty.
TEST_P(OperatorTest, batchedReduceAddWithAxis_Float16) {
  CHECK_IF_ENABLED();
  testBatchedReduceAddWithAxis<float16_t>(bindings_, mod_, F_, EE_,
                                          ElemKind::Float16Ty);
}

/// Test that batchedReduceAddWithAxis is correctly supported in Int8QTy.
TEST_P(OperatorTest, batchedReduceAddWithAxis_Int8Q) {
  CHECK_IF_ENABLED();
  testBatchedReduceAddWithAxis<int8_t>(bindings_, mod_, F_, EE_,
                                       ElemKind::Int8QTy);
}

TEST_P(OperatorTest, batchedReduceAddQuantized) {
  CHECK_IF_ENABLED();

  auto BT = mod_.uniqueType(ElemKind::Int8QTy, {3, 8}, 0.5, 3);
  auto OT = mod_.uniqueType(ElemKind::Int8QTy, {8}, 2.0, -1);

  auto *batch =
      mod_.createPlaceholder(ElemKind::Int8QTy, {3, 8}, BT->getScale(),
                             BT->getOffset(), "batch", false);

  bindings_.allocate(batch)->getHandle<int8_t>() = {
      27, -31, 16,  7,  20, 34, -2, 8,   -10, 83, 29,  -17,
      19, 13,  -11, -9, 50, 58, 0,  -20, -72, 43, -25, -1};

  auto BH = bindings_.get(batch)->getHandle<int8_t>();

  auto *R =
      F_->createBatchedReduceAdd("batched.reduce.add", OT, batch, /* axis */ 0);

  auto *save = F_->createSave("save", R);
  auto OH = bindings_.allocate(save->getPlaceholder())->getHandle<int8_t>();

  EE_.compile(CompilationMode::Infer);
  EE_.run(bindings_);

  for (dim_t i = 0; i < 8; i++) {
    std::array<int32_t, 3> b{{BH.at({0, i}), BH.at({1, i}), BH.at({2, i})}};
    float s = BT->getScale() / OT->getScale();
    int32_t o = BT->getOffset();
    float result = (b[0] - o) + (b[1] - o) + (b[2] - o);
    result = s * result + OT->getOffset();

    EXPECT_NEAR(std::round(result), OH.at({i}), 1.0);
  }
}

TEST_P(OperatorTest, batchedReduceAddQuantizedWithAxis) {
  CHECK_IF_ENABLED();

  auto BT = mod_.uniqueType(ElemKind::Int8QTy, {2, 3, 4}, 0.5, 3);
  auto OT = mod_.uniqueType(ElemKind::Int8QTy, {2, 4}, 2.0, -1);

  auto *batch =
      mod_.createPlaceholder(ElemKind::Int8QTy, {2, 3, 4}, BT->getScale(),
                             BT->getOffset(), "batch", false);

  bindings_.allocate(batch)->getHandle<int8_t>() = {
      27, -31, 16,  7,  20, 34, -2, 8,   -10, 83, 29,  -17,
      19, 13,  -11, -9, 50, 58, 0,  -20, -72, 43, -25, -1};

  auto BH = bindings_.get(batch)->getHandle<int8_t>();

  auto *R =
      F_->createBatchedReduceAdd("batched.reduce.add", OT, batch, /* axis */ 1);
  auto *save = F_->createSave("save", R);
  auto OH = bindings_.allocate(save->getPlaceholder())->getHandle<int8_t>();

  EE_.compile(CompilationMode::Infer);
  EE_.run(bindings_);

  for (dim_t i = 0; i < 2; i++) {
    for (dim_t j = 0; j < 4; j++) {
      std::array<int32_t, 3> b{
          {BH.at({i, 0, j}), BH.at({i, 1, j}), BH.at({i, 2, j})}};
      float s = BT->getScale() / OT->getScale();
      int32_t o = BT->getOffset();
      float result = (b[0] - o) + (b[1] - o) + (b[2] - o);
      result = s * result + OT->getOffset();

      EXPECT_NEAR(std::round(result), OH.at({i, j}), 1.0);
    }
  }
}

TEST_P(OperatorTest, batchedReduceMean) {
  CHECK_IF_ENABLED();

  auto *batch =
      mod_.createPlaceholder(ElemKind::FloatTy, {2, 4}, "batch", false);
  bindings_.allocate(batch)->getHandle() = {10, 20, 30, 40, 1, 2, 3, 4};

  auto *R = F_->createBatchedReduceMean("reduce.add", batch, /* axis */ 0);

  auto *save = F_->createSave("save", R);
  auto *result = bindings_.allocate(save->getPlaceholder());

  EE_.compile(CompilationMode::Infer);
  EE_.run(bindings_);

  auto H = result->getHandle();
  EXPECT_NEAR(H.at({0}), 5.5, 0.001);
  EXPECT_NEAR(H.at({1}), 11.0, 0.001);
  EXPECT_NEAR(H.at({2}), 16.5, 0.001);
  EXPECT_NEAR(H.at({3}), 22.0, 0.001);
}

TEST_P(OperatorTest, batchedReduceMeanWithAxis) {
  CHECK_IF_ENABLED();

  auto *batch =
      mod_.createPlaceholder(ElemKind::FloatTy, {2, 3, 2}, "batch", false);
  bindings_.allocate(batch)->getHandle() = {0, 1, 2, 3, 4,  5,
                                            6, 7, 8, 9, 10, 11};

  auto *R = F_->createBatchedReduceMean("reduce.add", batch, /* axis */ 1);

  auto *save = F_->createSave("save", R);
  auto *result = bindings_.allocate(save->getPlaceholder());

  EE_.compile(CompilationMode::Infer);
  EE_.run(bindings_);

  auto H = result->getHandle();
  EXPECT_NEAR(H.at({0, 0}), 2.0, 0.001);
  EXPECT_NEAR(H.at({0, 1}), 3.0, 0.001);
  EXPECT_NEAR(H.at({1, 0}), 8.0, 0.001);
  EXPECT_NEAR(H.at({1, 1}), 9.0, 0.001);
}

TEST_P(OperatorTest, batchedReduceMeanQuantized) {
  CHECK_IF_ENABLED();

  auto BT = mod_.uniqueType(ElemKind::Int8QTy, {3, 8}, 0.5, 3);
  auto OT = mod_.uniqueType(ElemKind::Int8QTy, {8}, 2.0, -1);

  auto *batch =
      mod_.createPlaceholder(ElemKind::Int8QTy, {3, 8}, BT->getScale(),
                             BT->getOffset(), "batch", false);

  bindings_.allocate(batch)->getHandle<int8_t>() = {
      27, -31, 16,  7,  20, 34, -2, 8,   -10, 83, 29,  -17,
      19, 13,  -11, -9, 50, 58, 0,  -20, -72, 43, -25, -1};

  auto BH = bindings_.get(batch)->getHandle<int8_t>();

  auto *R = F_->createBatchedReduceMean("batched.reduce.add", OT, batch,
                                        /* axis */ 0);

  auto *save = F_->createSave("save", R);
  auto OH = bindings_.allocate(save->getPlaceholder())->getHandle<int8_t>();

  EE_.compile(CompilationMode::Infer);
  EE_.run(bindings_);

  for (dim_t i = 0; i < 8; i++) {
    std::array<int32_t, 3> b{{BH.at({0, i}), BH.at({1, i}), BH.at({2, i})}};
    float s = BT->getScale() / OT->getScale();
    int32_t o = BT->getOffset();
    float result = ((b[0] - o) + (b[1] - o) + (b[2] - o)) / 3;
    result = s * result + OT->getOffset();

    EXPECT_NEAR(std::round(result), OH.at({i}), 1.0);
  }
}

TEST_P(OperatorTest, batchedReduceMeanQuantizedWithAxis) {
  CHECK_IF_ENABLED();

  auto BT = mod_.uniqueType(ElemKind::Int8QTy, {2, 3, 4}, 0.5, 3);
  auto OT = mod_.uniqueType(ElemKind::Int8QTy, {2, 4}, 2.0, -1);

  auto *batch =
      mod_.createPlaceholder(ElemKind::Int8QTy, {2, 3, 4}, BT->getScale(),
                             BT->getOffset(), "batch", false);

  bindings_.allocate(batch)->getHandle<int8_t>() = {
      27, -31, 16,  7,  20, 34, -2, 8,   -10, 83, 29,  -17,
      19, 13,  -11, -9, 50, 58, 0,  -20, -72, 43, -25, -1};

  auto BH = bindings_.get(batch)->getHandle<int8_t>();

  auto *R = F_->createBatchedReduceMean("batched.reduce.add", OT, batch,
                                        /* axis */ 1);
  auto *save = F_->createSave("save", R);
  auto OH = bindings_.allocate(save->getPlaceholder())->getHandle<int8_t>();

  EE_.compile(CompilationMode::Infer);
  EE_.run(bindings_);

  for (dim_t i = 0; i < 2; i++) {
    for (dim_t j = 0; j < 4; j++) {
      std::array<int32_t, 3> b{
          {BH.at({i, 0, j}), BH.at({i, 1, j}), BH.at({i, 2, j})}};
      float s = BT->getScale() / OT->getScale();
      int32_t o = BT->getOffset();
      float result = ((b[0] - o) + (b[1] - o) + (b[2] - o)) / 3;
      result = s * result + OT->getOffset();

      EXPECT_NEAR(std::round(result), OH.at({i, j}), 1.0);
    }
  }
}

/// Verify that batchedReduceMean optimization using AvgPool works correctly.
TEST_P(OperatorTest, batchedReduceMeanUsingAvgPool) {
  CHECK_IF_ENABLED();

  std::vector<dim_t> dims = {3, 20, 4, 8};

  auto *batch =
      mod_.createPlaceholder(ElemKind::FloatTy, dims, "batch", false, "NHWC");

  auto IH = bindings_.allocate(batch)->getHandle();
  IH.randomize(1.0, 100.0, mod_.getPRNG());

  auto *R = F_->createBatchedReduceMean("reduce.mean", batch, {2, 3});

  auto *save = F_->createSave("save", R);
  auto *result = bindings_.allocate(save->getPlaceholder());
  EE_.compile(CompilationMode::Infer);

  EE_.run(bindings_);
  auto H = result->getHandle();

  std::array<std::array<float, 20>, 3> results{};
  for (dim_t i = 0; i < dims[0]; i++) {
    for (dim_t j = 0; j < dims[1]; j++) {
      for (dim_t k = 0; k < dims[2]; k++) {
        for (dim_t l = 0; l < dims[3]; l++) {
          results[i][j] += IH.at({i, j, k, l});
        }
      }
      results[i][j] /= (dims[2] * dims[3]);
      EXPECT_NEAR(H.at({i, j}), results[i][j], 0.001);
    }
  }
}

/// Verify that quantized batchedReduceMean optimization using AvgPool works
/// correctly.
TEST_P(OperatorTest, batchedReduceMeanUsingAvgPoolQuantized) {
  CHECK_IF_ENABLED();

  std::vector<dim_t> dims = {2, 3, 3, 4};

  auto BT = mod_.uniqueType(ElemKind::Int8QTy, dims, 1, 0);
  auto OT = mod_.uniqueType(ElemKind::Int8QTy, {dims[0], dims[1]}, 1, 0);
  auto *batch = mod_.createPlaceholder(ElemKind::Int8QTy, dims, BT->getScale(),
                                       BT->getOffset(), "batch", false);

  auto IH = bindings_.allocate(batch)->getHandle<int8_t>();
  IH.randomize(1, 100, mod_.getPRNG());

  auto *R = F_->createBatchedReduceMean("reduce.mean", OT, batch, {2, 3});

  auto *save = F_->createSave("save", R);
  auto OH = bindings_.allocate(save->getPlaceholder())->getHandle<int8_t>();

  EE_.compile(CompilationMode::Infer);
  EE_.run(bindings_);

  std::array<std::array<float, 3>, 2> results{};
  float s = BT->getScale() / OT->getScale();
  for (dim_t i = 0; i < dims[0]; i++) {
    for (dim_t j = 0; j < dims[1]; j++) {
      for (dim_t k = 0; k < dims[2]; k++) {
        int32_t o = BT->getOffset();
        for (dim_t l = 0; l < dims[3]; l++) {
          results[i][j] += IH.at({i, j, k, l}) - o;
        }
      }
      results[i][j] = s * results[i][j] + OT->getOffset();
      results[i][j] /= (dims[2] * dims[3]);
      EXPECT_NEAR(std::round(results[i][j]), OH.at({i, j}), 1.0);
    }
  }
}

/// Test that the BatchedAdd operator works.
TEST_P(OperatorTest, BatchedAdd) {
  CHECK_IF_ENABLED();

  auto *batch =
      mod_.createPlaceholder(ElemKind::FloatTy, {2, 3, 3}, "batch", false);
  auto *added =
      mod_.createPlaceholder(ElemKind::FloatTy, {3, 3}, "added", false);

  bindings_.allocate(batch)->getHandle() = {9, 8, 7, 6, 5,  4,  3,  4,  5,
                                            6, 7, 8, 9, 10, 11, 12, 13, 14};
  bindings_.allocate(added)->getHandle().clear(1.0);

  auto *R = F_->createBatchedAdd("batch.add", batch, added);
  auto *save = F_->createSave("save", R);
  auto *result = bindings_.allocate(save->getPlaceholder());

  EE_.compile(CompilationMode::Infer);
  EE_.run(bindings_);

  auto BH = bindings_.get(batch)->getHandle();
  auto RH = result->getHandle();
  for (dim_t i = 0; i < 2; i++) {
    for (dim_t j = 0; j < 3; j++) {
      for (dim_t k = 0; k < 3; k++) {
        EXPECT_NEAR(RH.at({i, j, k}), BH.at({i, j, k}) + 1.0, 0.001);
      }
    }
  }
}

/// Broadcast Tensor of shape (2,1,1) to (2,4,2) with axis 0.
TEST_P(OperatorTest, broadcastSimple) {
  CHECK_IF_ENABLED();

  const dim_t numDims_A = 3;
  const dim_t dimY_A = 2;
  const dim_t dimZ_A = 4;
  const dim_t dimW_A = 2;
  const dim_t dims_A[numDims_A] = {dimY_A, dimZ_A, dimW_A};

  const dim_t numDims_B = 3;
  const dim_t dimY_B = 2;
  const dim_t dimZ_B = 1;
  const dim_t dimW_B = 1;
  const dim_t dims_B[numDims_B] = {dimY_B, dimZ_B, dimW_B};

  auto *B = mod_.createPlaceholder(ElemKind::FloatTy, dims_B, "B", false);
  auto *QB =
      mod_.createPlaceholder(ElemKind::Int8QTy, dims_B, 1.1, -2, "QB", false);
  auto H_B = bindings_.allocate(B)->getHandle();
  auto H_QB = bindings_.allocate(QB)->getHandle<int8_t>();
  H_B = {20, 10};
  H_QB = {35, -18};

  const unsigned axis = 0;

  auto *R = F_->createBroadcast("broadcasted", B, dims_A, axis);
  auto *QR = F_->createBroadcast("broadcastedQ", QB, dims_A, axis);

  auto *save = F_->createSave("save", R);
  auto *broadcasted = bindings_.allocate(save->getPlaceholder());

  auto *saveQ = F_->createSave("saveQ", QR);
  auto *broadcastedQ = bindings_.allocate(saveQ->getPlaceholder());

  EE_.compile(CompilationMode::Infer);
  EE_.run(bindings_);

  auto broadcastedBHandle = broadcasted->getHandle();
  auto broadcastedQBHandle = broadcastedQ->getHandle<int8_t>();
  // Verify broadcasted B has same shape.
  EXPECT_EQ(broadcastedBHandle.dims().size(), numDims_A);
  EXPECT_EQ(broadcastedQBHandle.dims().size(), numDims_A);
  for (size_t i = 0; i < broadcastedBHandle.dims().size(); i++) {
    EXPECT_EQ(broadcastedBHandle.dims()[i], dims_A[i]);
    EXPECT_EQ(broadcastedQBHandle.dims()[i], dims_A[i]);
  }

  // Look at the two values in X_B and verify in the three dimensions it was
  // broadcasted that the values were correctly broadcasted.
  const dim_t k_B = 0;
  const dim_t l_B = 0;
  for (dim_t j_B = 0; j_B < dimY_B; ++j_B) {
    const float origVal = H_B.at({j_B, k_B, l_B});
    const int8_t origValQ = H_QB.at({j_B, k_B, l_B});
    const dim_t j_A = j_B; // This dim was not broadcasted (dims were equal).
    for (dim_t k_A = 0; k_A < dimZ_A; k_A++) {
      for (dim_t l_A = 0; l_A < dimW_A; l_A++) {
        EXPECT_EQ(broadcastedBHandle.at({j_A, k_A, l_A}), origVal);
        EXPECT_EQ(broadcastedQBHandle.at({j_A, k_A, l_A}), origValQ);
      }
    }
  }
}

/// Broadcast a Tensor of shape (2,1) to (3,2,4,2) with axis 1.
TEST_P(OperatorTest, broadcast) {
  CHECK_IF_ENABLED();

  const dim_t numDims_A = 4;
  const dim_t dimX_A = 3;
  const dim_t dimY_A = 2;
  const dim_t dimZ_A = 4;
  const dim_t dimW_A = 2;
  const dim_t dims_A[numDims_A] = {dimX_A, dimY_A, dimZ_A, dimW_A};

  const dim_t numDims_B = 2;
  const dim_t dimY_B = 2;
  const dim_t dimZ_B = 1;
  const dim_t dims_B[numDims_B] = {dimY_B, dimZ_B};

  auto *B = mod_.createPlaceholder(ElemKind::FloatTy, dims_B, "B", false);
  auto *QB =
      mod_.createPlaceholder(ElemKind::Int8QTy, dims_B, 0.8, 3, "QB", false);

  auto H_B = bindings_.allocate(B)->getHandle();
  auto H_QB = bindings_.allocate(QB)->getHandle<int8_t>();
  H_B = {20, 10};
  H_QB = {-8, 41};

  const unsigned axis = 1;

  auto *R = F_->createBroadcast("broadcasted", B, dims_A, axis);
  auto *QR = F_->createBroadcast("broadcastedQ", QB, dims_A, axis);

  auto *save = F_->createSave("save", R);
  auto *broadcasted = bindings_.allocate(save->getPlaceholder());

  auto *saveQ = F_->createSave("saveQ", QR);
  auto *broadcastedQ = bindings_.allocate(saveQ->getPlaceholder());

  EE_.compile(CompilationMode::Infer);
  EE_.run(bindings_);

  auto broadcastedBHandle = broadcasted->getHandle();
  auto broadcastedQBHandle = broadcastedQ->getHandle<int8_t>();
  // Verify broadcasted B has same shape.
  EXPECT_EQ(broadcastedBHandle.dims().size(), numDims_A);
  EXPECT_EQ(broadcastedQBHandle.dims().size(), numDims_A);
  for (size_t i = 0; i < broadcastedBHandle.dims().size(); i++) {
    EXPECT_EQ(broadcastedBHandle.dims()[i], dims_A[i]);
    EXPECT_EQ(broadcastedQBHandle.dims()[i], dims_A[i]);
  }

  // Look at the two values in X_B and verify in the three dimensions it was
  // broadcasted that the values were correctly broadcasted.
  const dim_t k_B = 0;
  for (dim_t j_B = 0; j_B < dimY_B; ++j_B) {
    const float origVal = H_B.at({j_B, k_B});
    const int8_t origValQ = H_QB.at({j_B, k_B});
    const dim_t j_A = j_B; // This dim was not broadcasted (dims were equal).
    for (dim_t i_A = 0; i_A < dimX_A; i_A++) {
      for (dim_t k_A = 0; k_A < dimZ_A; k_A++) {
        for (dim_t l_A = 0; l_A < dimW_A; l_A++) {
          EXPECT_EQ(broadcastedBHandle.at({i_A, j_A, k_A, l_A}), origVal);
          EXPECT_EQ(broadcastedQBHandle.at({i_A, j_A, k_A, l_A}), origValQ);
        }
      }
    }
  }
}

/// Perform a simple weighted sum.
TEST_P(OperatorTest, weightedSum) {
  CHECK_IF_ENABLED();

  // Create the data.
  auto *A = mod_.createPlaceholder(ElemKind::FloatTy, {2, 2}, "A", false);
  bindings_.allocate(A)->getHandle() = {1.0, 2.0, 3.0, 4.0};

  auto *B = mod_.createPlaceholder(ElemKind::FloatTy, {2, 2}, "B", false);
  bindings_.allocate(B)->getHandle() = {5.0, 6.0, 7.0, 8.0};

  // Create the weights.
  auto *AW = mod_.createPlaceholder(ElemKind::FloatTy, {1}, "AW", false);
  bindings_.allocate(AW)->getHandle() = {0.1f};

  auto *BW = mod_.createPlaceholder(ElemKind::FloatTy, {1}, "BW", false);
  bindings_.allocate(BW)->getHandle() = {10.0f};

  // Create the weighted sum with the data and weights, and save it.
  auto *WS = F_->createWeightedSum("ws", {A, B}, {AW, BW});
  auto *save = F_->createSave("save", WS);
  auto *saveTensor = bindings_.allocate(save->getPlaceholder());

  EE_.compile(CompilationMode::Infer);
  EE_.run(bindings_);

  // Verify the weighted sum was correctly calculated.
  auto resultH = saveTensor->getHandle();
  EXPECT_NEAR(resultH.at({0, 0}), 50.1, 1E-5);
  EXPECT_NEAR(resultH.at({0, 1}), 60.2, 1E-5);
  EXPECT_NEAR(resultH.at({1, 0}), 70.3, 1E-5);
  EXPECT_NEAR(resultH.at({1, 1}), 80.4, 1E-5);
}

/// Helper to test ReluSimple using \p DTy.
template <typename DataType>
static void testReluSimple(glow::PlaceholderBindings &bindings,
                           glow::Module &mod, glow::Function *F,
                           glow::ExecutionEngine &EE, ElemKind DTy) {
  auto *in = mod.createPlaceholder(DTy, {7}, "in", false);
  auto *relu = F->createRELU("relu", in);
  auto *save = F->createSave("relu", relu);
  auto *result = bindings.allocate(save->getPlaceholder());

  bindings.allocate(in)->getHandle<DataType>() = {0, -1, -2, -3, 4, 5, 6};

  EE.compile(CompilationMode::Infer);
  EE.run(bindings);

  auto resultH = result->getHandle<DataType>();

  for (size_t i = 0; i < 7; i++) {
    if (i < 4) {
      EXPECT_EQ(resultH.raw(i), static_cast<DataType>(0));
    } else {
      EXPECT_EQ(resultH.raw(i), static_cast<DataType>(i));
    }
  }
}

/// Verify that the RELU operator works correctly for Float.
TEST_P(OperatorTest, ReluSimple_Float) {
  CHECK_IF_ENABLED();

  testReluSimple<float>(bindings_, mod_, F_, EE_, ElemKind::FloatTy);
}

/// Verify that the RELU operator works correctly for Float16.
TEST_P(OperatorTest, ReluSimple_Float16) {
  CHECK_IF_ENABLED();
  testReluSimple<float16_t>(bindings_, mod_, F_, EE_, ElemKind::Float16Ty);
}

/// Helper to test PReluSimple using \p DTy.
template <typename DataType>
static void testPReluSimple(glow::PlaceholderBindings &bindings,
                            glow::Module &mod, glow::Function *F,
                            glow::ExecutionEngine &EE, ElemKind DTy,
                            double allowedError) {
  auto *in = mod.createPlaceholder(DTy, {7}, "in", false);
  auto *slope = mod.createPlaceholder(DTy, {7}, "slope", false);
  auto *prelu = F->createPRELU("prelu", in, slope);
  auto *save = F->createSave("prelu", prelu);
  auto *result = bindings.allocate(save->getPlaceholder());

  bindings.allocate(in)->getHandle<DataType>() = {0, -1, -2, -3, 4, 5, 6};
  bindings.allocate(slope)->getHandle<DataType>().randomize(0.1, 3.0,
                                                            mod.getPRNG());

  EE.compile(CompilationMode::Infer);
  EE.run(bindings);

  auto resultH = result->getHandle<DataType>();
  auto inH = bindings.get(in)->getHandle<DataType>();
  auto slopeH = bindings.get(slope)->getHandle<DataType>();

  for (size_t i = 0; i < 7; i++) {
    DataType expectedResult =
        slopeH.raw(i) * std::min<DataType>(0, inH.raw(i)) +
        std::max<DataType>(0, inH.raw(i));
    EXPECT_NEAR(resultH.at(i), expectedResult, allowedError);
  }
}

/// Verify that the PRELU operator works correctly for Float.
TEST_P(OperatorTest, PReluSimple_Float) {
  CHECK_IF_ENABLED();
  testPReluSimple<float>(bindings_, mod_, F_, EE_, ElemKind::FloatTy, 1E-32);
}

/// Verify that the PRELU operator works correctly for Float16.
TEST_P(OperatorTest, PReluSimple_Float16) {
  CHECK_IF_ENABLED();
  testPReluSimple<float16_t>(bindings_, mod_, F_, EE_, ElemKind::Float16Ty,
                             1E-16);
}

TEST_P(OperatorTest, TopK) {
  CHECK_IF_ENABLED();

  auto *inp =
      mod_.createPlaceholder(ElemKind::FloatTy, {3, 1, 5}, "input", false);
  auto *values =
      mod_.createPlaceholder(ElemKind::FloatTy, {3, 1, 3}, "values", false);
  auto *indices =
      mod_.createPlaceholder(ElemKind::Int64ITy, {3, 1, 3}, "indices", false);

  bindings_.allocate(inp)->getHandle() = {
      28, 4, 411, 19, 42, 0.4f, 0.4f, 0.4f, -0.4f, 0.45f, 7, 5, 9, 8, 100,
  };
  bindings_.allocate(values);
  bindings_.allocate(indices);

  auto *R = F_->createTopK("TopK", inp, 3);

  F_->createSave("save.values", {R, 0}, values);
  F_->createSave("save.indices", {R, 1}, indices);

  EE_.compile(CompilationMode::Infer);

  EE_.run(bindings_);

  auto V = bindings_.get(values)->getHandle();
  auto I = bindings_.get(indices)->getHandle<int64_t>();

  EXPECT_FLOAT_EQ(V.at({0, 0, 0}), 411);
  EXPECT_EQ(I.at({0, 0, 0}), 2);
  EXPECT_FLOAT_EQ(V.at({0, 0, 1}), 42);
  EXPECT_EQ(I.at({0, 0, 1}), 4);
  EXPECT_FLOAT_EQ(V.at({0, 0, 2}), 28);
  EXPECT_EQ(I.at({0, 0, 2}), 0);

  EXPECT_FLOAT_EQ(V.at({1, 0, 0}), 0.45);
  EXPECT_EQ(I.at({1, 0, 0}), 4);
  EXPECT_FLOAT_EQ(V.at({1, 0, 1}), 0.4);
  EXPECT_EQ(I.at({1, 0, 1}), 0);
  EXPECT_FLOAT_EQ(V.at({1, 0, 2}), 0.4);
  EXPECT_EQ(I.at({1, 0, 2}), 1);

  EXPECT_FLOAT_EQ(V.at({2, 0, 0}), 100);
  EXPECT_EQ(I.at({2, 0, 0}), 4);
  EXPECT_FLOAT_EQ(V.at({2, 0, 1}), 9);
  EXPECT_EQ(I.at({2, 0, 1}), 2);
  EXPECT_FLOAT_EQ(V.at({2, 0, 2}), 8);
  EXPECT_EQ(I.at({2, 0, 2}), 3);
}

template <typename DataType>
static void testArgMaxKeepDim(glow::PlaceholderBindings &bindings,
                              glow::Module &mod, glow::Function *F,
                              glow::ExecutionEngine &EE, ElemKind DTy) {
  auto *input = createPlaceholderConditionallyQuantized(mod, DTy, {2, 3, 2, 2},
                                                        "input", false, "NHWC");
  auto *argmax = mod.createPlaceholder(ElemKind::Int64ITy, {1, 3, 2, 2},
                                       "argmax", false, "NHWC");

  bindings.allocate(input)->getHandle<DataType>() = {
      11, 24, 33, 41, 15, 26, 37, 48, 12, 28, 31, 42,
      13, 24, 35, 46, 12, 28, 39, 40, 11, 22, 33, 47};
  bindings.allocate(argmax);

  auto *AM = F->createArgMax("argmax", input, 0, true);
  F->createSave("save.argmax", AM, argmax);

  EE.compile(CompilationMode::Infer);
  EE.run(bindings);

  auto I = bindings.get(argmax)->getHandle<int64_t>();
  EXPECT_EQ(I.raw(0), 1);
  EXPECT_EQ(I.raw(1), 0);
  EXPECT_EQ(I.raw(2), 1);
  EXPECT_EQ(I.raw(3), 1);
  EXPECT_EQ(I.raw(4), 0);
  EXPECT_EQ(I.raw(5), 1);
  EXPECT_EQ(I.raw(6), 1);
  EXPECT_EQ(I.raw(7), 0);
  EXPECT_EQ(I.raw(8), 0);
  EXPECT_EQ(I.raw(9), 0);
  EXPECT_EQ(I.raw(10), 1);
  EXPECT_EQ(I.raw(11), 1);
}

TEST_P(OperatorTest, FloatArgMaxKeepDim) {
  CHECK_IF_ENABLED();
  testArgMaxKeepDim<float>(bindings_, mod_, F_, EE_, ElemKind::FloatTy);
}

TEST_P(OperatorTest, QuantizedArgMaxKeepDim) {
  CHECK_IF_ENABLED();
  testArgMaxKeepDim<int8_t>(bindings_, mod_, F_, EE_, ElemKind::Int8QTy);
}

template <typename DataType>
static void testArgMaxNoKeepDim(glow::PlaceholderBindings &bindings,
                                glow::Module &mod, glow::Function *F,
                                glow::ExecutionEngine &EE, ElemKind DTy) {
  auto *input = createPlaceholderConditionallyQuantized(mod, DTy, {2, 3, 2, 2},
                                                        "input", false, "NHWC");
  auto *argmax =
      mod.createPlaceholder(ElemKind::Int64ITy, {2, 2, 2}, "argmax", false);

  bindings.allocate(input)->getHandle<DataType>() = {
      11, 24, 33, 41, 15, 26, 37, 48, 12, 28, 31, 42,
      13, 24, 35, 46, 12, 28, 39, 40, 11, 22, 33, 47};
  bindings.allocate(argmax);

  auto *AM = F->createArgMax("argmax", input, 1, false);
  F->createSave("save.argmax", AM, argmax);

  EE.compile(CompilationMode::Infer);
  EE.run(bindings);

  auto I = bindings.get(argmax)->getHandle<int64_t>();
  EXPECT_EQ(I.raw(0), 1);
  EXPECT_EQ(I.raw(1), 2);
  EXPECT_EQ(I.raw(2), 1);
  EXPECT_EQ(I.raw(3), 1);
  EXPECT_EQ(I.raw(4), 0);
  EXPECT_EQ(I.raw(5), 1);
  EXPECT_EQ(I.raw(6), 1);
  EXPECT_EQ(I.raw(7), 2);
}

TEST_P(OperatorTest, FloatArgMaxNoKeepDim) {
  CHECK_IF_ENABLED();
  testArgMaxNoKeepDim<float>(bindings_, mod_, F_, EE_, ElemKind::FloatTy);
}

TEST_P(OperatorTest, QuantizedArgMaxNoKeepDim) {
  CHECK_IF_ENABLED();
  testArgMaxNoKeepDim<int8_t>(bindings_, mod_, F_, EE_, ElemKind::Int8QTy);
}

TEST_P(OperatorTest, FloatArgMaxNoKeepDimWithAxis1) {
  CHECK_IF_ENABLED();

  auto *input = mod_.createPlaceholder(ElemKind::FloatTy, {1, 2, 3, 4}, "input",
                                       false, "NHWC");
  auto *argmax =
      mod_.createPlaceholder(ElemKind::Int64ITy, {1, 3, 4}, "argmax", false);

  bindings_.allocate(input)->getHandle<float>() = {
      -2.0031254,  1.6150867,  -0.7161922,  -0.25389647, -2.3863597,
      1.3052065,   -1.2064048, -0.12670185, 1.4289513,   0.38050872,
      -0.15112245, 1.360533,   -1.9638863,  -0.7602536,  0.68145376,
      1.1685915,   0.35476854, 1.0272173,   -1.554366,   -1.6835353,
      -1.4499142,  0.9042695,  1.0751117,   -1.0798755};

  bindings_.allocate(argmax);

  auto *AM =
      F_->createArgMax("argmax", input, /* axis */ 1, /* keepDims */ false);
  F_->createSave("save.argmax", AM, argmax);

  EE_.compile(CompilationMode::Infer);
  EE_.run(bindings_);

  auto I = bindings_.get(argmax)->getHandle<int64_t>();
  EXPECT_EQ(I.raw(0), 1);
  EXPECT_EQ(I.raw(1), 0);
  EXPECT_EQ(I.raw(2), 1);
  EXPECT_EQ(I.raw(3), 1);
  EXPECT_EQ(I.raw(4), 1);
  EXPECT_EQ(I.raw(5), 0);
  EXPECT_EQ(I.raw(6), 0);
  EXPECT_EQ(I.raw(7), 0);
  EXPECT_EQ(I.raw(8), 0);
  EXPECT_EQ(I.raw(9), 1);
  EXPECT_EQ(I.raw(10), 1);
  EXPECT_EQ(I.raw(11), 0);
}

TEST_P(OperatorTest, FloatArgMaxNoKeepDimWithAxis2) {
  CHECK_IF_ENABLED();

  auto *input = mod_.createPlaceholder(ElemKind::FloatTy, {1, 2, 3, 4}, "input",
                                       false, "NHWC");
  auto *argmax =
      mod_.createPlaceholder(ElemKind::Int64ITy, {1, 2, 4}, "argmax", false);

  bindings_.allocate(input)->getHandle<float>() = {
      -0.11289205, -0.13215652, -1.184799,  0.2295995,   0.03064479,
      -0.28138036, -0.51807016, 0.89983666, -0.46122625, -0.70558083,
      0.43882176,  -0.6988644,  2.0838234,  -0.22806482, -0.6829437,
      0.70269305,  -0.8199907,  0.25597557, 0.3598691,   -0.9919779,
      2.069314,    -1.8825238,  1.2604765,  -0.78306365};

  bindings_.allocate(argmax);

  auto *AM =
      F_->createArgMax("argmax", input, /* axis */ 2, /* keepDims */ false);
  F_->createSave("save.argmax", AM, argmax);

  EE_.compile(CompilationMode::Infer);
  EE_.run(bindings_);

  auto I = bindings_.get(argmax)->getHandle<int64_t>();
  EXPECT_EQ(I.raw(0), 1);
  EXPECT_EQ(I.raw(1), 0);
  EXPECT_EQ(I.raw(2), 2);
  EXPECT_EQ(I.raw(3), 1);
  EXPECT_EQ(I.raw(4), 0);
  EXPECT_EQ(I.raw(5), 1);
  EXPECT_EQ(I.raw(6), 2);
  EXPECT_EQ(I.raw(7), 0);
}

// Check that concatenating Nodes with multiple outputs works correctly.
TEST_P(OperatorTest, ConcatTopK) {
  CHECK_IF_ENABLED();

  auto *inp1 =
      mod_.createPlaceholder(ElemKind::FloatTy, {2, 1, 3}, "input", false);
  auto *inp2 =
      mod_.createPlaceholder(ElemKind::FloatTy, {2, 1, 3}, "input", false);
  auto *indices =
      mod_.createPlaceholder(ElemKind::Int64ITy, {4, 1, 2}, "indices", false);

  bindings_.allocate(inp1)->getHandle() = {1, 2, 3, 17.4f, -0.1f, -10.1f};
  bindings_.allocate(inp2)->getHandle() = {1, 2, -3, -17.4f, -0.1f, -10.1f};

  auto *R1 = F_->createTopK("TopK1", inp1, 2);
  auto *R2 = F_->createTopK("TopK2", inp2, 2);

  // Concat the values and indices separately, both on the 0th dimension,
  // matching the shapes of the values and indices variables above.
  auto *CV =
      F_->createConcat("Concat.Values", {R1->getValues(), R2->getValues()}, 0);
  auto *CI = F_->createConcat("Concat.Indices",
                              {R1->getIndices(), R2->getIndices()}, 0);

  auto *saveValues = F_->createSave("Save.Values", CV);
  auto *saveValuesTensor = bindings_.allocate(saveValues->getPlaceholder());

  auto *saveIndices = F_->createSave("Save.Indices", CI, indices);
  auto *saveIndicesTensor = bindings_.allocate(saveIndices->getPlaceholder());

  EE_.compile(CompilationMode::Infer);

  EE_.run(bindings_);

  auto V = saveValuesTensor->getHandle();
  auto I = saveIndicesTensor->getHandle<int64_t>();

  EXPECT_FLOAT_EQ(V.at({0, 0, 0}), 3);
  EXPECT_FLOAT_EQ(I.at({0, 0, 0}), 2);
  EXPECT_FLOAT_EQ(V.at({0, 0, 1}), 2);
  EXPECT_FLOAT_EQ(I.at({0, 0, 1}), 1);

  EXPECT_FLOAT_EQ(V.at({1, 0, 0}), 17.4f);
  EXPECT_FLOAT_EQ(I.at({1, 0, 0}), 0);
  EXPECT_FLOAT_EQ(V.at({1, 0, 1}), -0.1f);
  EXPECT_FLOAT_EQ(I.at({1, 0, 1}), 1);

  EXPECT_FLOAT_EQ(V.at({2, 0, 0}), 2);
  EXPECT_FLOAT_EQ(I.at({2, 0, 0}), 1);
  EXPECT_FLOAT_EQ(V.at({2, 0, 1}), 1);
  EXPECT_FLOAT_EQ(I.at({2, 0, 1}), 0);

  EXPECT_FLOAT_EQ(V.at({3, 0, 0}), -0.1f);
  EXPECT_FLOAT_EQ(I.at({3, 0, 0}), 1);
  EXPECT_FLOAT_EQ(V.at({3, 0, 1}), -10.1f);
  EXPECT_FLOAT_EQ(I.at({3, 0, 1}), 2);
}

// Check that matrix multiplication works well on some predefined values.
TEST_P(OperatorTest, matmul2) {
  CHECK_IF_ENABLED();

  auto *inp0 =
      mod_.createPlaceholder(ElemKind::FloatTy, {1, 2}, "input0", false);
  auto *inp1 =
      mod_.createPlaceholder(ElemKind::FloatTy, {1, 2}, "input1", false);
  auto *inp2 =
      mod_.createPlaceholder(ElemKind::FloatTy, {1, 2}, "input2", false);
  auto *rot = mod_.createPlaceholder(ElemKind::FloatTy, {2, 2}, "rot", false);

  float deg = 45.0 / 180.0 * 3.1415926;
  // Use the rotation matrix to manipulate some values.
  // https://en.wikipedia.org/wiki/Rotation_matrix
  bindings_.allocate(rot)->getHandle() = {
      cosf(deg),
      -sinf(deg),
      sinf(deg),
      cosf(deg),
  };

  // Some test vectors.
  bindings_.allocate(inp0)->getHandle() = {1, 4};
  bindings_.allocate(inp1)->getHandle() = {14, 2};
  bindings_.allocate(inp2)->getHandle() = {5, 2};

  auto *A0 = F_->createMatMul("m0", inp0, rot);
  auto *A1 = F_->createMatMul("m1", inp1, rot);
  auto *A2 = F_->createMatMul("m2", inp2, rot);

  auto *res0 = F_->createSave("save.values", A0);
  bindings_.allocate(res0->getPlaceholder());
  auto *res1 = F_->createSave("save.values", A1);
  bindings_.allocate(res1->getPlaceholder());
  auto *res2 = F_->createSave("save.values", A2);
  bindings_.allocate(res2->getPlaceholder());

  EE_.compile(CompilationMode::Infer);

  EE_.run(bindings_);

  auto R0 = bindings_.get(res0->getPlaceholder())->getHandle();
  auto R1 = bindings_.get(res1->getPlaceholder())->getHandle();
  auto R2 = bindings_.get(res2->getPlaceholder())->getHandle();

  EXPECT_FLOAT_EQ(R0.at({0, 0}), 3.5355339);
  EXPECT_FLOAT_EQ(R0.at({0, 1}), 2.1213205);
  EXPECT_FLOAT_EQ(R1.at({0, 0}), 11.313709);
  EXPECT_FLOAT_EQ(R1.at({0, 1}), -8.485281);
  EXPECT_FLOAT_EQ(R2.at({0, 0}), 4.9497476);
  EXPECT_FLOAT_EQ(R2.at({0, 1}), -2.1213202);
}

template <typename HandleTy>
static void topK1Template(Module &mod_, Function *F_, ExecutionEngine &EE_,
                          PlaceholderBindings &bindings_,
                          ElemKind topKElemKind) {
  auto *inp =
      mod_.createPlaceholder(ElemKind::FloatTy, {3, 1, 5}, "input", false);

  bindings_.allocate(inp)->getHandle() = {
      0, 18, 7, 16, 5, 14, 33, 2, 41, 0, 1, -23, 34, 4, -5,
  };

  auto *R = F_->createTopK("TopK", inp, 1, topKElemKind);

  auto *values = F_->createSave("save.values", {R, 0});
  bindings_.allocate(values->getPlaceholder());

  auto *indices = F_->createSave("save.indices", {R, 1});
  bindings_.allocate(indices->getPlaceholder());

  EE_.compile(CompilationMode::Infer);
  EE_.run(bindings_);

  auto V = bindings_.get(values->getPlaceholder())->getHandle();
  auto I = bindings_.get(indices->getPlaceholder())->getHandle<HandleTy>();

  EXPECT_FLOAT_EQ(V.at({0, 0, 0}), 18);
  EXPECT_EQ(I.at({0, 0, 0}), 1);
  EXPECT_FLOAT_EQ(V.at({1, 0, 0}), 41);
  EXPECT_EQ(I.at({1, 0, 0}), 3);
  EXPECT_FLOAT_EQ(V.at({2, 0, 0}), 34);
  EXPECT_EQ(I.at({2, 0, 0}), 2);
}
// Check the TopK operator for the special case of K=1.
TEST_P(OperatorTest, TopK1) {
  CHECK_IF_ENABLED();

  topK1Template<int64_t>(mod_, F_, EE_, bindings_, ElemKind::Int64ITy);
}

// Check the TopK operator for the special case of K=1.
TEST_P(OperatorTest, TopK1int32) {
  CHECK_IF_ENABLED();

  topK1Template<int32_t>(mod_, F_, EE_, bindings_, ElemKind::Int32ITy);
}

TEST_P(OperatorTest, QuantizedTopK) {
  CHECK_IF_ENABLED();

  auto *INV = mod_.createPlaceholder(ElemKind::Int8QTy, {3, 1, 5}, 1.2, 5,
                                     "input", false);
  bindings_.allocate(INV)->getHandle<int8_t>() = {
      -12, -28, -7, 8, -93, 0, 10, 3, -1, 10, -2, 3, -2, 3, 3,
  };

  auto *TK = F_->createTopK("TopK", INV, 3);

  auto *values = F_->createSave("save.values", TK->getValues());
  bindings_.allocate(values->getPlaceholder());
  auto *indices = F_->createSave("save.indices", TK->getIndices());
  bindings_.allocate(indices->getPlaceholder());

  EE_.compile(CompilationMode::Infer);
  EE_.run(bindings_);

  auto VH = bindings_.get(values->getPlaceholder())->getHandle<int8_t>();
  auto IH = bindings_.get(indices->getPlaceholder())->getHandle<int64_t>();

  EXPECT_EQ(VH.at({0, 0, 0}), 8);
  EXPECT_EQ(IH.at({0, 0, 0}), 3);
  EXPECT_EQ(VH.at({0, 0, 1}), -7);
  EXPECT_EQ(IH.at({0, 0, 1}), 2);
  EXPECT_EQ(VH.at({0, 0, 2}), -12);
  EXPECT_EQ(IH.at({0, 0, 2}), 0);

  EXPECT_EQ(VH.at({1, 0, 0}), 10);
  EXPECT_EQ(IH.at({1, 0, 0}), 1);
  EXPECT_EQ(VH.at({1, 0, 1}), 10);
  EXPECT_EQ(IH.at({1, 0, 1}), 4);
  EXPECT_EQ(VH.at({1, 0, 2}), 3);
  EXPECT_EQ(IH.at({1, 0, 2}), 2);

  EXPECT_EQ(VH.at({2, 0, 0}), 3);
  EXPECT_EQ(IH.at({2, 0, 0}), 1);
  EXPECT_EQ(VH.at({2, 0, 1}), 3);
  EXPECT_EQ(IH.at({2, 0, 1}), 3);
  EXPECT_EQ(VH.at({2, 0, 2}), 3);
  EXPECT_EQ(IH.at({2, 0, 2}), 4);
}

/// Helper for testing Gather with different \p ITy / \p IndexType.
template <typename DataType, typename IndexType>
static void gatherFloatInputTest(glow::PlaceholderBindings &bindings,
                                 glow::Module &mod, glow::Function *F,
                                 glow::ExecutionEngine &EE, ElemKind DTy,
                                 ElemKind ITy) {
  /*
    DATA  = [
        [1.0, 1.2],
        [2.3, 3.4],
        [4.5, 5.7],
    ]
    INDICES = [
        [0, 1, 0, 1],
        [1, 2, 2, 0],
    ]
    OUTPUT = [
        [
            [1.0, 1.2],
            [2.3, 3.4],
            [1.0, 1.2],
            [2.3, 3.4],
        ],
        [
            [2.3, 3.4],
            [4.5, 5.7],
            [4.5, 5.7],
            [1.0, 1.2],
        ],
    ]
  */
  auto *data = mod.createPlaceholder(DTy, {3, 2}, "data", false);
  auto *indices = mod.createPlaceholder(ITy, {2, 4}, "indices", false);

  bindings.allocate(data)->getHandle<DataType>() = {
      1.0f, 1.2f, 2.3f, 3.4f, 4.5f, 5.7f,
  };
  bindings.allocate(indices)->getHandle<IndexType>() = {
      0, 1, 0, 1, 1, 2, 2, 0,
  };

  auto *R = F->createGather("gather", data, indices);

  auto *result = F->createSave("save", R);
  bindings.allocate(result->getPlaceholder());

  EE.compile(CompilationMode::Infer);
  EE.run(bindings);

  Tensor *resultT = bindings.get(result->getPlaceholder());
  Tensor expectedT(DTy, {2, 4, 2});
  expectedT.getHandle<DataType>() = {1.0, 1.2, 2.3, 3.4, 1.0, 1.2, 2.3, 3.4,
                                     2.3, 3.4, 4.5, 5.7, 4.5, 5.7, 1.0, 1.2};

  EXPECT_TRUE(resultT->isEqual(expectedT));
}

/// Test that Gather works with Float data and Int32 indices.
TEST_P(OperatorTest, GatherDataFloatIdxInt32) {
  CHECK_IF_ENABLED();
  gatherFloatInputTest<float, int32_t>(bindings_, mod_, F_, EE_,
                                       ElemKind::FloatTy, ElemKind::Int32ITy);
}

#if DIM_T_BITWIDTH >= 64
/// Test that Gather works with Float data and Int64 indices.
TEST_P(OperatorTest, GatherDataFloatIdxInt64) {
  CHECK_IF_ENABLED();
  gatherFloatInputTest<float, int64_t>(bindings_, mod_, F_, EE_,
                                       ElemKind::FloatTy, ElemKind::Int64ITy);
}
#endif

/// Test that Gather works with Float16 data and Int32 indices.
TEST_P(OperatorTest, GatherDataFloat16IdxInt32) {
  CHECK_IF_ENABLED();
  gatherFloatInputTest<float16_t, int32_t>(
      bindings_, mod_, F_, EE_, ElemKind::Float16Ty, ElemKind::Int32ITy);
}

/// Test that Gather works with Float16 data and Int64 indices.
TEST_P(OperatorTest, GatherDataFloat16IdxInt64) {
  CHECK_IF_ENABLED();
  gatherFloatInputTest<float16_t, int64_t>(
      bindings_, mod_, F_, EE_, ElemKind::Float16Ty, ElemKind::Int64ITy);
}

/// Helper for testing Gather with different \p ITy / \p IndexType.
template <typename IndexType>
static void gatherInt8InputTest(glow::PlaceholderBindings &bindings,
                                glow::Module &mod, glow::Function *F,
                                glow::ExecutionEngine &EE, ElemKind ITy) {
  /*
    DATA  = [
        [1, 2],
        [3, 4],
        [5, 6],
    ]
    INDICES = [
        [0, 1, 0, 1],
        [1, 2, 2, 0],
    ]
    OUTPUT = [
        [
            [1, 2],
            [3, 4],
            [1, 2],
            [3, 4],
        ],
        [
            [3, 4],
            [5, 6],
            [5, 6],
            [1, 2],
        ],
    ]
  */
  auto *data =
      mod.createPlaceholder(ElemKind::Int8QTy, {3, 2}, 1.0, 0, "data", false);
  auto *indices = mod.createPlaceholder(ITy, {2, 4}, "indices", false);

  bindings.allocate(data)->getHandle<int8_t>() = {
      1, 2, 3, 4, 5, 6,
  };
  bindings.allocate(indices)->getHandle<IndexType>() = {
      0, 1, 0, 1, 1, 2, 2, 0,
  };

  auto *R = F->createGather("gather", data, indices);

  auto *result = F->createSave("save", R);
  bindings.allocate(result->getPlaceholder());

  EE.compile(CompilationMode::Infer);
  EE.run(bindings);

  Tensor *resultT = bindings.get(result->getPlaceholder());
  Tensor expectedT(ElemKind::Int8QTy, {2, 4, 2}, 1.0, 0);
  expectedT.getHandle<int8_t>() = {1, 2, 3, 4, 1, 2, 3, 4,
                                   3, 4, 5, 6, 5, 6, 1, 2};

  EXPECT_TRUE(resultT->isEqual(expectedT));
}

/// Test that Gather works with Int8 data and Int32 indices.
TEST_P(OperatorTest, GatherDataInt8IdxInt32) {
  CHECK_IF_ENABLED();
  gatherInt8InputTest<int32_t>(bindings_, mod_, F_, EE_, ElemKind::Int32ITy);
}

#if DIM_T_BITWIDTH >= 64
/// Test that Gather works with Int8 data and Int64 indices.
TEST_P(OperatorTest, GatherDataInt8IdxInt64) {
  CHECK_IF_ENABLED();
  gatherInt8InputTest<int64_t>(bindings_, mod_, F_, EE_, ElemKind::Int64ITy);
}
#endif

/// Helper for testing GatherRanges with different \p ITy / \p IndexType.
template <typename DataType, typename IndexType>
void gatherRangesTest(glow::PlaceholderBindings &bindings_, glow::Module &mod_,
                      glow::Function *F_, glow::ExecutionEngine &EE_,
                      ElemKind DTy, ElemKind ITy) {
  /*
    DATA  = [1, 2, 3, 4, 5, 6]
    RANGES = [
      [
        [0, 1],
        [2, 2],
      ],
      [
        [4, 1],
        [5, 1],
      ]
    ]
    OUTPUT = [1, 3, 4, 5, 6]
    LENGTHS = [3, 2]
  */
  auto *data = createPlaceholderConditionallyQuantized(mod_, DTy, {6}, "data",
                                                       false, "N");
  auto *ranges = mod_.createPlaceholder(ITy, {2, 2, 2}, "ranges", false);

  bindings_.allocate(data)->getHandle<DataType>() = {1, 2, 3, 4, 5, 6};
  bindings_.allocate(ranges)->getHandle<IndexType>() = {0, 1, 2, 2, 4, 1, 5, 1};

  auto *R =
      F_->createGatherRanges("gatherranges", data, ranges, /*maxOutputSize=*/5);

  auto *output = F_->createSave("output", R->getOutput());
  auto *lengths = F_->createSave("lengths", R->getLengths());

  Tensor *outputT = bindings_.allocate(output->getPlaceholder());
  Tensor *lengthsT = bindings_.allocate(lengths->getPlaceholder());

  EE_.compile(CompilationMode::Infer);
  EE_.run(bindings_);

  auto expectedOutputT = createTensorConditionallyQuantized(DTy, {5});
  expectedOutputT.getHandle<DataType>() = {1, 3, 4, 5, 6};
  EXPECT_TRUE(outputT->isEqual(expectedOutputT));

  Tensor expectedLengthsT(ITy, {2});
  expectedLengthsT.getHandle<IndexType>() = {3, 2};
  EXPECT_TRUE(lengthsT->isEqual(expectedLengthsT));
}

/// Test GatherRanges with Int64 data and Int32 indices.
TEST_P(OperatorTest, GatherRangesDataInt64IdxInt32) {
  CHECK_IF_ENABLED();
  gatherRangesTest<int64_t, int32_t>(bindings_, mod_, F_, EE_,
                                     ElemKind::Int64ITy, ElemKind::Int32ITy);
}

#if DIM_T_BITWIDTH >= 64
/// Test GatherRanges with Int64 data and Int64 indices.
TEST_P(OperatorTest, GatherRangesDataInt64IdxInt64) {
  CHECK_IF_ENABLED();
  gatherRangesTest<int64_t, int64_t>(bindings_, mod_, F_, EE_,
                                     ElemKind::Int64ITy, ElemKind::Int64ITy);
}
#endif

/// Test GatherRanges with Float data and Int32 indices.
TEST_P(OperatorTest, GatherRangesDataFloatIdxInt32) {
  CHECK_IF_ENABLED();
  gatherRangesTest<float, int32_t>(bindings_, mod_, F_, EE_, ElemKind::FloatTy,
                                   ElemKind::Int32ITy);
}

#if DIM_T_BITWIDTH >= 64
/// Test GatherRanges with Float data and Int64 indices.
TEST_P(OperatorTest, GatherRangesDataFloatIdxInt64) {
  CHECK_IF_ENABLED();
  gatherRangesTest<float, int64_t>(bindings_, mod_, F_, EE_, ElemKind::FloatTy,
                                   ElemKind::Int64ITy);
}
#endif

/// Test GatherRanges with Float16 data and Int32 indices.
TEST_P(OperatorTest, GatherRangesDataFloat16IdxInt32) {
  CHECK_IF_ENABLED();
  gatherRangesTest<float16_t, int32_t>(bindings_, mod_, F_, EE_,
                                       ElemKind::Float16Ty, ElemKind::Int32ITy);
}

#if DIM_T_BITWIDTH >= 64
/// Test GatherRanges with Float16 data and Int64 indices.
TEST_P(OperatorTest, GatherRangesDataFloat16IdxInt64) {
  CHECK_IF_ENABLED();
  gatherRangesTest<float16_t, int64_t>(bindings_, mod_, F_, EE_,
                                       ElemKind::Float16Ty, ElemKind::Int64ITy);
}
#endif

/// Test GatherRanges with Int8Q data and Int32 indices.
TEST_P(OperatorTest, GatherRangesDataInt8QIdxInt32) {
  CHECK_IF_ENABLED();
  gatherRangesTest<int8_t, int32_t>(bindings_, mod_, F_, EE_, ElemKind::Int8QTy,
                                    ElemKind::Int32ITy);
}

#if DIM_T_BITWIDTH >= 64
/// Test GatherRanges with Int8Q data and Int64 indices.
TEST_P(OperatorTest, GatherRangesDataInt8QIdxInt64) {
  CHECK_IF_ENABLED();
  gatherRangesTest<int8_t, int64_t>(bindings_, mod_, F_, EE_, ElemKind::Int8QTy,
                                    ElemKind::Int64ITy);
}
#endif

/// Check if the code generation of transposes
/// is correct for tensors with 2 dimensions.
/// Note: This assumes that Tensor::transpose is correct.
TEST_P(OperatorTest, Transpose2Dims) {
  CHECK_IF_ENABLED();

  auto *A = mod_.createPlaceholder(ElemKind::FloatTy, {20, 13}, "A", false);
  bindings_.allocate(A)->getHandle().randomize(-3.0, 3.0, mod_.getPRNG());

  auto *tr = F_->createTranspose("tr", A, {1, 0});
  auto *result = F_->createSave("saveTranspose", tr);
  bindings_.allocate(result->getPlaceholder());

  EE_.compile(CompilationMode::Infer);
  EE_.run(bindings_);

  Tensor dest(ElemKind::FloatTy, {13, 20});
  bindings_.get(A)->transpose(&dest, {1, 0});
  EXPECT_TRUE(bindings_.get(result->getPlaceholder())->isEqual(dest));
}

/// Check that transpose is supported for FP16.
TEST_P(OperatorTest, FP16Transpose2Dims) {
  CHECK_IF_ENABLED();

  auto *A = mod_.createPlaceholder(ElemKind::Float16Ty, {20, 13}, "A", false);
  bindings_.allocate(A)->getHandle<float16_t>().randomize(-3.0, 3.0,
                                                          mod_.getPRNG());

  auto *tr = F_->createTranspose("tr", A, {1, 0});
  auto *result = F_->createSave("saveTranspose", tr);
  bindings_.allocate(result->getPlaceholder());

  EE_.compile(CompilationMode::Infer);
  EE_.run(bindings_);

  Tensor dest(ElemKind::Float16Ty, {13, 20});
  bindings_.get(A)->transpose(&dest, {1, 0});
  EXPECT_TRUE(bindings_.get(result->getPlaceholder())->isEqual(dest));
}

/// Check that transpose is supported for BoolTy.
TEST_P(OperatorTest, BoolTranspose2Dims) {
  CHECK_IF_ENABLED();

  auto *A = mod_.createPlaceholder(ElemKind::BoolTy, {20, 13}, "A", false);
  bindings_.allocate(A)->getHandle<bool>().randomize(0, 1, mod_.getPRNG());

  auto *tr = F_->createTranspose("tr", A, {1, 0});
  auto *result = F_->createSave("saveTranspose", tr);
  bindings_.allocate(result->getPlaceholder());

  EE_.compile(CompilationMode::Infer);
  EE_.run(bindings_);

  Tensor dest(ElemKind::BoolTy, {13, 20});
  bindings_.get(A)->transpose(&dest, {1, 0});
  EXPECT_TRUE(bindings_.get(result->getPlaceholder())->isEqual(dest));
}

/// Helper to check if the code generation of transposes
/// is correct for tensors with 3 dimensions using \p DTy.
/// Note: This assumes that Tensor::transpose is correct.
template <typename DataType>
static void testTranspose3Dims(glow::PlaceholderBindings &bindings,
                               glow::Module &mod, glow::Function *F,
                               glow::ExecutionEngine &EE, ElemKind DTy) {
  constexpr dim_t dims[] = {20, 13, 7};
  auto *A = createPlaceholderConditionallyQuantized(mod, DTy, dims, "A", false);
  bindings.allocate(A)->getHandle<DataType>().randomize(-3.0, 3.0,
                                                        mod.getPRNG());

  int nbOfShuffle = 0;
  SaveNode *savedTransposes[6];
  unsigned_t shuffles[6][3];

  for (unsigned_t i = 0; i < 3; ++i) {
    for (unsigned_t j = 0; j < 3; ++j) {
      if (j == i) {
        continue;
      }
      for (unsigned_t k = 0; k < 3; ++k) {
        if (k == j || k == i) {
          continue;
        }
        shuffles[nbOfShuffle][0] = i;
        shuffles[nbOfShuffle][1] = j;
        shuffles[nbOfShuffle][2] = k;
        auto *tr = F->createTranspose("tr", A, shuffles[nbOfShuffle]);
        savedTransposes[nbOfShuffle] = F->createSave("saveTranspose", tr);
        bindings.allocate(savedTransposes[nbOfShuffle]->getPlaceholder());
        ++nbOfShuffle;
      }
    }
  }

  // We should have exactly 6 possible permutations for 3 dimensions.
  EXPECT_EQ(6, nbOfShuffle);

  EE.compile(CompilationMode::Infer);
  EE.run(bindings);

  for (int i = 0; i < 6; ++i) {
    auto dest = createTensorConditionallyQuantized(
        DTy,
        {dims[shuffles[i][0]], dims[shuffles[i][1]], dims[shuffles[i][2]]});
    bindings.get(A)->transpose(&dest, shuffles[i]);
    EXPECT_TRUE(
        bindings.get(savedTransposes[i]->getPlaceholder())->isEqual(dest));
  }
}

/// Test Transpose3Dims with Float.
TEST_P(OperatorTest, Transpose3Dims_Float) {
  CHECK_IF_ENABLED();
  testTranspose3Dims<float>(bindings_, mod_, F_, EE_, ElemKind::FloatTy);
}

/// Test Transpose3Dims with Float16.
TEST_P(OperatorTest, Transpose3Dims_Float16) {
  CHECK_IF_ENABLED();
  testTranspose3Dims<float16_t>(bindings_, mod_, F_, EE_, ElemKind::Float16Ty);
}

/// Test Transpose3Dims with Int8.
TEST_P(OperatorTest, Transpose3Dims_Int8) {
  CHECK_IF_ENABLED();
  testTranspose3Dims<int8_t>(bindings_, mod_, F_, EE_, ElemKind::Int8QTy);
}

/// Test that Transpose optimization into Reshape yields expected results.
TEST_P(OperatorTest, TransposeIntoReshapeOptim) {
  CHECK_IF_ENABLED();
  auto *batch = mod_.createPlaceholder(ElemKind::FloatTy, {1, 3, 2, 4}, "batch",
                                       false, "NHWC");
  auto IH = bindings_.allocate(batch)->getHandle();
  for (size_t i = 0; i < 24; i++) {
    IH.raw(i) = i + 1;
  }

  Node *T = F_->createTranspose("transpose", batch, {1, 2, 0, 3}, "HWNC");
  Node *R = F_->createBatchedReduceMean("reduce.mean", T, {2, 3});
  SaveNode *O = F_->createSave("ret", R);
  bindings_.allocate(mod_.getPlaceholders());
  EE_.compile(CompilationMode::Infer);
  EE_.run(bindings_);

  auto result = bindings_.get(O->getPlaceholder())->getHandle();
  std::vector<dim_t> expectedDims = {3, 2};
  EXPECT_TRUE(result.dims().vec() == expectedDims);

  std::vector<float> expectedValues = {2.5f, 6.5f, 10.5f, 14.5f, 18.5f, 22.5f};
  for (size_t i = 0; i < 3 * 2; i++) {
    EXPECT_EQ(result.raw(i), expectedValues[i]);
  }
}

/// Helper to check the code generation for flip nodes.
template <typename elemType>
static void testFlip(glow::PlaceholderBindings &bindings, glow::Module &mod,
                     glow::Function *F, glow::ExecutionEngine &EE,
                     std::vector<elemType> inputData,
                     std::vector<elemType> expectedData,
                     llvm::ArrayRef<dim_t> dims, dim_t axis,
                     ElemKind elemKind = ElemKind::FloatTy) {

  // Create network.
  auto *input =
      createPlaceholderConditionallyQuantized(mod, elemKind, dims, "input",
                                              /* isTrainable */ false);
  auto *flip = F->createFlip("flip", input, axis);
  Placeholder *output = F->createSave("save", flip)->getPlaceholder();

  // Allocate input/output and initialize input.
  auto inputH = bindings.allocate(input)->getHandle<elemType>();
  auto outputH = bindings.allocate(output)->getHandle<elemType>();
  inputH = inputData;

  // Compile and run.
  EE.compile(CompilationMode::Infer);
  EE.run(bindings);

  // Compare output with reference.
  EXPECT_EQ(outputH.size(), expectedData.size());
  for (size_t i = 0; i < expectedData.size(); i++) {
    EXPECT_EQ(outputH.raw(i), expectedData[i]);
  }
}

/// Test Flip 1D with Int8.
TEST_P(OperatorTest, Flip1D_Int8) {
  ENABLED_BACKENDS("Interpreter", "CPU");
  testFlip<int8_t>(bindings_, mod_, F_, EE_, {1, 2, 3, 4}, {4, 3, 2, 1}, {4}, 0,
                   ElemKind::Int8QTy);
}

/// Test Flip 1D with Int32.
TEST_P(OperatorTest, Flip1D_Int32) {
  ENABLED_BACKENDS("Interpreter", "CPU");
  testFlip<int32_t>(bindings_, mod_, F_, EE_, {1, 2, 3, 4}, {4, 3, 2, 1}, {4},
                    0, ElemKind::Int32QTy);
}

/// Test Flip 1D with Int64.
TEST_P(OperatorTest, Flip1D_Int64) {
  ENABLED_BACKENDS("Interpreter", "CPU");
  testFlip<int64_t>(bindings_, mod_, F_, EE_, {1, 2, 3, 4}, {4, 3, 2, 1}, {4},
                    0, ElemKind::Int64ITy);
}

#define FLIP_3D_INPUT                                                          \
  { 1, 2, 3, 4, 5, 6, 7, 8 }
#define FLIP_3D_AXIS0                                                          \
  { 5, 6, 7, 8, 1, 2, 3, 4 }
#define FLIP_3D_AXIS1                                                          \
  { 3, 4, 1, 2, 7, 8, 5, 6 }
#define FLIP_3D_AXIS2                                                          \
  { 2, 1, 4, 3, 6, 5, 8, 7 }

#define FLIP_4D_INPUT                                                          \
  { 1, 2, 3, 4, 5, 6, 7, 8, 9, 10, 11, 12, 13, 14, 15, 16 }
#define FLIP_4D_AXIS0                                                          \
  { 9, 10, 11, 12, 13, 14, 15, 16, 1, 2, 3, 4, 5, 6, 7, 8 }
#define FLIP_4D_AXIS1                                                          \
  { 5, 6, 7, 8, 1, 2, 3, 4, 13, 14, 15, 16, 9, 10, 11, 12 }
#define FLIP_4D_AXIS2                                                          \
  { 3, 4, 1, 2, 7, 8, 5, 6, 11, 12, 9, 10, 15, 16, 13, 14 }
#define FLIP_4D_AXIS3                                                          \
  { 2, 1, 4, 3, 6, 5, 8, 7, 10, 9, 12, 11, 14, 13, 16, 15 }

#define FLIP_5D_INPUT                                                          \
  {                                                                            \
    1, 2, 3, 4, 5, 6, 7, 8, 9, 10, 11, 12, 13, 14, 15, 16, 17, 18, 19, 20, 21, \
        22, 23, 24, 25, 26, 27, 28, 29, 30, 31, 32                             \
  }
#define FLIP_5D_AXIS0                                                          \
  {                                                                            \
    17, 18, 19, 20, 21, 22, 23, 24, 25, 26, 27, 28, 29, 30, 31, 32, 1, 2, 3,   \
        4, 5, 6, 7, 8, 9, 10, 11, 12, 13, 14, 15, 16                           \
  }
#define FLIP_5D_AXIS1                                                          \
  {                                                                            \
    9, 10, 11, 12, 13, 14, 15, 16, 1, 2, 3, 4, 5, 6, 7, 8, 25, 26, 27, 28, 29, \
        30, 31, 32, 17, 18, 19, 20, 21, 22, 23, 24                             \
  }
#define FLIP_5D_AXIS2                                                          \
  {                                                                            \
    5, 6, 7, 8, 1, 2, 3, 4, 13, 14, 15, 16, 9, 10, 11, 12, 21, 22, 23, 24, 17, \
        18, 19, 20, 29, 30, 31, 32, 25, 26, 27, 28                             \
  }
#define FLIP_5D_AXIS3                                                          \
  {                                                                            \
    3, 4, 1, 2, 7, 8, 5, 6, 11, 12, 9, 10, 15, 16, 13, 14, 19, 20, 17, 18, 23, \
        24, 21, 22, 27, 28, 25, 26, 31, 32, 29, 30                             \
  }
#define FLIP_5D_AXIS4                                                          \
  {                                                                            \
    2, 1, 4, 3, 6, 5, 8, 7, 10, 9, 12, 11, 14, 13, 16, 15, 18, 17, 20, 19, 22, \
        21, 24, 23, 26, 25, 28, 27, 30, 29, 32, 31                             \
  }

#define FLIP_6D_INPUT                                                          \
  {                                                                            \
    1, 2, 3, 4, 5, 6, 7, 8, 9, 10, 11, 12, 13, 14, 15, 16, 17, 18, 19, 20, 21, \
        22, 23, 24, 25, 26, 27, 28, 29, 30, 31, 32, 33, 34, 35, 36, 37, 38,    \
        39, 40, 41, 42, 43, 44, 45, 46, 47, 48, 49, 50, 51, 52, 53, 54, 55,    \
        56, 57, 58, 59, 60, 61, 62, 63, 64                                     \
  }
#define FLIP_6D_AXIS0                                                          \
  {                                                                            \
    33, 34, 35, 36, 37, 38, 39, 40, 41, 42, 43, 44, 45, 46, 47, 48, 49, 50,    \
        51, 52, 53, 54, 55, 56, 57, 58, 59, 60, 61, 62, 63, 64, 1, 2, 3, 4, 5, \
        6, 7, 8, 9, 10, 11, 12, 13, 14, 15, 16, 17, 18, 19, 20, 21, 22, 23,    \
        24, 25, 26, 27, 28, 29, 30, 31, 32                                     \
  }
#define FLIP_6D_AXIS1                                                          \
  {                                                                            \
    17, 18, 19, 20, 21, 22, 23, 24, 25, 26, 27, 28, 29, 30, 31, 32, 1, 2, 3,   \
        4, 5, 6, 7, 8, 9, 10, 11, 12, 13, 14, 15, 16, 49, 50, 51, 52, 53, 54,  \
        55, 56, 57, 58, 59, 60, 61, 62, 63, 64, 33, 34, 35, 36, 37, 38, 39,    \
        40, 41, 42, 43, 44, 45, 46, 47, 48                                     \
  }
#define FLIP_6D_AXIS2                                                          \
  {                                                                            \
    9, 10, 11, 12, 13, 14, 15, 16, 1, 2, 3, 4, 5, 6, 7, 8, 25, 26, 27, 28, 29, \
        30, 31, 32, 17, 18, 19, 20, 21, 22, 23, 24, 41, 42, 43, 44, 45, 46,    \
        47, 48, 33, 34, 35, 36, 37, 38, 39, 40, 57, 58, 59, 60, 61, 62, 63,    \
        64, 49, 50, 51, 52, 53, 54, 55, 56                                     \
  }
#define FLIP_6D_AXIS3                                                          \
  {                                                                            \
    5, 6, 7, 8, 1, 2, 3, 4, 13, 14, 15, 16, 9, 10, 11, 12, 21, 22, 23, 24, 17, \
        18, 19, 20, 29, 30, 31, 32, 25, 26, 27, 28, 37, 38, 39, 40, 33, 34,    \
        35, 36, 45, 46, 47, 48, 41, 42, 43, 44, 53, 54, 55, 56, 49, 50, 51,    \
        52, 61, 62, 63, 64, 57, 58, 59, 60                                     \
  }
#define FLIP_6D_AXIS4                                                          \
  {                                                                            \
    3, 4, 1, 2, 7, 8, 5, 6, 11, 12, 9, 10, 15, 16, 13, 14, 19, 20, 17, 18, 23, \
        24, 21, 22, 27, 28, 25, 26, 31, 32, 29, 30, 35, 36, 33, 34, 39, 40,    \
        37, 38, 43, 44, 41, 42, 47, 48, 45, 46, 51, 52, 49, 50, 55, 56, 53,    \
        54, 59, 60, 57, 58, 63, 64, 61, 62                                     \
  }
#define FLIP_6D_AXIS5                                                          \
  {                                                                            \
    2, 1, 4, 3, 6, 5, 8, 7, 10, 9, 12, 11, 14, 13, 16, 15, 18, 17, 20, 19, 22, \
        21, 24, 23, 26, 25, 28, 27, 30, 29, 32, 31, 34, 33, 36, 35, 38, 37,    \
        40, 39, 42, 41, 44, 43, 46, 45, 48, 47, 50, 49, 52, 51, 54, 53, 56,    \
        55, 58, 57, 60, 59, 62, 61, 64, 63                                     \
  }

/// Test Flip 1D with Float.
TEST_P(OperatorTest, Flip1D_Axis0_Float) {
  ENABLED_BACKENDS("Interpreter", "CPU");
  testFlip<float>(bindings_, mod_, F_, EE_, {1, 2}, {2, 1}, {2}, 0);
}

/// Test Flip 2D with Float.
TEST_P(OperatorTest, Flip2D_Axis0_Float) {
  ENABLED_BACKENDS("Interpreter", "CPU");
  testFlip<float>(bindings_, mod_, F_, EE_, {1, 2, 3, 4}, {3, 4, 1, 2}, {2, 2},
                  0);
}
TEST_P(OperatorTest, Flip2D_Axis1_Float) {
  ENABLED_BACKENDS("Interpreter", "CPU");
  testFlip<float>(bindings_, mod_, F_, EE_, {1, 2, 3, 4}, {2, 1, 4, 3}, {2, 2},
                  1);
}

/// Test Flip 3D with Float.
TEST_P(OperatorTest, Flip3D_Axis0_Float) {
  ENABLED_BACKENDS("Interpreter", "CPU");
  testFlip<float>(bindings_, mod_, F_, EE_, FLIP_3D_INPUT, FLIP_3D_AXIS0,
                  {2, 2, 2}, 0);
}
TEST_P(OperatorTest, Flip3D_Axis1_Float) {
  ENABLED_BACKENDS("Interpreter", "CPU");
  testFlip<float>(bindings_, mod_, F_, EE_, FLIP_3D_INPUT, FLIP_3D_AXIS1,
                  {2, 2, 2}, 1);
}
TEST_P(OperatorTest, Flip3D_Axis2_Float) {
  ENABLED_BACKENDS("Interpreter", "CPU");
  testFlip<float>(bindings_, mod_, F_, EE_, FLIP_3D_INPUT, FLIP_3D_AXIS2,
                  {2, 2, 2}, 2);
}

/// Test Flip 4D with Float.
TEST_P(OperatorTest, Flip4D_Axis0_Float) {
  ENABLED_BACKENDS("Interpreter", "CPU");
  testFlip<float>(bindings_, mod_, F_, EE_, FLIP_4D_INPUT, FLIP_4D_AXIS0,
                  {2, 2, 2, 2}, 0);
}
TEST_P(OperatorTest, Flip4D_Axis1_Float) {
  ENABLED_BACKENDS("Interpreter", "CPU");
  testFlip<float>(bindings_, mod_, F_, EE_, FLIP_4D_INPUT, FLIP_4D_AXIS1,
                  {2, 2, 2, 2}, 1);
}
TEST_P(OperatorTest, Flip4D_Axis2_Float) {
  ENABLED_BACKENDS("Interpreter", "CPU");
  testFlip<float>(bindings_, mod_, F_, EE_, FLIP_4D_INPUT, FLIP_4D_AXIS2,
                  {2, 2, 2, 2}, 2);
}
TEST_P(OperatorTest, Flip4D_Axis3_Float) {
  ENABLED_BACKENDS("Interpreter", "CPU");
  testFlip<float>(bindings_, mod_, F_, EE_, FLIP_4D_INPUT, FLIP_4D_AXIS3,
                  {2, 2, 2, 2}, 3);
}

/// Test Flip 5D with Float.
TEST_P(OperatorTest, Flip5D_Axis0_Float) {
  ENABLED_BACKENDS("Interpreter", "CPU");
  testFlip<float>(bindings_, mod_, F_, EE_, FLIP_5D_INPUT, FLIP_5D_AXIS0,
                  {2, 2, 2, 2, 2}, 0);
}
TEST_P(OperatorTest, Flip5D_Axis1_Float) {
  ENABLED_BACKENDS("Interpreter", "CPU");
  testFlip<float>(bindings_, mod_, F_, EE_, FLIP_5D_INPUT, FLIP_5D_AXIS1,
                  {2, 2, 2, 2, 2}, 1);
}
TEST_P(OperatorTest, Flip5D_Axis2_Float) {
  ENABLED_BACKENDS("Interpreter", "CPU");
  testFlip<float>(bindings_, mod_, F_, EE_, FLIP_5D_INPUT, FLIP_5D_AXIS2,
                  {2, 2, 2, 2, 2}, 2);
}
TEST_P(OperatorTest, Flip5D_Axis3_Float) {
  ENABLED_BACKENDS("Interpreter", "CPU");
  testFlip<float>(bindings_, mod_, F_, EE_, FLIP_5D_INPUT, FLIP_5D_AXIS3,
                  {2, 2, 2, 2, 2}, 3);
}
TEST_P(OperatorTest, Flip5D_Axis4_Float) {
  ENABLED_BACKENDS("Interpreter", "CPU");
  testFlip<float>(bindings_, mod_, F_, EE_, FLIP_5D_INPUT, FLIP_5D_AXIS4,
                  {2, 2, 2, 2, 2}, 4);
}

/// Test Flip 6D with Float.
TEST_P(OperatorTest, Flip6D_Axis0_Float) {
  ENABLED_BACKENDS("Interpreter", "CPU");
  testFlip<float>(bindings_, mod_, F_, EE_, FLIP_6D_INPUT, FLIP_6D_AXIS0,
                  {2, 2, 2, 2, 2, 2}, 0);
}
TEST_P(OperatorTest, Flip6D_Axis1_Float) {
  ENABLED_BACKENDS("Interpreter", "CPU");
  testFlip<float>(bindings_, mod_, F_, EE_, FLIP_6D_INPUT, FLIP_6D_AXIS1,
                  {2, 2, 2, 2, 2, 2}, 1);
}
TEST_P(OperatorTest, Flip6D_Axis2_Float) {
  ENABLED_BACKENDS("Interpreter", "CPU");
  testFlip<float>(bindings_, mod_, F_, EE_, FLIP_6D_INPUT, FLIP_6D_AXIS2,
                  {2, 2, 2, 2, 2, 2}, 2);
}
TEST_P(OperatorTest, Flip6D_Axis3_Float) {
  ENABLED_BACKENDS("Interpreter", "CPU");
  testFlip<float>(bindings_, mod_, F_, EE_, FLIP_6D_INPUT, FLIP_6D_AXIS3,
                  {2, 2, 2, 2, 2, 2}, 3);
}
TEST_P(OperatorTest, Flip6D_Axis4_Float) {
  ENABLED_BACKENDS("Interpreter", "CPU");
  testFlip<float>(bindings_, mod_, F_, EE_, FLIP_6D_INPUT, FLIP_6D_AXIS4,
                  {2, 2, 2, 2, 2, 2}, 4);
}
TEST_P(OperatorTest, Flip6D_Axis5_Float) {
  ENABLED_BACKENDS("Interpreter", "CPU");
  testFlip<float>(bindings_, mod_, F_, EE_, FLIP_6D_INPUT, FLIP_6D_AXIS5,
                  {2, 2, 2, 2, 2, 2}, 5);
}

#undef FLIP_3D_INPUT
#undef FLIP_3D_AXIS0
#undef FLIP_3D_AXIS1
#undef FLIP_3D_AXIS2
#undef FLIP_4D_INPUT
#undef FLIP_4D_AXIS0
#undef FLIP_4D_AXIS1
#undef FLIP_4D_AXIS2
#undef FLIP_4D_AXIS3
#undef FLIP_5D_INPUT
#undef FLIP_5D_AXIS0
#undef FLIP_5D_AXIS1
#undef FLIP_5D_AXIS2
#undef FLIP_5D_AXIS3
#undef FLIP_5D_AXIS4
#undef FLIP_6D_INPUT
#undef FLIP_6D_AXIS0
#undef FLIP_6D_AXIS1
#undef FLIP_6D_AXIS2
#undef FLIP_6D_AXIS3
#undef FLIP_6D_AXIS4
#undef FLIP_6D_AXIS5

/// Check that gather on Int64ITy/size_t works.
TEST_P(OperatorTest, GatherSizeT) {
  CHECK_IF_ENABLED();

  /*
    DATA  = [
        [1, 2],
        [3, 4],
        [5, 6],
    ]
    INDICES = [
        [0, 1, 0, 1],
        [1, 2, 2, 0],
    ]
    OUTPUT = [
        [
            [1, 2],
            [3, 4],
            [1, 2],
            [3, 4],
        ],
        [
            [3, 4],
            [5, 6],
            [5, 6],
            [1, 2],
        ],
    ]
  */
  auto *data =
      mod_.createPlaceholder(ElemKind::Int64ITy, {3, 2}, "data", false);
  auto *indices =
      mod_.createPlaceholder(ElemKind::Int64ITy, {2, 4}, "indices", false);

  bindings_.allocate(data)->getHandle<int64_t>() = {
      1, 2, 3, 4, 5, 6,
  };
  bindings_.allocate(indices)->getHandle<int64_t>() = {
      0, 1, 0, 1, 1, 2, 2, 0,
  };

  auto *R = F_->createGather("gather", data, indices);

  auto *result = F_->createSave("save", R);
  bindings_.allocate(result->getPlaceholder());

  EE_.compile(CompilationMode::Infer);
  EE_.run(bindings_);

  auto H = bindings_.get(result->getPlaceholder())->getHandle<int64_t>();

  EXPECT_EQ(H.at({0, 0, 0}), 1);
  EXPECT_EQ(H.at({0, 0, 1}), 2);
  EXPECT_EQ(H.at({0, 1, 0}), 3);
  EXPECT_EQ(H.at({0, 1, 1}), 4);
  EXPECT_EQ(H.at({0, 2, 0}), 1);
  EXPECT_EQ(H.at({0, 2, 1}), 2);
  EXPECT_EQ(H.at({0, 3, 0}), 3);
  EXPECT_EQ(H.at({0, 3, 1}), 4);

  EXPECT_EQ(H.at({1, 0, 0}), 3);
  EXPECT_EQ(H.at({1, 0, 1}), 4);
  EXPECT_EQ(H.at({1, 1, 0}), 5);
  EXPECT_EQ(H.at({1, 1, 1}), 6);
  EXPECT_EQ(H.at({1, 2, 0}), 5);
  EXPECT_EQ(H.at({1, 2, 1}), 6);
  EXPECT_EQ(H.at({1, 3, 0}), 1);
  EXPECT_EQ(H.at({1, 3, 1}), 2);
}

TEST_P(OperatorTest, BatchedGather) {
  CHECK_IF_ENABLED();

  /*
   DATA  = [
    [1.0, 1.2, 2.4, 4.5],
    [2.3, 3.4, 3.6, 2.3],
    [4.5, 5.7, 1.2, 4.5],
   ]

   INDICES = [0, 2],

   OUTPUT = [
    [1.0, 2.4],
    [2.3, 3.6],
    [4.5, 1.2],
   ]
   */
  auto *data = mod_.createPlaceholder(ElemKind::FloatTy, {3, 4}, "data", false);
  auto *indices =
      mod_.createPlaceholder(ElemKind::Int64ITy, {2}, "indices", false);

  bindings_.allocate(data)->getHandle() = {
      1.0f, 1.2f, 2.4f, 4.5f, 2.3f, 3.4f, 3.6f, 2.3f, 4.5f, 5.7f, 1.2f, 4.5f,
  };
  bindings_.allocate(indices)->getHandle<int64_t>() = {
      0,
      2,
  };

  // Create a batched gather (a single batch dimension).
  auto *R = F_->createGather("gather", data, indices, 1);

  auto *result = F_->createSave("save", R);
  bindings_.allocate(result->getPlaceholder());

  EE_.compile(CompilationMode::Infer);
  EE_.run(bindings_);

  auto H = bindings_.get(result->getPlaceholder())->getHandle();
  EXPECT_FLOAT_EQ(H.at({0, 0}), 1.0);
  EXPECT_FLOAT_EQ(H.at({0, 1}), 2.4);
  EXPECT_FLOAT_EQ(H.at({1, 0}), 2.3);
  EXPECT_FLOAT_EQ(H.at({1, 1}), 3.6);
  EXPECT_FLOAT_EQ(H.at({2, 0}), 4.5);
  EXPECT_FLOAT_EQ(H.at({2, 1}), 1.2);
}

TEST_P(OperatorTest, ScatterData) {
  CHECK_IF_ENABLED();

  auto *data = mod_.createPlaceholder(ElemKind::FloatTy, {5, 2}, "data", false);
  auto *indices =
      mod_.createPlaceholder(ElemKind::Int64ITy, {2, 1}, "indices", false);
  auto *slices =
      mod_.createPlaceholder(ElemKind::FloatTy, {2, 2}, "slices", false);

  bindings_.allocate(data)->getHandle() = {1, 2, 3, 4, 5, 6, 7, 8, 9, 10};
  bindings_.allocate(indices)->getHandle<int64_t>() = {1, 3};
  bindings_.allocate(slices)->getHandle() = {-3, -4, -7, -8};

  auto *R = F_->createScatterData("scatterdata", data, indices, slices);

  auto *result = F_->createSave("save", R);
  bindings_.allocate(result->getPlaceholder());

  EE_.compile(CompilationMode::Infer);
  EE_.run(bindings_);

  auto H = bindings_.get(result->getPlaceholder())->getHandle();

  EXPECT_FLOAT_EQ(H.at({0, 0}), 1.0);
  EXPECT_FLOAT_EQ(H.at({0, 1}), 2.0);
  EXPECT_FLOAT_EQ(H.at({1, 0}), -3.0);
  EXPECT_FLOAT_EQ(H.at({1, 1}), -4.0);
  EXPECT_FLOAT_EQ(H.at({2, 0}), 5.0);
  EXPECT_FLOAT_EQ(H.at({2, 1}), 6.0);
  EXPECT_FLOAT_EQ(H.at({3, 0}), -7.0);
  EXPECT_FLOAT_EQ(H.at({3, 1}), -8.0);
  EXPECT_FLOAT_EQ(H.at({4, 0}), 9.0);
  EXPECT_FLOAT_EQ(H.at({4, 1}), 10.0);
}

TEST_P(OperatorTest, ScatterDataQuantized) {
  CHECK_IF_ENABLED();

  auto *data = mod_.createPlaceholder(ElemKind::FloatTy, {5, 2}, "data", false);
  auto *indices =
      mod_.createPlaceholder(ElemKind::Int64ITy, {2, 1}, "indices", false);
  auto *slices =
      mod_.createPlaceholder(ElemKind::FloatTy, {2, 2}, "slices", false);

  bindings_.allocate(data)->getHandle() = {1, 2, 3, 4, 5, 6, 7, 8, 9, 10};
  bindings_.allocate(indices)->getHandle<int64_t>() = {1, 3};
  bindings_.allocate(slices)->getHandle() = {-3, -4, -7, -8};

  auto qParams = glow::quantization::chooseQuantizationParams({-11, 11});
  auto dataTy =
      mod_.uniqueType(ElemKind::Int8QTy, {5, 2}, qParams.scale, qParams.offset);
  auto slicesTy =
      mod_.uniqueType(ElemKind::Int8QTy, {2, 2}, qParams.scale, qParams.offset);

  auto *dataQ = F_->createQuantize("quantizeQ", data, dataTy);
  auto *slicesQ = F_->createQuantize("quantizeS", slices, slicesTy);
  auto *SA = F_->createScatterData("scatterdata", dataQ, indices, slicesQ);
  auto *DQ = F_->createDequantize("dequantize", SA);

  auto *result = F_->createSave("save", DQ);
  bindings_.allocate(result->getPlaceholder());

  EE_.compile(CompilationMode::Infer);
  EE_.run(bindings_);

  auto H = bindings_.get(result->getPlaceholder())->getHandle();

  EXPECT_NEAR(H.at({0, 0}), 1.0, 0.05);
  EXPECT_NEAR(H.at({0, 1}), 2.0, 0.05);
  EXPECT_NEAR(H.at({1, 0}), -3.0, 0.05);
  EXPECT_NEAR(H.at({1, 1}), -4.0, 0.05);
  EXPECT_NEAR(H.at({2, 0}), 5.0, 0.05);
  EXPECT_NEAR(H.at({2, 1}), 6.0, 0.05);
  EXPECT_NEAR(H.at({3, 0}), -7.0, 0.05);
  EXPECT_NEAR(H.at({3, 1}), -8.0, 0.05);
  EXPECT_NEAR(H.at({4, 0}), 9.0, 0.05);
  EXPECT_NEAR(H.at({4, 1}), 10.0, 0.05);
}

TEST_P(OperatorTest, ScatterDataNDimensionalSimple) {
  CHECK_IF_ENABLED();

  // Data = {{1,2},{3,4},{5,6}}
  // Slices = {-3,-4}
  // Indices = {{1,0},{1,1}}
  // Result = {{1,2},{-3,-4},{5,6}}
  auto *data = mod_.createPlaceholder(ElemKind::FloatTy, {3, 2}, "data", false);
  auto *indices =
      mod_.createPlaceholder(ElemKind::Int64ITy, {2, 2}, "indices", false);
  auto *slices =
      mod_.createPlaceholder(ElemKind::FloatTy, {2}, "slices", false);

  // Fill tensor with consecutive data.
  std::vector<float> init(6);
  std::iota(init.begin(), init.end(), 1);
  bindings_.allocate(data)->getHandle() = init;
  bindings_.allocate(indices)->getHandle<int64_t>() = {1, 0, 1, 1};
  bindings_.allocate(slices)->getHandle() = {-3., -4.};
  auto *R = F_->createScatterData("scatterdata", data, indices, slices);

  auto *result = F_->createSave("save", R);
  bindings_.allocate(result->getPlaceholder());

  EE_.compile(CompilationMode::Infer);
  EE_.run(bindings_);

  std::vector<dim_t> expectedDims = {3, 2};
  std::vector<float> expectedValues = {1., 2., -3., -4., 5., 6.};
  auto H = bindings_.get(result->getPlaceholder())->getHandle();
  EXPECT_TRUE(H.dims().vec() == expectedDims);
  for (dim_t i = 0; i < expectedValues.size(); i++) {
    EXPECT_EQ(expectedValues[i], H.raw(i));
  }
}

TEST_P(OperatorTest, ScatterDataNDimensional) {
  CHECK_IF_ENABLED();

  // In tensor 2x4x4x3, make two updates with 2-dimensional slices by
  // 2-dimensional indices:
  // 1. By index [0, 3], set [[-1.,  -2.,  -3.]
  //                          [-4.,  -5.,  -6.]
  //                          [-7.,  -8.,  -9.]
  //                          [-10., -11., -12.]];
  //
  // 2. By index [1, 1], set [[-13., -14., -15.]
  //                          [-16., -17., -18.]
  //                          [-19., -20., -21.]
  //                          [-22., -23., -24.]];
  //
  auto *data =
      mod_.createPlaceholder(ElemKind::FloatTy, {2, 4, 4, 3}, "data", false);
  auto *indices =
      mod_.createPlaceholder(ElemKind::Int64ITy, {2, 2}, "indices", false);
  auto *slices =
      mod_.createPlaceholder(ElemKind::FloatTy, {2, 4, 3}, "slices", false);

  // Fill tensor with consecutive data.
  std::vector<float> init(2 * 4 * 4 * 3);
  std::iota(init.begin(), init.end(), 0);
  bindings_.allocate(data)->getHandle() = init;
  bindings_.allocate(indices)->getHandle<int64_t>() = {0, 3, 1, 1};
  std::vector<float> initUpdates;
  for (int32_t i = -1; i > -25; i--) {
    initUpdates.push_back(static_cast<float>(i));
  }
  bindings_.allocate(slices)->getHandle() = initUpdates;

  auto *R = F_->createScatterData("scatterdata", data, indices, slices);

  auto *result = F_->createSave("save", R);
  bindings_.allocate(result->getPlaceholder());

  EE_.compile(CompilationMode::Infer);
  EE_.run(bindings_);

  std::vector<dim_t> expectedDims = {2, 4, 4, 3};
  std::vector<float> expectedValues = {
      0.0f,   1.0f,   2.0f,   3.0f,   4.0f,   5.0f,
      6.0f,   7.0f,   8.0f,   9.0f,   10.0f,  11.0f,

      12.0f,  13.0f,  14.0f,  15.0f,  16.0f,  17.0f,
      18.0f,  19.0f,  20.0f,  21.0f,  22.0f,  23.0f,

      24.0f,  25.0f,  26.0f,  27.0f,  28.0f,  29.0f,
      30.0f,  31.0f,  32.0f,  33.0f,  34.0f,  35.0f,

      -1.0f,  -2.0f,  -3.0f,  -4.0f,  -5.0f,  -6.0f,
      -7.0f,  -8.0f,  -9.0f,  -10.0f, -11.0f, -12.0f,

      48.0f,  49.0f,  50.0f,  51.0f,  52.0f,  53.0f,
      54.0f,  55.0f,  56.0f,  57.0f,  58.0f,  59.0f,

      -13.0f, -14.0f, -15.0f, -16.0f, -17.0f, -18.0f,
      -19.0f, -20.0f, -21.0f, -22.0f, -23.0f, -24.0f,

      72.0f,  73.0f,  74.0f,  75.0f,  76.0f,  77.0f,
      78.0f,  79.0f,  80.0f,  81.0f,  82.0f,  83.0f,

      84.0f,  85.0f,  86.0f,  87.0f,  88.0f,  89.0f,
      90.0f,  91.0f,  92.0f,  93.0f,  94.0f,  95.0f};
  auto H = bindings_.get(result->getPlaceholder())->getHandle();
  EXPECT_TRUE(H.dims().vec() == expectedDims);
  for (dim_t i = 0; i < expectedValues.size(); i++) {
    EXPECT_EQ(expectedValues[i], H.raw(i));
  }
}

TEST_P(OperatorTest, ScatterAddQuantized) {
  CHECK_IF_ENABLED();

  auto *data = mod_.createPlaceholder(ElemKind::FloatTy, {5, 2}, "data", false);
  auto *indices =
      mod_.createPlaceholder(ElemKind::Int64ITy, {2, 1}, "indices", false);
  auto *slices =
      mod_.createPlaceholder(ElemKind::FloatTy, {2, 2}, "slices", false);

  bindings_.allocate(data)->getHandle() = {1, 2, -3, -8, 5, 6, 7, 8, 9, 10};
  bindings_.allocate(indices)->getHandle<int64_t>() = {1, 3};
  bindings_.allocate(slices)->getHandle() = {3, -8, -7, 8};

  auto qParams = glow::quantization::chooseQuantizationParams({-11, 11});
  auto dataTy =
      mod_.uniqueType(ElemKind::Int8QTy, {5, 2}, qParams.scale, qParams.offset);
  auto slicesTy =
      mod_.uniqueType(ElemKind::Int8QTy, {2, 2}, qParams.scale, qParams.offset);

  auto *dataQ = F_->createQuantize("quantizeQ", data, dataTy);
  auto *slicesQ = F_->createQuantize("quantizeS", slices, slicesTy);
  auto *SA = F_->createScatterData("scatteradd", dataQ, indices, slicesQ,
                                   /*Cumulative*/ true);
  auto *DQ = F_->createDequantize("dequantize", SA);

  auto *result = F_->createSave("save", DQ);
  bindings_.allocate(result->getPlaceholder());

  EE_.compile(CompilationMode::Infer);
  EE_.run(bindings_);

  auto H = bindings_.get(result->getPlaceholder())->getHandle();

  EXPECT_NEAR(H.at({0, 0}), 1.0, 0.05);
  EXPECT_NEAR(H.at({0, 1}), 2.0, 0.05);
  EXPECT_NEAR(H.at({1, 0}), 0.0, 0.05);
  EXPECT_NEAR(H.at({1, 1}), -11.0, 0.05);
  EXPECT_NEAR(H.at({2, 0}), 5.0, 0.05);
  EXPECT_NEAR(H.at({2, 1}), 6.0, 0.05);
  EXPECT_NEAR(H.at({3, 0}), 0.0, 0.05);
  EXPECT_NEAR(H.at({3, 1}), 11.0, 0.05);
  EXPECT_NEAR(H.at({4, 0}), 9.0, 0.05);
  EXPECT_NEAR(H.at({4, 1}), 10.0, 0.05);
}

TEST_P(OperatorTest, ScatterAddNDimensionalSimple) {
  CHECK_IF_ENABLED();
  // Test that scatter addition works.
  // Data = {{1,2},{3,4},{5,6}}
  // Slices = {-3,-4}
  // Indices = {{1,0},{1,1}}
  // Result = {{1,2},{0,0},{5,6}}
  auto *data = mod_.createPlaceholder(ElemKind::FloatTy, {3, 2}, "data", false);
  auto *indices =
      mod_.createPlaceholder(ElemKind::Int64ITy, {2, 2}, "indices", false);
  auto *slices =
      mod_.createPlaceholder(ElemKind::FloatTy, {2}, "slices", false);

  // Fill tensor with consecutive data.
  std::vector<float> init;
  for (int32_t i = 1; i < 7; i++) {
    init.push_back(static_cast<float>(i));
  }
  bindings_.allocate(data)->getHandle() = init;
  bindings_.allocate(indices)->getHandle<int64_t>() = {1, 0, 1, 1};
  bindings_.allocate(slices)->getHandle() = {-3., -4.};
  auto *R = F_->createScatterData("scatteradd", data, indices, slices,
                                  /*Cumulative*/ true);

  auto *result = F_->createSave("save", R);
  bindings_.allocate(result->getPlaceholder());

  EE_.compile(CompilationMode::Infer);
  EE_.run(bindings_);

  std::vector<dim_t> expectedDims = {3, 2};
  std::vector<float> expectedValues = {1., 2., 0., 0., 5., 6.};
  auto H = bindings_.get(result->getPlaceholder())->getHandle();
  EXPECT_TRUE(H.dims().vec() == expectedDims);
  for (dim_t i = 0; i < expectedValues.size(); i++) {
    EXPECT_EQ(expectedValues[i], H.raw(i));
  }
}

TEST_P(OperatorTest, ScatterAddNDimensionalDuplicatingIndices) {
  CHECK_IF_ENABLED();
  // Test that scatter addition with duplicating indices works.
  // Data = {{1,2},{3,4},{5,6}}
  // Slices = {-3,-4,-3,-4}
  // Indices = {{1,0},{1,1}{1,0},{1,1}}
  // Result = {{1,2},{-3,-4},{5,6}}
  auto *data = mod_.createPlaceholder(ElemKind::FloatTy, {3, 2}, "data", false);
  auto *indices =
      mod_.createPlaceholder(ElemKind::Int64ITy, {4, 2}, "indices", false);
  auto *slices =
      mod_.createPlaceholder(ElemKind::FloatTy, {4}, "slices", false);

  // Fill tensor with consecutive data.
  std::vector<float> init;
  for (int32_t i = 1; i < 7; i++) {
    init.push_back(static_cast<float>(i));
  }
  bindings_.allocate(data)->getHandle() = init;
  bindings_.allocate(indices)->getHandle<int64_t>() = {1, 0, 1, 1, 1, 0, 1, 1};
  bindings_.allocate(slices)->getHandle() = {-3., -4., -3., -4.};
  auto *R = F_->createScatterData("scatteradd", data, indices, slices,
                                  /*Cumulative*/ true);

  auto *result = F_->createSave("save", R);
  bindings_.allocate(result->getPlaceholder());

  EE_.compile(CompilationMode::Infer);
  EE_.run(bindings_);

  std::vector<dim_t> expectedDims = {3, 2};
  std::vector<float> expectedValues = {1., 2., -3., -4., 5., 6.};
  auto H = bindings_.get(result->getPlaceholder())->getHandle();
  EXPECT_TRUE(H.dims().vec() == expectedDims);
  for (dim_t i = 0; i < expectedValues.size(); i++) {
    EXPECT_EQ(expectedValues[i], H.raw(i));
  }
}

#define COMPARE_ARITH_FUN(_OP_NAME_)                                           \
  static FunctionTensorPair createAndInitBasic##_OP_NAME_##Test(               \
      glow::PlaceholderBindings &bindings, glow::ExecutionEngine &EE) {        \
    auto &mod = EE.getModule();                                                \
    Function *F = mod.createFunction("main");                                  \
                                                                               \
    auto *A = mod.createPlaceholder(ElemKind::FloatTy, {1, 4}, "A", false);    \
    auto *B = mod.createPlaceholder(ElemKind::FloatTy, {1, 4}, "B", false);    \
    bindings.allocate(A)->getHandle() = {1.0f, -1.2f, 0.5f, -1.3f};            \
    bindings.allocate(B)->getHandle() = {1.8f, -0.2f, -2.4f, 2.7f};            \
                                                                               \
    auto *add = F->create##_OP_NAME_("arith", A, B);                           \
    auto *result = F->createSave("save", add);                                 \
    auto *resultTensor = bindings.allocate(result->getPlaceholder());          \
                                                                               \
    return std::make_pair(F, resultTensor);                                    \
  }
COMPARE_ARITH_FUN(Add)
COMPARE_ARITH_FUN(Sub)
COMPARE_ARITH_FUN(Mul)
COMPARE_ARITH_FUN(Div)
COMPARE_ARITH_FUN(Max)
COMPARE_ARITH_FUN(Min)
#undef COMPARE_ARITH_FUN

#define COMPARE_ARITH_FLOAT_VS_INT8(_OP_NAME_)                                 \
  TEST_P(OperatorStatelessTest, Basic##_OP_NAME_##NetFloatVsInt8) {            \
    CHECK_IF_ENABLED();                                                        \
    compareAgainstInterpreter(                                                 \
        getBackendName(), createAndInitBasic##_OP_NAME_##Test,                 \
        ElemKind::FloatTy, ElemKind::Int8QTy, 0.035f, parCloneCountOpt);       \
  }
COMPARE_ARITH_FLOAT_VS_INT8(Add)
COMPARE_ARITH_FLOAT_VS_INT8(Sub)
COMPARE_ARITH_FLOAT_VS_INT8(Mul)
COMPARE_ARITH_FLOAT_VS_INT8(Div)
COMPARE_ARITH_FLOAT_VS_INT8(Max)
COMPARE_ARITH_FLOAT_VS_INT8(Min)
#undef COMPARE_ARITH_FLOAT_VS_INT8

#define COMPARE_ARITH_FLOAT_VS_FLOAT16(_OP_NAME_)                              \
  TEST_P(OperatorStatelessTest, Basic##_OP_NAME_##NetFloatVsFloat16) {         \
    CHECK_IF_ENABLED();                                                        \
    compareAgainstInterpreter(                                                 \
        getBackendName(), createAndInitBasic##_OP_NAME_##Test,                 \
        ElemKind::FloatTy, ElemKind::Float16Ty, 0.01f, parCloneCountOpt);      \
  }
COMPARE_ARITH_FLOAT_VS_FLOAT16(Add)
COMPARE_ARITH_FLOAT_VS_FLOAT16(Sub)
COMPARE_ARITH_FLOAT_VS_FLOAT16(Mul)
COMPARE_ARITH_FLOAT_VS_FLOAT16(Div)
COMPARE_ARITH_FLOAT_VS_FLOAT16(Max)
COMPARE_ARITH_FLOAT_VS_FLOAT16(Min)
#undef COMPARE_ARITH_FLOAT_VS_FLOAT16

#define ARITH_FUN_IMPL(_OP_NAME_, _REFERENCE_FUNCTION_, _PARENTHESES_)         \
  template <typename DataType>                                                 \
  static void testArithmetic##_OP_NAME_##Impl(                                 \
      glow::PlaceholderBindings &bindings, glow::Module &mod,                  \
      glow::Function *F, glow::ExecutionEngine &EE, ElemKind DTy) {            \
    std::vector<DataType> data1 = {3, 17, 7, 23};                              \
    std::vector<DataType> data2 = {13, 5, 19, 11};                             \
    auto *A = mod.createPlaceholder(DTy, {1, 4}, "A", false);                  \
    auto *B = mod.createPlaceholder(DTy, {1, 4}, "B", false);                  \
    bindings.allocate(A)->getHandle<DataType>() = data1;                       \
    bindings.allocate(B)->getHandle<DataType>() = data2;                       \
                                                                               \
    auto *add = F->create##_OP_NAME_("arith", A, B);                           \
    auto *result = F->createSave("save", add);                                 \
    auto *resultTensor = bindings.allocate(result->getPlaceholder());          \
                                                                               \
    EE.compile(CompilationMode::Infer);                                        \
    EE.run(bindings);                                                          \
    std::vector<DataType> reference;                                           \
    assert(data1.size() == data2.size() && "Size mismatch!");                  \
    for (size_t i = 0; i < data1.size(); i++) {                                \
      reference.push_back(                                                     \
          _REFERENCE_FUNCTION_<DataType> _PARENTHESES_(data1[i], data2[i]));   \
    }                                                                          \
    auto RH = resultTensor->getHandle<DataType>();                             \
    EXPECT_EQ(reference.size(), RH.size());                                    \
    for (size_t i = 0; i < reference.size(); i++) {                            \
      EXPECT_EQ(reference[i], RH.raw(i));                                      \
    }                                                                          \
  }

#define ARITH_FUNC_TEST_TYPED(_OP_NAME_, _DATA_TYPE_, _ELEM_KIND_)             \
  TEST_P(OperatorTest, Arith##_OP_NAME_##_##_DATA_TYPE_) {                     \
    CHECK_IF_ENABLED();                                                        \
    testArithmetic##_OP_NAME_##Impl<_DATA_TYPE_>(bindings_, mod_, F_, EE_,     \
                                                 _ELEM_KIND_);                 \
  }

#define ARITH_FUNC_TEST(_OP_NAME_, _REFERENCE_FUNCTION_, _PARENTHESES_)        \
  ARITH_FUN_IMPL(_OP_NAME_, _REFERENCE_FUNCTION_, _PARENTHESES_)               \
  ARITH_FUNC_TEST_TYPED(_OP_NAME_, int32_t, ElemKind::Int32ITy)                \
  ARITH_FUNC_TEST_TYPED(_OP_NAME_, int64_t, ElemKind::Int64ITy)                \
  ARITH_FUNC_TEST_TYPED(_OP_NAME_, float, ElemKind::FloatTy)                   \
  ARITH_FUNC_TEST_TYPED(_OP_NAME_, float16_t, ElemKind::Float16Ty)

ARITH_FUNC_TEST(Add, std::plus, ())
ARITH_FUNC_TEST(Sub, std::minus, ())
ARITH_FUNC_TEST(Mul, std::multiplies, ())
ARITH_FUNC_TEST(Max, std::max, )
ARITH_FUNC_TEST(Min, std::min, )
#undef ARITH_FUN_IMPL
#undef ARITH_FUNC_TEST_TYPED
#undef ARITH_FUNC_TEST

TEST_P(OperatorTest, IntMatMul) {
  CHECK_IF_ENABLED();

  // The scaling factor 1.4x was carefully selected to make sure we don't
  // overflow or underflow the calculation.
  TypeRef resTy = mod_.uniqueType(ElemKind::Int8QTy, {3, 3}, 0.60, 4);
  TypeRef lhsTy = mod_.uniqueType(ElemKind::Int8QTy, {3, 3}, 0.075, -2);
  TypeRef rhsTy = mod_.uniqueType(ElemKind::Int8QTy, {3, 3}, 0.075, 2);

  auto *lhs = mod_.createPlaceholder(ElemKind::FloatTy, {3, 3}, "lhs", false);
  auto *rhs = mod_.createPlaceholder(ElemKind::FloatTy, {3, 3}, "rhs", false);

  bindings_.allocate(lhs)->getHandle() = {
      1.0, 2.0, 3.0, 4.0, 5.0, -5.0, -4.0, -3.0, 9.0,
  };

  bindings_.allocate(rhs)->getHandle() = {
      0.1f, -0.2f, 0.3f, 9.0f, -8.0f, 7.0f, 6.0f, 5.0f, 9.0f,
  };

  auto *lhsq = F_->createQuantize("lhs.q", lhs, lhsTy);
  auto *rhsq = F_->createQuantize("rhs.q", rhs, rhsTy);

  auto *matmulq = F_->createMatMul("matmul.q", resTy, lhsq, rhsq);

  auto *rq = F_->createDequantize("dequant", matmulq);

  auto *result = F_->createSave("save", rq);
  bindings_.allocate(result->getPlaceholder());

  EE_.compile(CompilationMode::Infer);
  EE_.run(bindings_);

  /*
   Test the following matrix multiplication:
   A = [[1.0, 2.0, 3.0], [4.0, 5.0, -5.0], [-4.0, -3.0, 9.0]]
   B = [[0.1, -0.2, 0.3], [9.0, -8.0, 7.0], [6.0, 5.0, 9.0]]
   A x B = [36.1,  -1.2,  41.3], [15.4, -65.8, -8.8], [26.6, 69.8,  58.8]]
   */

  auto H = bindings_.get(result->getPlaceholder())->getHandle();
  EXPECT_NEAR(H.at({0, 0}), 36.1, 1.0);
  EXPECT_NEAR(H.at({0, 1}), -1.2, 1.0);
  EXPECT_NEAR(H.at({0, 2}), 41.3, 1.0);
  EXPECT_NEAR(H.at({1, 0}), 15.4, 1.0);
  EXPECT_NEAR(H.at({1, 1}), -65.8, 1.0);
  EXPECT_NEAR(H.at({1, 2}), -8.8, 1.0);
  EXPECT_NEAR(H.at({2, 0}), 26.6, 1.0);
  EXPECT_NEAR(H.at({2, 1}), 69.8, 1.0);
  EXPECT_NEAR(H.at({2, 2}), 58.8, 1.0);
}

TEST_P(OperatorTest, IntBatchedArith) {
  CHECK_IF_ENABLED();

  TypeRef resTy = mod_.uniqueType(ElemKind::Int8QTy, {1, 3, 3}, 0.10, 1.0);
  TypeRef lhsTy = mod_.uniqueType(ElemKind::Int8QTy, {1, 3, 3}, 0.11, 4.0);
  TypeRef rhsTy = mod_.uniqueType(ElemKind::Int8QTy, {3, 3}, 0.14, -2.0);

  auto *lhs =
      mod_.createPlaceholder(ElemKind::FloatTy, {1, 3, 3}, "lhs", false);
  bindings_.allocate(lhs);
  auto *rhs = mod_.createPlaceholder(ElemKind::FloatTy, {3, 3}, "rhs", false);
  bindings_.allocate(rhs);

  bindings_.get(lhs)->getHandle() = {
      8.7f, 6.5f, 4.3f, 2.1f, 1.0f, -5.1f, -4.0f, -12.0f, 0.2f,
  };

  bindings_.get(rhs)->getHandle() = {
      -9.1f, -0.4f, 1.3f, 2.2f, -8.1f, 7.6f, -6.4f, 10.0f, 9.1f,
  };

  auto *lhsq = F_->createQuantize("lhs.q", lhs, lhsTy);
  auto *rhsq = F_->createQuantize("rhs.q", rhs, rhsTy);

  auto *matmulq = F_->createBatchedAdd("add", resTy, lhsq, rhsq);

  auto *rq = F_->createDequantize("dequant", matmulq);

  auto *result = F_->createSave("save", rq);
  bindings_.allocate(result->getPlaceholder());
  EE_.compile(CompilationMode::Infer);

  EE_.run(bindings_);

  // A = [8.7, 6.5, 4.3, 2.1, 1.0, -5.1, -4.0, -12.0, 0.2]
  // B = [-9.1, -0.4, 1.3, 2.2, -8.1, 7.6, -6.4, 10.0, 9.1]
  // A + B = [-0.4, 6.1, 5.6, 4.3, -7.1, 2.5, -10.4, -2. , 9.3]
  auto H = bindings_.get(result->getPlaceholder())->getHandle();
  constexpr float allowedError = 0.105;
  EXPECT_NEAR(H.at({0, 0, 0}), -0.4, allowedError);
  EXPECT_NEAR(H.at({0, 0, 1}), 6.1, allowedError);
  EXPECT_NEAR(H.at({0, 0, 2}), 5.6, allowedError);
  EXPECT_NEAR(H.at({0, 1, 0}), 4.3, allowedError);
  EXPECT_NEAR(H.at({0, 1, 1}), -7.1, allowedError);
  EXPECT_NEAR(H.at({0, 1, 2}), 2.5, allowedError);
  EXPECT_NEAR(H.at({0, 2, 0}), -10.4, allowedError);
  EXPECT_NEAR(H.at({0, 2, 1}), -2, allowedError);
  EXPECT_NEAR(H.at({0, 2, 2}), 9.3, allowedError);
}

TEST_P(OperatorTest, convTest) {
  CHECK_IF_ENABLED();
  auto *input =
      mod_.createPlaceholder(ElemKind::FloatTy, {1, 3, 3, 1}, "input", false);
  auto IH = bindings_.allocate(input)->getHandle();
  IH = {1, 1, 1, 1, 1, 1, 1, 1, 1};

  auto filter =
      mod_.createPlaceholder(ElemKind::FloatTy, {1, 3, 3, 1}, "filter", false);
  auto FH = bindings_.allocate(filter)->getHandle();
  FH = {0, 0, 0, 1, 1, 1, 0, 0, 0};

  auto *zeroBias =
      mod_.createPlaceholder(ElemKind::FloatTy, {1}, "bias", false);
  bindings_.allocate(zeroBias)->zero();

  auto outTy = mod_.uniqueType(ElemKind::FloatTy, {1, 3, 3, 1});

  ConvolutionNode *CN =
      F_->createConv("Conv", input, filter, zeroBias, outTy, 3, 1, 1, 1);
  SaveNode *S = F_->createSave("save", CN);
  bindings_.allocate(S->getPlaceholder());

  EE_.compile(CompilationMode::Infer);
  EE_.run(bindings_);

  auto result = bindings_.get(S->getPlaceholder());

  Tensor expected(outTy);
  expected.getHandle() = {2, 3, 2, 2, 3, 2, 2, 3, 2};

  EXPECT_TRUE(expected.isEqual(*result));
}

TEST_P(OperatorTest, convTest_Float16) {
  CHECK_IF_ENABLED();
  auto *input =
      mod_.createPlaceholder(ElemKind::Float16Ty, {1, 3, 3, 1}, "input", false);
  auto IH = bindings_.allocate(input)->getHandle<float16_t>();
  IH = {1.1, 1.2, 1.3, 1.4, 1.5, 1.6, 1.7, 1.8, 1.9};

  auto filter = mod_.createPlaceholder(ElemKind::Float16Ty, {1, 3, 3, 1},
                                       "filter", false);
  auto FH = bindings_.allocate(filter)->getHandle<float16_t>();
  FH = {0.25, 0.5, 0.25, 1, 1, 1, 0.25, 0.5, 0.25};

  auto *zeroBias =
      mod_.createPlaceholder(ElemKind::Float16Ty, {1}, "bias", false);
  bindings_.allocate(zeroBias)->zero();

  auto outTy = mod_.uniqueType(ElemKind::Float16Ty, {1, 3, 3, 1});

  ConvolutionNode *CN =
      F_->createConv("Conv", input, filter, zeroBias, outTy, 3, 1, 1, 1);
  SaveNode *S = F_->createSave("save", CN);
  bindings_.allocate(S->getPlaceholder());

  EE_.compile(CompilationMode::Infer);
  EE_.run(bindings_);

  auto result = bindings_.get(S->getPlaceholder())->getHandle<float16_t>();

  Tensor expected(outTy);
  auto expectedH = expected.getHandle<float16_t>();
  expectedH = {3.375, 5.102, 3.676, 5.051, 7.5, 5.449, 4.574, 6.898, 4.875};

  for (dim_t x = 0; x < 3; x++) {
    for (dim_t y = 0; y < 3; y++) {
      EXPECT_NEAR(result.at({0, x, y, 0}), expectedH.at({0, x, y, 0}), 0.001);
    }
  }
}

template <size_t convDepth>
static FunctionTensorPair
createAndInitConvDepthTest(glow::PlaceholderBindings &bindings,
                           glow::ExecutionEngine &EE) {
  auto &mod = EE.getModule();
  Function *F = mod.createFunction("main");

  auto *input =
      mod.createPlaceholder(ElemKind::FloatTy, {1, 10, 10, 3}, "in", false);
  auto *conv = F->createConv(bindings, "conv", input, convDepth, 5, 1, 0, 1);
  auto *bias = llvm::cast<Placeholder>(conv->getBias().getNode());

  bindings.allocate(input)->getHandle().randomize(-1.0, 1.0, mod.getPRNG());
  bindings.get(bias)->getHandle().randomize(-2.0, 2.0, mod.getPRNG());

  auto *res = F->createSave("save", conv);
  ::glow::convertPlaceholdersToConstants(F, bindings,
                                         {input, res->getPlaceholder()});
  auto *resultTensor = bindings.allocate(res->getPlaceholder());

  return std::make_pair(F, resultTensor);
}

TEST_P(OperatorStatelessTest, Int8ConvolutionDepth10) {
  CHECK_IF_ENABLED();
  compareAgainstInterpreter(getBackendName(), createAndInitConvDepthTest<10>,
                            ElemKind::FloatTy, ElemKind::Int8QTy, 0.045f,
                            parCloneCountOpt);
}

TEST_P(OperatorStatelessTest, Int16ConvolutionDepth10) {
  CHECK_IF_ENABLED();
  compareAgainstInterpreter(getBackendName(), createAndInitConvDepthTest<10>,
                            ElemKind::FloatTy, ElemKind::Int16QTy, 0.03f,
                            parCloneCountOpt);
}

TEST_P(OperatorStatelessTest, Int8ConvolutionDepth8) {
  CHECK_IF_ENABLED();
  compareAgainstInterpreter(getBackendName(), createAndInitConvDepthTest<8>,
                            ElemKind::FloatTy, ElemKind::Int8QTy, 0.03f,
                            parCloneCountOpt);
}
TEST_P(OperatorStatelessTest, Int16ConvolutionDepth8) {
  CHECK_IF_ENABLED();
  compareAgainstInterpreter(getBackendName(), createAndInitConvDepthTest<8>,
                            ElemKind::FloatTy, ElemKind::Int16QTy, 0.03f,
                            parCloneCountOpt);
}

TEST_P(OperatorStatelessTest, FP16ConvolutionDepth10) {
  CHECK_IF_ENABLED();
  compareAgainstInterpreter(getBackendName(), createAndInitConvDepthTest<10>,
                            ElemKind::FloatTy, ElemKind::Float16Ty, 0.015f,
                            parCloneCountOpt);
}

TEST_P(OperatorStatelessTest, FP16ConvolutionDepth8) {
  CHECK_IF_ENABLED();
  compareAgainstInterpreter(getBackendName(), createAndInitConvDepthTest<8>,
                            ElemKind::FloatTy, ElemKind::Float16Ty, 0.015f,
                            parCloneCountOpt);
}

TEST_P(OperatorStatelessTest, ConvolutionDepth10_Int8_BiasInt8) {
  ENABLED_BACKENDS("Interpreter", "CPU");
  compareAgainstInterpreter(
      getBackendName(), createAndInitConvDepthTest<10>, ElemKind::FloatTy,
      ElemKind::Int8QTy, 0.03f, parCloneCountOpt,
      /* convertToRowwiseQuantization */ false,
      quantization::Schema::Asymmetric, ElemKind::Int8QTy);
}

TEST_P(OperatorStatelessTest, ConvolutionDepth10_Int8_BiasInt32) {
  ENABLED_BACKENDS("Interpreter", "CPU");
  compareAgainstInterpreter(
      getBackendName(), createAndInitConvDepthTest<10>, ElemKind::FloatTy,
      ElemKind::Int8QTy, 0.03f, parCloneCountOpt,
      /* convertToRowwiseQuantization */ false,
      quantization::Schema::Asymmetric, ElemKind::Int32QTy);
}

TEST_P(OperatorStatelessTest, ConvolutionDepth10_Int16_BiasInt16) {
  ENABLED_BACKENDS("Interpreter");
  compareAgainstInterpreter(
      getBackendName(), createAndInitConvDepthTest<10>, ElemKind::FloatTy,
      ElemKind::Int16QTy, 0.0003f, parCloneCountOpt,
      /* convertToRowwiseQuantization */ false,
      quantization::Schema::Asymmetric, ElemKind::Int16QTy);
}

TEST_P(OperatorStatelessTest, ConvolutionDepth10_Int16_BiasInt32) {
  ENABLED_BACKENDS("Interpreter");
  compareAgainstInterpreter(
      getBackendName(), createAndInitConvDepthTest<10>, ElemKind::FloatTy,
      ElemKind::Int16QTy, 0.0003f, parCloneCountOpt,
      /* convertToRowwiseQuantization */ false,
      quantization::Schema::Asymmetric, ElemKind::Int32QTy);
}

static FunctionTensorPair
createAndInitBasicConcatTest(glow::PlaceholderBindings &bindings,
                             glow::ExecutionEngine &EE) {
  auto &mod = EE.getModule();
  Function *F = mod.createFunction("main");

  auto *A = mod.createPlaceholder(ElemKind::FloatTy, {3, 3}, "A", false);
  auto *B = mod.createPlaceholder(ElemKind::FloatTy, {2, 3}, "B", false);
  bindings.allocate(A)->getHandle().randomize(-1.0, 1.0, mod.getPRNG());
  bindings.allocate(B)->getHandle().randomize(-1.0, 1.0, mod.getPRNG());

  auto *C = F->createConcat("concat", {A, B}, 0);
  auto *res = F->createSave("save", C);
  auto *resultTensor = bindings.allocate(res->getPlaceholder());

  ::glow::convertPlaceholdersToConstants(F, bindings,
                                         {A, B, res->getPlaceholder()});

  return std::make_pair(F, resultTensor);
}

TEST_P(OperatorStatelessTest, IntConcat) {
  CHECK_IF_ENABLED();
  compareAgainstInterpreter(getBackendName(), createAndInitBasicConcatTest,
                            ElemKind::FloatTy, ElemKind::Int8QTy, 0.05f,
                            parCloneCountOpt);
}

TEST_P(OperatorTest, FCWithFlatten) {
  CHECK_IF_ENABLED();

  auto *input =
      mod_.createPlaceholder(ElemKind::FloatTy, {2, 1, 3}, "input", false);
  Constant *weights = mod_.createConstant(ElemKind::FloatTy, {3, 4}, "weights");
  Constant *bias = mod_.createConstant(ElemKind::FloatTy, {4}, "bias");

  bindings_.allocate(input)->getHandle() = {1.0f, 2.0f, 3.0f, 4.0f, 5.0f, 6.0f};
  weights->getPayloadMutable().getHandle() = {1.0f, 4.0f, 7.0f, 10.0f, //
                                              2.0f, 5.0f, 8.0f, 11.0f, //
                                              3.0f, 6.0f, 9.0f, 12.0f};
  bias->getPayloadMutable().getHandle() = {0.1f, 0.2f, 0.3f, 0.4f};

  auto *FC = F_->createFullyConnected("fc", input, weights, bias);
  auto *S = F_->createSave("save", FC);
  bindings_.allocate(S->getPlaceholder());

  EE_.compile(CompilationMode::Infer);
  EE_.run(bindings_);

  auto result = bindings_.get(S->getPlaceholder())->getHandle();
  std::vector<dim_t> expectedDimensions = {2, 4};
  std::vector<float> expectedValues = {14.1f, 32.2f, 50.3f,  68.4f,
                                       32.1f, 77.2f, 122.3f, 167.4f};
  EXPECT_TRUE(result.dims().vec() == expectedDimensions);
  for (size_t i = 0; i < 2 * 4; i++) {
    EXPECT_FLOAT_EQ(result.raw(i), expectedValues[i]);
  }
}

static FunctionTensorPair
createAndInitBasicFCTest(glow::PlaceholderBindings &bindings,
                         glow::ExecutionEngine &EE) {
  auto &mod = EE.getModule();
  Function *F = mod.createFunction("main");

  auto *input =
      mod.createPlaceholder(ElemKind::FloatTy, {1, 10, 10, 3}, "in", false);
  auto *fc = F->createFullyConnected(bindings, "FC", input, 30);

  auto *weights = llvm::cast<Placeholder>(fc->getWeights());
  auto *bias = llvm::cast<Placeholder>(fc->getBias());

  bindings.allocate(input)->getHandle().randomize(-0.5, 0.5, mod.getPRNG());
  bindings.get(bias)->getHandle().randomize(0, 0.00001, mod.getPRNG());
  bindings.get(weights)->getHandle().randomize(-0.7, 0.7, mod.getPRNG());

  auto *res = F->createSave("save", fc);
  ::glow::convertPlaceholdersToConstants(F, bindings,
                                         {input, res->getPlaceholder()});
  auto *resultTensor = bindings.allocate(res->getPlaceholder());

  return std::make_pair(F, resultTensor);
}

TEST_P(OperatorStatelessTest, IntFC) {
  CHECK_IF_ENABLED();
  compareAgainstInterpreter(getBackendName(), createAndInitBasicFCTest,
                            ElemKind::FloatTy, ElemKind::Int8QTy, 0.05f,
                            parCloneCountOpt);
}

/// Test FC with Float16.
TEST_P(OperatorStatelessTest, FC_Float16) {
  CHECK_IF_ENABLED();
  compareAgainstInterpreter(getBackendName(), createAndInitBasicFCTest,
                            ElemKind::FloatTy, ElemKind::Float16Ty, 0.02f,
                            parCloneCountOpt);
}

/// Test Int8 FullyConnected with Int8 bias.
TEST_P(OperatorStatelessTest, FullyConnected_Int8_BiasInt8) {
  ENABLED_BACKENDS("Interpreter", "CPU");
  compareAgainstInterpreter(
      getBackendName(), createAndInitBasicFCTest, ElemKind::FloatTy,
      ElemKind::Int8QTy, 0.05f, parCloneCountOpt,
      /* convertToRowwiseQuantization */ false,
      quantization::Schema::Asymmetric, ElemKind::Int8QTy);
}

/// Test Int8 FullyConnected with Int32 bias.
TEST_P(OperatorStatelessTest, FullyConnected_Int8_BiasInt32) {
  ENABLED_BACKENDS("Interpreter", "CPU");
  compareAgainstInterpreter(
      getBackendName(), createAndInitBasicFCTest, ElemKind::FloatTy,
      ElemKind::Int8QTy, 0.05f, parCloneCountOpt,
      /* convertToRowwiseQuantization */ false,
      quantization::Schema::Asymmetric, ElemKind::Int32QTy);
}

/// Test Int16 FullyConnected with Int16 bias.
TEST_P(OperatorStatelessTest, FullyConnected_Int16_BiasInt16) {
  ENABLED_BACKENDS("Interpreter");
  compareAgainstInterpreter(
      getBackendName(), createAndInitBasicFCTest, ElemKind::FloatTy,
      ElemKind::Int16QTy, 0.0005f, parCloneCountOpt,
      /* convertToRowwiseQuantization */ false,
      quantization::Schema::Asymmetric, ElemKind::Int16QTy);
}

/// Test Int16 FullyConnected with Int32 bias.
TEST_P(OperatorStatelessTest, FullyConnected_Int16_BiasInt32) {
  ENABLED_BACKENDS("Interpreter");
  compareAgainstInterpreter(
      getBackendName(), createAndInitBasicFCTest, ElemKind::FloatTy,
      ElemKind::Int16QTy, 0.0005f, parCloneCountOpt,
      /* convertToRowwiseQuantization */ false,
      quantization::Schema::Asymmetric, ElemKind::Int32QTy);
}

TEST_P(OperatorTest, EntropyLossTest) {
  CHECK_IF_ENABLED();

  auto *P = mod_.createPlaceholder(ElemKind::FloatTy, {2, 3}, "P", false);
  auto *Y = mod_.createPlaceholder(ElemKind::Int64ITy, {2}, "Y", false);

  bindings_.allocate(P)->getHandle() = {0.2f, 0.5f, 0.3f, 0.4f, 0.3f, 0.3f};
  bindings_.allocate(Y)->getHandle<int64_t>() = {1, 2};
  auto *ceLoss = F_->createCrossEntropyLoss("CELoss", P, Y);
  auto *L = F_->createSave("save", ceLoss);
  bindings_.allocate(L->getPlaceholder());

  EE_.compile(CompilationMode::Infer);
  EE_.run(bindings_);

  auto R = bindings_.get(L->getPlaceholder())->getHandle();
  EXPECT_NEAR(R.at({0}), -log(0.5) - log(0.3), 0.1);
}

/// Check that the max operator works properly with FP16.
TEST_P(OperatorTest, FP16Max) {
  CHECK_IF_ENABLED();

  PseudoRNG PRNG;

  auto *inputA =
      mod_.createPlaceholder(ElemKind::Float16Ty, {1, 3, 3, 1}, "A", false);
  bindings_.allocate(inputA)->getHandle<float16_t>().randomize(-3.0, 3.0, PRNG);
  auto *inputB =
      mod_.createPlaceholder(ElemKind::Float16Ty, {1, 3, 3, 1}, "B", false);
  bindings_.allocate(inputB)->getHandle<float16_t>().randomize(-3.0, 3.0, PRNG);
  auto *Max = F_->createMax("max", inputA, inputB);
  auto *S = F_->createSave("save", Max);
  bindings_.allocate(S->getPlaceholder());

  EE_.compile(CompilationMode::Infer);
  EE_.run(bindings_);

  auto result = bindings_.get(S->getPlaceholder())->getHandle<float16_t>();
  auto handleA = bindings_.get(inputA)->getHandle<float16_t>();
  auto handleB = bindings_.get(inputB)->getHandle<float16_t>();
  ASSERT_EQ(result.size(), handleA.size());
  for (size_t idx = 0, end = result.size(); idx != end; ++idx) {
    EXPECT_EQ(result.raw(idx), std::max(handleA.raw(idx), handleB.raw(idx)));
  }
}

/// Helper to test Broadcast Max/Min using \p DTy and \p NTy
template <typename DataType, typename NodeType>
static void testBroadcastMaxMin(glow::PlaceholderBindings &bindings,
                                glow::Module &mod, glow::Function *F,
                                glow::ExecutionEngine &EE, ElemKind DTy) {

  auto *inputA = mod.createPlaceholder(DTy, {1, 3, 3, 1}, "A", false);
  bindings.allocate(inputA)->getHandle<DataType>().randomize(-3.0, 3.0,
                                                             mod.getPRNG());
  auto *inputB = mod.createPlaceholder(DTy, {1, 3, 3, 1}, "B", false);
  bindings.allocate(inputB)->getHandle<DataType>().randomize(-3.0, 3.0,
                                                             mod.getPRNG());

  Node *maxorMinOp = F->createNodeWithBroadcast<NodeType>(
      "maxormin", -1 /*axis */, inputA, inputB);

  auto *S = F->createSave("save", maxorMinOp);
  bindings.allocate(S->getPlaceholder());

  EE.compile(CompilationMode::Infer);
  EE.run(bindings);

  ASSERT_TRUE(F->verify(&EE.getBackend()))
      << "Function must pass verification.";

  auto result = bindings.get(S->getPlaceholder())->getHandle<DataType>();
  auto handleA = bindings.get(inputA)->getHandle<DataType>();
  auto handleB = bindings.get(inputB)->getHandle<DataType>();
  ASSERT_EQ(result.size(), handleA.size());
  for (size_t idx = 0, end = result.size(); idx != end; ++idx) {
    if (std::is_same<NodeType, MaxNode>::value) {
      EXPECT_EQ(result.raw(idx), std::max(handleA.raw(idx), handleB.raw(idx)));
    } else {
      EXPECT_EQ(result.raw(idx), std::min(handleA.raw(idx), handleB.raw(idx)));
    }
  }
}

TEST_P(OperatorTest, BroadCastMax) {
  CHECK_IF_ENABLED();
  testBroadcastMaxMin<int64_t, MaxNode>(bindings_, mod_, F_, EE_,
                                        ElemKind::Int64ITy);
}

TEST_P(OperatorTest, BroadCastMin) {
  CHECK_IF_ENABLED();
  testBroadcastMaxMin<int64_t, MinNode>(bindings_, mod_, F_, EE_,
                                        ElemKind::Int64ITy);
}

TEST_P(OperatorTest, RescaleNode) {
  CHECK_IF_ENABLED();

  // Check the outputs of the RescaleQuantized operation.
  auto *input = mod_.createPlaceholder(ElemKind::Int8QTy, {4, 10}, 0.4, -3,
                                       "input", false);
  bindings_.allocate(input)->init(Tensor::InitKind::Broadcast, 40,
                                  mod_.getPRNG());

  auto T1 = mod_.uniqueType(ElemKind::Int8QTy, {4, 10}, 0.7, 5);
  auto T2 = mod_.uniqueType(ElemKind::Int8QTy, {4, 10}, 0.3, -4);
  auto resTy = mod_.uniqueType(ElemKind::Int8QTy, {4, 10}, 0.4, -4);

  // Test a sequence of rescale operations that the optimizer may try to
  // optimize at some point.
  auto *X = F_->createRescaleQuantized("R1", input, T1);
  auto *Y = F_->createRescaleQuantized("R2", X, T2);
  auto *Z = F_->createRescaleQuantized("R3", Y, resTy);

  auto *output = F_->createSave("save", Z);
  bindings_.allocate(output->getPlaceholder());

  EE_.compile(CompilationMode::Infer);
  EE_.run(bindings_);

  auto RI = bindings_.get(input)->getHandle<int8_t>();
  auto RO = bindings_.get(output->getPlaceholder())->getHandle<int8_t>();

  EXPECT_EQ(RI.raw(0), 40);
  EXPECT_NEAR(RO.raw(0), 40, 1);
}

TEST_P(OperatorTest, QuantizedArithmeticRescaled) {
  CHECK_IF_ENABLED();

  const dim_t len = 100;

  // In this test we check the correctness of the quantized Max, Min, Add,
  // Sub, Mul, and Div nodes as well as how they interact with the rescaling
  // node.
  auto *A = mod_.createPlaceholder(ElemKind::FloatTy, {len}, "A", false);
  auto *B = mod_.createPlaceholder(ElemKind::FloatTy, {len}, "B", false);
  auto *C = mod_.createPlaceholder(ElemKind::FloatTy, {len}, "C", false);

  auto AH = bindings_.allocate(A)->getHandle();
  auto BH = bindings_.allocate(B)->getHandle();
  auto CH = bindings_.allocate(C)->getHandle();

  AH.randomize(-10, 10, mod_.getPRNG());
  BH.randomize(-10, 10, mod_.getPRNG());
  // Below, randomize between 1 and 10 to avoid division by 0 later.
  CH.randomize(1, 10, mod_.getPRNG());

  auto TA = mod_.uniqueType(ElemKind::Int8QTy, {len}, 0.2, 0);
  auto TB = mod_.uniqueType(ElemKind::Int8QTy, {len}, 0.1, 0);
  auto TC = mod_.uniqueType(ElemKind::Int8QTy, {len}, 0.3, 0);

  auto TI1 = mod_.uniqueType(ElemKind::Int8QTy, {len}, 1.1, 0);
  auto TI2 = mod_.uniqueType(ElemKind::Int8QTy, {len}, 0.8, 0);
  auto TI3 = mod_.uniqueType(ElemKind::Int8QTy, {len}, 0.9, 0);
  auto TI4 = mod_.uniqueType(ElemKind::Int8QTy, {len}, 1.0, 0);
  auto TI5 = mod_.uniqueType(ElemKind::Int8QTy, {len}, 1.2, 0);
  auto TI6 = mod_.uniqueType(ElemKind::Int8QTy, {len}, 0.7, 0);

  auto TO1 = mod_.uniqueType(ElemKind::Int8QTy, {len}, 1.0, 0);
  auto TO2 = mod_.uniqueType(ElemKind::Int8QTy, {len}, 0.9, 0);
  auto TO3 = mod_.uniqueType(ElemKind::Int8QTy, {len}, 1.1, 0);
  auto TO4 = mod_.uniqueType(ElemKind::Int8QTy, {len}, 1.2, 0);
  auto TO5 = mod_.uniqueType(ElemKind::Int8QTy, {len}, 1.0, 0);
  auto TO6 = mod_.uniqueType(ElemKind::Int8QTy, {len}, 1.1, 0);

  // Quantize input vars and apply max/min/add/sub/mul/div quantized.
  auto *QA = F_->createQuantize("QA", A, TA);
  auto *QB = F_->createQuantize("QB", B, TB);
  auto *QC = F_->createQuantize("QC", C, TC);

  Node *max = F_->createMax("max", TI1, QA, QB);
  Node *min = F_->createMin("min", TI2, QA, QB);
  Node *add = F_->createAdd("add", TI3, QA, QB);
  Node *sub = F_->createSub("sub", TI4, QA, QB);
  Node *mul = F_->createMul("mul", TI5, QA, QB);
  Node *div = F_->createDiv("div", TI6, QB, QC);

  // Rescale quantized results.
  max = F_->createRescaleQuantized("rescaleMax", max, TO1);
  min = F_->createRescaleQuantized("rescaleMin", min, TO2);
  add = F_->createRescaleQuantized("rescaleAdd", add, TO3);
  sub = F_->createRescaleQuantized("rescaleSub", sub, TO4);
  mul = F_->createRescaleQuantized("rescaleMul", mul, TO5);
  div = F_->createRescaleQuantized("rescaleDiv", div, TO6);

  // Dequantize results back to floating-point.
  max = F_->createDequantize("maxDQ", max);
  min = F_->createDequantize("minDQ", min);
  add = F_->createDequantize("addDQ", add);
  sub = F_->createDequantize("subDQ", sub);
  mul = F_->createDequantize("mulDQ", mul);
  div = F_->createDequantize("divDQ", div);

  // Save results of the operations.
  auto *O1 = F_->createSave("saveMax", max);
  auto *O2 = F_->createSave("saveMin", min);
  auto *O3 = F_->createSave("saveAdd", add);
  auto *O4 = F_->createSave("saveSub", sub);
  auto *O5 = F_->createSave("saveMul", mul);
  auto *O6 = F_->createSave("saveDiv", div);

  bindings_.allocate(O1->getPlaceholder());
  bindings_.allocate(O2->getPlaceholder());
  bindings_.allocate(O3->getPlaceholder());
  bindings_.allocate(O4->getPlaceholder());
  bindings_.allocate(O5->getPlaceholder());
  bindings_.allocate(O6->getPlaceholder());

  EE_.compile(CompilationMode::Infer);
  EE_.run(bindings_);

  for (dim_t i = 0; i < len; i++) {
    auto max = std::max(AH.at({i}), BH.at({i}));
    auto min = std::min(AH.at({i}), BH.at({i}));
    auto add = AH.at({i}) + BH.at({i});
    auto sub = AH.at({i}) - BH.at({i});
    auto mul = AH.at({i}) * BH.at({i});
    auto div = BH.at({i}) / CH.at({i});

    // We generate numbers up to 110, so a difference of 2 (~2%) is
    // reasonable.
    EXPECT_NEAR(max, bindings_.get(O1->getPlaceholder())->getHandle().at({i}),
                2.0);
    EXPECT_NEAR(min, bindings_.get(O2->getPlaceholder())->getHandle().at({i}),
                2.0);
    EXPECT_NEAR(add, bindings_.get(O3->getPlaceholder())->getHandle().at({i}),
                2.0);
    EXPECT_NEAR(sub, bindings_.get(O4->getPlaceholder())->getHandle().at({i}),
                2.0);
    EXPECT_NEAR(mul, bindings_.get(O5->getPlaceholder())->getHandle().at({i}),
                2.0);
    EXPECT_NEAR(div, bindings_.get(O6->getPlaceholder())->getHandle().at({i}),
                2.0);
  }
}

static FunctionTensorPair
createAndInitTransposeNet(glow::PlaceholderBindings &bindings,
                          glow::ExecutionEngine &EE) {
  auto &mod = EE.getModule();
  Function *F = mod.createFunction("main");

  auto *A = mod.createPlaceholder(ElemKind::FloatTy, {2, 3}, "A", false);
  bindings.allocate(A)->getHandle() = {1, 1.2f, 0.5f, 1.3f, 2.7f, 3.1f};
  auto *tr = F->createTranspose("Tr", A, {1, 0});
  auto *result = F->createSave("Ret", tr);
  auto *resultTensor = bindings.allocate(result->getPlaceholder());

  return std::make_pair(F, resultTensor);
}

TEST_P(OperatorStatelessTest, QuantizedTranspose) {
  CHECK_IF_ENABLED();
  compareAgainstInterpreter(getBackendName(), createAndInitTransposeNet,
                            ElemKind::FloatTy, ElemKind::Int8QTy, 0.0045f,
                            parCloneCountOpt);
}

TEST_P(OperatorTest, QuantizedArithmeticUnrescaled) {
  CHECK_IF_ENABLED();

  const dim_t len = 1000;

  // In this test we check the correctness of the quantized Max, Min, Add,
  // Sub, Mul, and Div operations.
  auto TQA = mod_.uniqueType(ElemKind::Int8QTy, {len}, 1.1, -1);
  auto TQB = mod_.uniqueType(ElemKind::Int8QTy, {len}, 0.9, 2);
  // For TQC, set offset to -11 to avoid division by 0 later.
  auto TQC = mod_.uniqueType(ElemKind::Int8QTy, {len}, 1.2, -11);
  auto TO1 = mod_.uniqueType(ElemKind::Int8QTy, {len}, 1.4, 3);
  auto TO2 = mod_.uniqueType(ElemKind::Int8QTy, {len}, 0.8, 2);
  auto TO3 = mod_.uniqueType(ElemKind::Int8QTy, {len}, 1.7, 5);
  auto TO4 = mod_.uniqueType(ElemKind::Int8QTy, {len}, 0.3, -7);
  auto TO5 = mod_.uniqueType(ElemKind::Int8QTy, {len}, 1.2, 3);
  auto TO6 = mod_.uniqueType(ElemKind::Int8QTy, {len}, 1.0, -2);

  auto *QA = mod_.createPlaceholder(ElemKind::Int8QTy, {len}, TQA->getScale(),
                                    TQA->getOffset(), "QA", false);
  auto *QB = mod_.createPlaceholder(ElemKind::Int8QTy, {len}, TQB->getScale(),
                                    TQB->getOffset(), "QB", false);
  auto *QC = mod_.createPlaceholder(ElemKind::Int8QTy, {len}, TQC->getScale(),
                                    TQC->getOffset(), "QC", false);

  bindings_.allocate(QA)->getHandle<int8_t>().randomize(-10, 10,
                                                        mod_.getPRNG());
  bindings_.allocate(QB)->getHandle<int8_t>().randomize(-10, 10,
                                                        mod_.getPRNG());
  bindings_.allocate(QC)->getHandle<int8_t>().randomize(-10, 10,
                                                        mod_.getPRNG());

  // Apply max/min/add/sub/mul/div quantized.
  Node *max = F_->createMax("max", TO1, QA, QB);
  Node *min = F_->createMin("min", TO2, QA, QB);
  Node *add = F_->createAdd("add", TO3, QA, QB);
  Node *sub = F_->createSub("sub", TO4, QA, QB);
  Node *mul = F_->createMul("mul", TO5, QA, QB);
  Node *div = F_->createDiv("div", TO6, QB, QC);

  // Save results of the operations.
  auto *O1 = F_->createSave("saveMax", max);
  auto *O2 = F_->createSave("saveMin", min);
  auto *O3 = F_->createSave("saveAdd", add);
  auto *O4 = F_->createSave("saveSub", sub);
  auto *O5 = F_->createSave("saveMul", mul);
  auto *O6 = F_->createSave("saveDiv", div);

  bindings_.allocate(O1->getPlaceholder());
  bindings_.allocate(O2->getPlaceholder());
  bindings_.allocate(O3->getPlaceholder());
  bindings_.allocate(O4->getPlaceholder());
  bindings_.allocate(O5->getPlaceholder());
  bindings_.allocate(O6->getPlaceholder());

  auto QAH = bindings_.get(QA)->getHandle<int8_t>();
  auto QBH = bindings_.get(QB)->getHandle<int8_t>();
  auto QCH = bindings_.get(QC)->getHandle<int8_t>();
  auto O1H = bindings_.get(O1->getPlaceholder())->getHandle<int8_t>();
  auto O2H = bindings_.get(O2->getPlaceholder())->getHandle<int8_t>();
  auto O3H = bindings_.get(O3->getPlaceholder())->getHandle<int8_t>();
  auto O4H = bindings_.get(O4->getPlaceholder())->getHandle<int8_t>();
  auto O5H = bindings_.get(O5->getPlaceholder())->getHandle<int8_t>();
  auto O6H = bindings_.get(O6->getPlaceholder())->getHandle<int8_t>();

  EE_.compile(CompilationMode::Infer);
  EE_.run(bindings_);

  for (dim_t i = 0; i < len; i++) {
    float a = TQA->getScale() * (QAH.at({i}) - TQA->getOffset());
    float b = TQB->getScale() * (QBH.at({i}) - TQB->getOffset());
    float c = TQC->getScale() * (QCH.at({i}) - TQC->getOffset());
    float max = std::max(a, b) / TO1->getScale() + TO1->getOffset();
    float min = std::min(a, b) / TO2->getScale() + TO2->getOffset();
    float add = (a + b) / TO3->getScale() + TO3->getOffset();
    float sub = (a - b) / TO4->getScale() + TO4->getOffset();
    float mul = (a * b) / TO5->getScale() + TO5->getOffset();
    float div = (b / c) / TO6->getScale() + TO6->getOffset();

    EXPECT_NEAR(std::round(max), O1H.at({i}), 1.0);
    EXPECT_NEAR(std::round(min), O2H.at({i}), 1.0);
    EXPECT_NEAR(std::round(add), O3H.at({i}), 1.0);
    EXPECT_NEAR(std::round(sub), O4H.at({i}), 1.0);
    EXPECT_NEAR(std::round(mul), O5H.at({i}), 1.0);
    EXPECT_NEAR(std::round(div), O6H.at({i}), 1.0);
  }
}

TEST_P(OperatorTest, QuantizedCmpLTEAndSelect) {
  CHECK_IF_ENABLED();

  // In this test we check the correctness of the quantized
  // less-than-or-equal-to comparison operator.
  const dim_t len = 1000;
  auto TQA = mod_.uniqueType(ElemKind::Int8QTy, {len}, 1.1, -3);
  auto TQB = mod_.uniqueType(ElemKind::Int8QTy, {len}, 0.9, 5);
  auto TQC = mod_.uniqueType(ElemKind::Int8QTy, {len}, 0.8, 3);
  auto TQD = mod_.uniqueType(ElemKind::Int8QTy, {len}, 1.2, -4);
  auto OT = mod_.uniqueType(ElemKind::Int8QTy, {len}, 1.5, -2);

  auto *QA = mod_.createPlaceholder(ElemKind::Int8QTy, {len}, TQA->getScale(),
                                    TQA->getOffset(), "QA", false);
  auto *QB = mod_.createPlaceholder(ElemKind::Int8QTy, {len}, TQB->getScale(),
                                    TQB->getOffset(), "QB", false);
  auto *QC = mod_.createPlaceholder(ElemKind::Int8QTy, {len}, TQC->getScale(),
                                    TQC->getOffset(), "QC", false);
  auto *QD = mod_.createPlaceholder(ElemKind::Int8QTy, {len}, TQD->getScale(),
                                    TQD->getOffset(), "QD", false);

  auto QAH = bindings_.allocate(QA)->getHandle<int8_t>();
  auto QBH = bindings_.allocate(QB)->getHandle<int8_t>();
  auto QCH = bindings_.allocate(QC)->getHandle<int8_t>();
  auto QDH = bindings_.allocate(QD)->getHandle<int8_t>();

  QAH.randomize(-128, 127, mod_.getPRNG());
  QBH.randomize(-128, 127, mod_.getPRNG());
  QCH.randomize(-128, 127, mod_.getPRNG());
  QDH.randomize(-128, 127, mod_.getPRNG());

  // Apply comparison and selection quantized.
  Node *cmpLTE = F_->createCmpLTE("cmpLTE", QA, QB);
  Node *select = F_->createSelect("select", OT, cmpLTE, QC, QD);

  // Save result of the operation.
  auto *out = F_->createSave("save", select);
  auto OH = bindings_.allocate(out->getPlaceholder())->getHandle<int8_t>();

  EE_.compile(CompilationMode::Infer);
  EE_.run(bindings_);

  int count_strict = 0;
  int count = 0;
  for (dim_t i = 0; i < len; i++) {
    float a = TQA->getScale() * (QAH.at({i}) - TQA->getOffset());
    float b = TQB->getScale() * (QBH.at({i}) - TQB->getOffset());
    float c = TQC->getScale() * (QCH.at({i}) - TQC->getOffset());
    float d = TQD->getScale() * (QDH.at({i}) - TQD->getOffset());
    float tmp = (a <= b) ? c : d;
    int32_t q = std::round(tmp / 1.5 - 2);
    int8_t select = quantization::clip<int32_t, int8_t>(q);

    if (OH.at({i}) != select) {
      count_strict++;
      if (std::abs(OH.at({i}) - select) > 1) {
        count++;
      }
    }
  }
  // Require that the number of off-by-1 errors be at most 0.6%.
  EXPECT_LE(count_strict, 6);
  EXPECT_LE(count, 4);
}

TEST_P(OperatorTest, TestQuantizedRescaleSequence) {
  CHECK_IF_ENABLED();

  const dim_t len = 100;

  auto *A = mod_.createPlaceholder(ElemKind::FloatTy, {len}, "A", false);

  auto AH = bindings_.allocate(A)->getHandle();

  // Notice that the range below is the an approximation of the scale factors
  // in T3 and T4. If we increase the size of the range we may start losing
  // some values.
  AH.randomize(-12, 12, mod_.getPRNG());

  auto T1 = mod_.uniqueType(ElemKind::Int8QTy, {len}, 1.0, 0);
  auto T2 = mod_.uniqueType(ElemKind::Int8QTy, {len}, 0.9, 2);
  auto T3 = mod_.uniqueType(ElemKind::Int8QTy, {len}, 0.1, -3);
  auto T4 = mod_.uniqueType(ElemKind::Int8QTy, {len}, 0.1, 7);
  auto T5 = mod_.uniqueType(ElemKind::Int8QTy, {len}, 0.3, -3);

  Node *R = F_->createQuantize("R", A, T1);
  // Check that a sequence of type conversions does not change the result.
  R = F_->createRescaleQuantized("R", R, T1);
  R = F_->createRescaleQuantized("R", R, T2);
  R = F_->createRescaleQuantized("R", R, T3);
  // Check that adding the quantized zero does not change the result.
  auto *G = F_->createSplat("splatZero", T3, 0.0);
  R = F_->createAdd("addZero", G, R);
  R = F_->createRescaleQuantized("R", R, T4);
  R = F_->createRescaleQuantized("R", R, T5);
  R = F_->createRescaleQuantized("R", R, T1);
  auto *DQ = F_->createDequantize("DQ", R);

  // Test a sequence of rescale operations t
  auto *result = F_->createSave("save", DQ);
  auto OH = bindings_.allocate(result->getPlaceholder())->getHandle();
  EE_.compile(CompilationMode::Infer);
  EE_.run(bindings_);

  for (dim_t i = 0; i < len; i++) {
    EXPECT_NEAR(AH.at({i}), OH.at({i}), 1.0);
  }
}

/// Helper to test concatVectors using \p DTy.
template <typename DataType>
static void testConcatVectors(glow::PlaceholderBindings &bindings,
                              glow::Module &mod, glow::Function *F,
                              glow::ExecutionEngine &EE, ElemKind DTy) {
  F->setName("concatVectors");

  auto *V1 =
      createPlaceholderConditionallyQuantized(mod, DTy, {10}, "V1", false);
  auto *V2 =
      createPlaceholderConditionallyQuantized(mod, DTy, {20}, "V2", false);
  auto *V3 =
      createPlaceholderConditionallyQuantized(mod, DTy, {30}, "V3", false);

  bindings.allocate(V1);
  bindings.allocate(V2);
  bindings.allocate(V3);

  Node *L = F->createConcat("concat", {V1, V2, V3}, 0);
  auto *result = F->createSave("ret", L);
  bindings.allocate(result->getPlaceholder());

  auto I1 = createTensorConditionallyQuantized(DTy, {10});
  auto I2 = createTensorConditionallyQuantized(DTy, {20});
  auto I3 = createTensorConditionallyQuantized(DTy, {30});

  for (dim_t i = 0; i < 10; i++) {
    I1.getHandle<DataType>().at({i}) = i;

    I2.getHandle<DataType>().at({i}) = i + 10;
    I2.getHandle<DataType>().at({i + 10}) = i + 20;
    I3.getHandle<DataType>().at({i}) = i + 30;
    I3.getHandle<DataType>().at({i + 10}) = i + 40;
    I3.getHandle<DataType>().at({i + 20}) = i + 50;
  }

  EE.compile(CompilationMode::Infer);

  // Testing the output vector.
  updateInputPlaceholders(bindings, {V1, V2, V3}, {&I1, &I2, &I3});
  EE.run(bindings);

  auto RNWH = bindings.get(result->getPlaceholder())->getHandle<DataType>();
  (void)RNWH;

  for (dim_t i = 0; i < 60; i++) {
    EXPECT_NEAR(RNWH.at({i}), static_cast<DataType>(i), 0.001);
  }
}

/// Test concatenating vectors that are Int64ITy.
TEST_P(OperatorTest, concatVectors_Int64) {
  CHECK_IF_ENABLED();
  testConcatVectors<int64_t>(bindings_, mod_, F_, EE_, ElemKind::Int64ITy);
}

/// Test concatenating vectors that are Int32ITy.
TEST_P(OperatorTest, concatVectors_Int32) {
  CHECK_IF_ENABLED();
  testConcatVectors<int32_t>(bindings_, mod_, F_, EE_, ElemKind::Int32ITy);
}

/// Test concatenating vectors that are Int8Qty.
TEST_P(OperatorTest, concatVectors_Int8) {
  CHECK_IF_ENABLED();
  testConcatVectors<int8_t>(bindings_, mod_, F_, EE_, ElemKind::Int8QTy);
}

/// Test concatenating vectors that are BoolTy.
TEST_P(OperatorTest, concatVectors_Bool) {
  CHECK_IF_ENABLED();
  testConcatVectors<bool>(bindings_, mod_, F_, EE_, ElemKind::BoolTy);
}

/// Test concatenating vectors that are FloatTy.
TEST_P(OperatorTest, concatVectors_Float) {
  CHECK_IF_ENABLED();
  testConcatVectors<float>(bindings_, mod_, F_, EE_, ElemKind::FloatTy);
}

/// Test concatenating vectors that are Float16Ty.
TEST_P(OperatorTest, concatVectors_Float16) {
  CHECK_IF_ENABLED();
  testConcatVectors<float16_t>(bindings_, mod_, F_, EE_, ElemKind::Float16Ty);
}

/// Helper to test ConcatVectorsRepeated using \p DTy.
template <typename DataType>
static void testConcatVectorsRepeated(glow::PlaceholderBindings &bindings,
                                      glow::Module &mod, glow::Function *F,
                                      glow::ExecutionEngine &EE, ElemKind DTy) {
  F->setName("concatVectors");

  auto *V1 =
      createPlaceholderConditionallyQuantized(mod, DTy, {10}, "V1", false);
  auto *V2 =
      createPlaceholderConditionallyQuantized(mod, DTy, {20}, "V2", false);
  bindings.allocate(V1);
  bindings.allocate(V2);

  // Alternate adding sequences of V1 and V2, so that the IRGen'd
  // InsertTensors have different counts.
  Node *L = F->createConcat("concat", {V2, V1, V1, V1, V2, V2, V1, V1, V2}, 0);
  auto *result = F->createSave("ret", L);
  bindings.allocate(result->getPlaceholder());

  auto I1 = createTensorConditionallyQuantized(DTy, {10});
  auto I2 = createTensorConditionallyQuantized(DTy, {20});
  auto I1H = I1.getHandle<DataType>();
  auto I2H = I2.getHandle<DataType>();
  for (dim_t i = 0; i < 10; i++) {
    I1H.at({i}) = 1;

    I2H.at({i}) = 2;
    I2H.at({i + 10}) = 2;
  }

  EE.compile(CompilationMode::Infer);

  // Testing the output vector.
  updateInputPlaceholders(bindings, {V1, V2}, {&I1, &I2});
  EE.run(bindings);

  auto outH = bindings.get(result->getPlaceholder())->getHandle<DataType>();

  // Simply verify here that the values are in their correct places, based on
  // the number of times/order V1 and V2 are concatenated and their sizes.
  for (dim_t i = 0; i < 130; i++) {
    if ((i < 20) || (i >= 50 && i < 90) || (i >= 110)) {
      EXPECT_EQ(outH.at({i}), static_cast<DataType>(2));
    } else {
      EXPECT_EQ(outH.at({i}), static_cast<DataType>(1));
    }
  }
}

/// Check that concatenating two tensors repeatedly is correct. This is
/// intended to verify that IRGen to InsertTensor instructions with axis/count
/// works correctly. Testing Int64ITy data.
TEST_P(OperatorTest, concatVectorsRepeated_Int64) {
  CHECK_IF_ENABLED();
  testConcatVectorsRepeated<int64_t>(bindings_, mod_, F_, EE_,
                                     ElemKind::Int64ITy);
}

/// Check that concatenating two tensors repeatedly is correct. This is
/// intended to verify that IRGen to InsertTensor instructions with axis/count
/// works correctly. Testing Int32ITy data.
TEST_P(OperatorTest, concatVectorsRepeated_Int32) {
  CHECK_IF_ENABLED();
  testConcatVectorsRepeated<int32_t>(bindings_, mod_, F_, EE_,
                                     ElemKind::Int32ITy);
}

/// Check that concatenating two tensors repeatedly is correct. This is
/// intended to verify that IRGen to InsertTensor instructions with axis/count
/// works correctly. Testing Int8QTy data.
TEST_P(OperatorTest, concatVectorsRepeated_Int8) {
  CHECK_IF_ENABLED();
  testConcatVectorsRepeated<int8_t>(bindings_, mod_, F_, EE_,
                                    ElemKind::Int8QTy);
}

/// Check that concatenating two tensors repeatedly is correct. This is
/// intended to verify that IRGen to InsertTensor instructions with axis/count
/// works correctly. Testing BoolTy data.
TEST_P(OperatorTest, concatVectorsRepeated_Bool) {
  CHECK_IF_ENABLED();
  testConcatVectorsRepeated<bool>(bindings_, mod_, F_, EE_, ElemKind::BoolTy);
}

/// Check that concatenating two tensors repeatedly is correct. This is
/// intended to verify that IRGen to InsertTensor instructions with axis/count
/// works correctly. Testing FloatTy data.
TEST_P(OperatorTest, concatVectorsRepeated_Float) {
  CHECK_IF_ENABLED();
  testConcatVectorsRepeated<float>(bindings_, mod_, F_, EE_, ElemKind::FloatTy);
}

/// Check that concatenating two tensors repeatedly is correct. This is
/// intended to verify that IRGen to InsertTensor instructions with axis/count
/// works correctly. Testing Float16Ty data.
TEST_P(OperatorTest, concatVectorsRepeated_Float16) {
  CHECK_IF_ENABLED();
  testConcatVectorsRepeated<float16_t>(bindings_, mod_, F_, EE_,
                                       ElemKind::Float16Ty);
}

/// Helper to test SliceVectors using \p DTy.
template <typename DataType>
static void testSliceVectors(glow::PlaceholderBindings &bindings,
                             glow::Module &mod, glow::Function *F,
                             glow::ExecutionEngine &EE, ElemKind DTy) {
  F->setName("sliceVectors");

  auto *V =
      createPlaceholderConditionallyQuantized(mod, DTy, {3, 30}, "V", false);
  bindings.allocate(V);

  Node *S1 = F->createSlice("slice1", V, {0, 10}, {3, 13});
  Node *S2 = F->createSlice("slice2", V, {1, 0}, {2, 30});
  Node *S3 = F->createSlice("slice3", V, {2, 10}, {3, 12});

  auto *result1 = F->createSave("ret1", S1);
  auto *result2 = F->createSave("ret2", S2);
  auto *result3 = F->createSave("ret3", S3);

  bindings.allocate(result1->getPlaceholder());
  bindings.allocate(result2->getPlaceholder());
  bindings.allocate(result3->getPlaceholder());

  auto I = createTensorConditionallyQuantized(DTy, {3, 30});
  auto IH = I.getHandle<DataType>();
  for (dim_t j = 0; j < 30; j++) {
    IH.at({0, j}) = j;
    IH.at({1, j}) = j + 30;
    IH.at({2, j}) = j + 60;
  }

  EE.compile(CompilationMode::Infer);

  // Testing the output slices.
  updateInputPlaceholders(bindings, {V}, {&I});
  EE.run(bindings);

  auto RNWH1 = bindings.get(result1->getPlaceholder())->getHandle<DataType>();
  auto RNWH2 = bindings.get(result2->getPlaceholder())->getHandle<DataType>();
  auto RNWH3 = bindings.get(result3->getPlaceholder())->getHandle<DataType>();

  EXPECT_EQ(3, RNWH1.dims()[0]);
  EXPECT_EQ(3, RNWH1.dims()[1]);
  for (dim_t i = 0; i < 3; i++) {
    for (dim_t j = 10; j < 13; j++) {
      EXPECT_NEAR(RNWH1.at({i, j - 10}), j + i * 30, 0.001);
    }
  }
  EXPECT_EQ(1, RNWH2.dims()[0]);
  EXPECT_EQ(30, RNWH2.dims()[1]);
  for (dim_t j = 0; j < 30; j++) {
    EXPECT_NEAR(RNWH2.at({0, j}), j + 30, 0.001);
  }
  EXPECT_EQ(1, RNWH3.dims()[0]);
  EXPECT_EQ(2, RNWH3.dims()[1]);
  for (dim_t j = 10; j < 12; j++) {
    EXPECT_NEAR(RNWH3.at({0, j - 10}), j + 60, 0.001);
  }
}

/// Test slicing with Int64ITy.
TEST_P(OperatorTest, sliceVectors_Int64) {
  CHECK_IF_ENABLED();
  testSliceVectors<int64_t>(bindings_, mod_, F_, EE_, ElemKind::Int64ITy);
}

/// Test slicing with FloatTy.
TEST_P(OperatorTest, sliceVectors_Float) {
  CHECK_IF_ENABLED();
  testSliceVectors<float>(bindings_, mod_, F_, EE_, ElemKind::FloatTy);
}

/// Test slicing with Float16Ty.
TEST_P(OperatorTest, sliceVectors_Float16) {
  CHECK_IF_ENABLED();
  testSliceVectors<float16_t>(bindings_, mod_, F_, EE_, ElemKind::Float16Ty);
}

/// Test slicing with Int8QTy.
TEST_P(OperatorTest, sliceVectors_Int8) {
  CHECK_IF_ENABLED();
  testSliceVectors<int8_t>(bindings_, mod_, F_, EE_, ElemKind::Int8QTy);
}

/// Test slicing with Int32QTy.
TEST_P(OperatorTest, sliceVectors_Int32Q) {
  CHECK_IF_ENABLED();
  testSliceVectors<int32_t>(bindings_, mod_, F_, EE_, ElemKind::Int32QTy);
}

/// Test slicing with Int32ITy.
TEST_P(OperatorTest, sliceVectors_Int32I) {
  CHECK_IF_ENABLED();
  testSliceVectors<int32_t>(bindings_, mod_, F_, EE_, ElemKind::Int32ITy);
}

/// Helper to test SliceConcatVectors using \p DTy.
template <typename DataType>
static void testSliceConcatVectors(glow::PlaceholderBindings &bindings,
                                   glow::Module &mod, glow::Function *F,
                                   glow::ExecutionEngine &EE, ElemKind DTy) {
  F->setName("sliceConcatVectors");

  auto *V =
      createPlaceholderConditionallyQuantized(mod, DTy, {5, 4}, "V", false);
  bindings.allocate(V);

  auto I = createTensorConditionallyQuantized(DTy, {5, 4});
  auto IH = I.getHandle<DataType>();
  for (dim_t i = 0; i < 5; i++) {
    for (dim_t j = 0; j < 4; j++) {
      IH.at({i, j}) = i * 10 + j;
    }
  }

  Node *S0 = F->createSlice("slice0", V, {1, 0}, {5, 4});
  Node *S1 = F->createSlice("slice1", S0, {0, 0}, {2, 4});
  Node *S2 = F->createSlice("slice2", S0, {2, 0}, {4, 4});
  Node *S3 = F->createSlice("slice3", S0, {0, 0}, {2, 2});
  Node *S4 = F->createSlice("slice4", S0, {2, 2}, {4, 4});
  Node *S5 = F->createSlice("slice5", V, {0, 0}, {1, 4});

  Node *C0 = F->createConcat("concat0", {S5, S1}, 0);
  Node *C1 = F->createConcat("concat1", {S3, S4}, 1);
  Node *C2 = F->createConcat("concat2", {S2, C1, C0}, 0);

  auto *result = F->createSave("ret", C2);
  bindings.allocate(result->getPlaceholder());

  EE.compile(CompilationMode::Infer);

  updateInputPlaceholders(bindings, {V}, {&I});
  EE.run(bindings);

  const DataType expected[7][4] = {
      {30, 31, 32, 33}, {40, 41, 42, 43}, {10, 11, 32, 33}, {20, 21, 42, 43},
      {0, 1, 2, 3},     {10, 11, 12, 13}, {20, 21, 22, 23}};

  auto resultH = bindings.get(result->getPlaceholder())->getHandle<DataType>();
  EXPECT_EQ(7, resultH.dims()[0]);
  EXPECT_EQ(4, resultH.dims()[1]);
  for (dim_t i = 0; i < 7; i++) {
    for (dim_t j = 0; j < 4; j++) {
      EXPECT_EQ(resultH.at({i, j}), expected[i][j]);
    }
  }
}

/// Test a combination of slicing and concating, in Int64ITy.
TEST_P(OperatorTest, sliceConcatVectors_Int64) {
  CHECK_IF_ENABLED();
  testSliceConcatVectors<int64_t>(bindings_, mod_, F_, EE_, ElemKind::Int64ITy);
}

/// Test a combination of slicing and concating, in Int8QTy.
TEST_P(OperatorTest, sliceConcatVectors_Int8) {
  CHECK_IF_ENABLED();
  testSliceConcatVectors<int8_t>(bindings_, mod_, F_, EE_, ElemKind::Int8QTy);
}

/// Test a combination of slicing and concating, in FloatTy.
TEST_P(OperatorTest, sliceConcatVectors_Float) {
  CHECK_IF_ENABLED();
  testSliceConcatVectors<float>(bindings_, mod_, F_, EE_, ElemKind::FloatTy);
}

/// Test a combination of slicing and concating, in Float16Ty.
TEST_P(OperatorTest, sliceConcatVectors_Float16) {
  CHECK_IF_ENABLED();
  testSliceConcatVectors<float16_t>(bindings_, mod_, F_, EE_,
                                    ElemKind::Float16Ty);
}

TEST_P(OperatorTest, Tile) {
  CHECK_IF_ENABLED();

  F_->setName("concatVectors");

  auto *V = mod_.createPlaceholder(ElemKind::FloatTy, {4, 5}, "V", false);
  bindings_.allocate(V);

  Node *T0 = F_->createTile("tile0", V, /* tiles */ 3, /* axis */ 0);
  auto *result0 = F_->createSave("res0", T0);
  bindings_.allocate(result0->getPlaceholder());

  Node *T1 = F_->createTile("tile1", V, /* tiles */ 3, /* axis */ 1);
  auto *result1 = F_->createSave("res1", T1);
  bindings_.allocate(result1->getPlaceholder());

  Tensor VT(ElemKind::FloatTy, {4, 5});

  for (dim_t i = 0; i < 4; i++) {
    for (dim_t j = 0; j < 5; j++) {
      VT.getHandle<float>().at({i, j}) = i * 5 + j;
    }
  }

  EE_.compile(CompilationMode::Infer);

  updateInputPlaceholders(bindings_, {V}, {&VT});
  EE_.run(bindings_);

  // Testing the output vector with axis 0.
  auto res0 = bindings_.get(result0->getPlaceholder())->getHandle<float>();
  for (dim_t i = 0; i < res0.dims()[0]; i++) {
    for (dim_t j = 0; j < res0.dims()[1]; j++) {
      EXPECT_EQ(res0.at({i, j}), (i % 4) * 5 + j);
    }
  }

  // Testing the output vector with axis 1.
  auto res1 = bindings_.get(result1->getPlaceholder())->getHandle<float>();
  for (dim_t i = 0; i < res1.dims()[0]; i++) {
    for (dim_t j = 0; j < res1.dims()[1]; j++) {
      EXPECT_EQ(res1.at({i, j}), i * 5 + (j % 5));
    }
  }
}

TEST_P(OperatorTest, QuantizedTile) {
  CHECK_IF_ENABLED();

  F_->setName("concatVectors");

  auto *V = mod_.createPlaceholder(ElemKind::FloatTy, {4, 5}, "V", false);
  bindings_.allocate(V);

  auto quantizationParams =
      glow::quantization::chooseQuantizationParams({0, 20});
  auto quantizeTy =
      mod_.uniqueType(ElemKind::Int8QTy, {4, 5}, quantizationParams.scale,
                      quantizationParams.offset);
  auto *Q = F_->createQuantize("quantize", V, quantizeTy);

  Node *T0 = F_->createTile("tile0", Q, /* tiles */ 3, /* axis */ 0);
  auto *DQ0 = F_->createDequantize("dequantize0", T0);
  auto *result0 = F_->createSave("res0", DQ0);
  bindings_.allocate(result0->getPlaceholder());

  Node *T1 = F_->createTile("tile1", Q, /* tiles */ 3, /* axis */ 1);
  auto *DQ1 = F_->createDequantize("dequantize1", T1);
  auto *result1 = F_->createSave("res1", DQ1);
  bindings_.allocate(result1->getPlaceholder());

  Tensor VT(ElemKind::FloatTy, {4, 5});

  for (dim_t i = 0; i < 4; i++) {
    for (dim_t j = 0; j < 5; j++) {
      VT.getHandle<float>().at({i, j}) = i * 5 + j;
    }
  }

  EE_.compile(CompilationMode::Infer);

  updateInputPlaceholders(bindings_, {V}, {&VT});
  EE_.run(bindings_);

  // Testing the output vector with axis 0.
  auto res0 = bindings_.get(result0->getPlaceholder())->getHandle<float>();
  for (dim_t i = 0; i < res0.dims()[0]; i++) {
    for (dim_t j = 0; j < res0.dims()[1]; j++) {
      EXPECT_NEAR(res0.at({i, j}), (i % 4) * 5 + j, 0.05);
    }
  }

  // Testing the output vector with axis 1.
  auto res1 = bindings_.get(result1->getPlaceholder())->getHandle<float>();
  (void)res1;
  for (dim_t i = 0; i < res1.dims()[0]; i++) {
    for (dim_t j = 0; j < res1.dims()[1]; j++) {
      EXPECT_NEAR(res1.at({i, j}), i * 5 + (j % 5), 0.05);
    }
  }
}

TEST_P(OperatorTest, Clip) {
  CHECK_IF_ENABLED();

  auto *X = mod_.createPlaceholder(ElemKind::FloatTy, {5, 5}, "X", false);
  auto xHandle = bindings_.allocate(X)->getHandle();
  xHandle = {45.0, 16.0, 59.0, 99.0, 48.0, 12.0, 44.0, 46.0, 82.0,
             28.0, 1.0,  91.0, 18.0, 9.0,  71.0, 24.0, 37.0, 61.0,
             12.0, 81.0, 36.0, 38.0, 30.0, 84.0, 40.0};

  float min = 20.0;
  float max = 60.0;
  auto *node = F_->createClip("clip", X, min, max);
  auto *save = F_->createSave("save", node);
  auto *saveTensor = bindings_.allocate(save->getPlaceholder());
  EE_.compile(CompilationMode::Infer);
  EE_.run(bindings_);

  auto result = saveTensor->getHandle();
  std::vector<dim_t> expectedDims = {5, 5};
  std::vector<float> expectedValues = {45.0, 20.0, 59.0, 60.0, 48.0, 20.0, 44.0,
                                       46.0, 60.0, 28.0, 20.0, 60.0, 20.0, 20.0,
                                       60.0, 24.0, 37.0, 60.0, 20.0, 60.0, 36.0,
                                       38.0, 30.0, 60.0, 40.0};
  EXPECT_TRUE(result.dims().vec() == expectedDims);
  for (size_t i = 0; i < 5 * 5; i++) {
    EXPECT_FLOAT_EQ(result.raw(i), expectedValues[i]);
  }
}

TEST_P(OperatorTest, simpleCmpSelectPredication) {
  CHECK_IF_ENABLED();

  // A simple test that checks predication of some values using the
  // compare-select pair of instructions. Keep doubling some values
  // until some condition is met.

  auto *inputs =
      mod_.createPlaceholder(ElemKind::FloatTy, {10}, "inputs", false);
  auto *counters =
      mod_.createPlaceholder(ElemKind::FloatTy, {10}, "counters", false);

  bindings_.allocate(counters)->getHandle() = {0, 1, 2, 3, 4, 5, 6, 7, 8, 9};
  bindings_.allocate(inputs)->getHandle().clear(1);

  Node *cnt = counters;
  NodeValue data = inputs;
  Node *const1 = F_->createSplat("const1", counters->getType(), 1.0);
  Node *const0 = F_->createSplat("const0", counters->getType(), 0.0);

  for (int i = 0; i < 10; i++) {
    cnt = F_->createSub("sub1", cnt, const1);
    Node *pred = F_->createCmpLTE("cmp", const0, cnt);

    Node *const2 = F_->createSplat("const2", data.getType(), 2.0);
    Node *newData = F_->createMul("mul2x", data, const2);

    data = F_->createSelect("select", pred, newData, data);
  }

  auto *SN = F_->createSave("ret", data);
  bindings_.allocate(SN->getPlaceholder());

  EE_.compile(CompilationMode::Infer);
  EE_.run(bindings_);

  auto H = bindings_.get(SN->getPlaceholder())->getHandle();
  ASSERT_NEAR(H.at(0), 1, 0.001);
  ASSERT_NEAR(H.at(1), 2, 0.001);
  ASSERT_NEAR(H.at(2), 4, 0.001);
  ASSERT_NEAR(H.at(3), 8, 0.001);
  ASSERT_NEAR(H.at(4), 16, 0.001);
  ASSERT_NEAR(H.at(5), 32, 0.001);
  ASSERT_NEAR(H.at(6), 64, 0.001);
  ASSERT_NEAR(H.at(7), 128, 0.001);
  ASSERT_NEAR(H.at(8), 256, 0.001);
  ASSERT_NEAR(H.at(9), 512, 0.001);
}

TEST_P(OperatorTest, simplePredication) {
  CHECK_IF_ENABLED();

  auto *inputs =
      mod_.createPlaceholder(ElemKind::FloatTy, {10, 10, 10}, "inputs", false);
  auto *counters =
      mod_.createPlaceholder(ElemKind::FloatTy, {10}, "counters", false);

  bindings_.allocate(counters)->getHandle() = {0, 1, 2, 3, 4, 5, 6, 7, 8, 9};
  bindings_.allocate(inputs)->getHandle().randomize(-10, 10, mod_.getPRNG());

  Node *C5 = F_->createSplat("C5", counters->getType(), 5.0);
  Node *pred = F_->createCmpLTE("cmp", C5, counters);

  auto *FC0 = F_->createFullyConnected(bindings_, "FC0", inputs, 128);
  auto *RL0 = F_->createRELU("RL0", FC0);
  auto *FC1 = F_->createFullyConnected(bindings_, "FC1", RL0, 64);
  auto *RL1 = F_->createRELU("RL1", FC1);
  auto *FC2 = F_->createFullyConnected(bindings_, "FC2", RL1, 32);
  auto *RL2 = F_->createRELU("RL2", FC2);

  auto *save = F_->createSave("ret", RL2);
  bindings_.allocate(save->getPlaceholder());

  FC0->setPredicate(pred);
  FC1->setPredicate(pred);
  FC2->setPredicate(pred);

  ::glow::convertPlaceholdersToConstants(
      F_, bindings_, {inputs, counters, save->getPlaceholder()});
  EE_.compile(CompilationMode::Infer);
  EE_.run(bindings_);
}

TEST_P(OperatorTest, ChannelShuffle) {
  CHECK_IF_ENABLED();

  auto *inputs =
      mod_.createPlaceholder(ElemKind::FloatTy, {1, 12, 1, 1}, "inputs", false);
  bindings_.allocate(inputs)->getHandle() = {1, 2, 3, 4,  5,  6,
                                             7, 8, 9, 10, 11, 12};

  Node *CS = F_->createChannelShuffle("CS", inputs, 3, 1);
  SaveNode *S = F_->createSave("save", CS);
  bindings_.allocate(S->getPlaceholder());

  EE_.compile(CompilationMode::Infer);
  EE_.run(bindings_);

  auto results = bindings_.get(S->getPlaceholder())->getHandle();

  EXPECT_EQ(results.size(), 12);
  std::vector<float> expected = {1, 5, 9, 2, 6, 10, 3, 7, 11, 4, 8, 12};
  for (dim_t i = 0; i < expected.size(); i++)
    EXPECT_FLOAT_EQ(results.at({0, i, 0, 0}), expected[i]);
}

TEST_P(OperatorTest, SqueezeOneAxis) {
  CHECK_IF_ENABLED();

  auto *inputs =
      mod_.createPlaceholder(ElemKind::FloatTy, {1, 2, 1, 5}, "inputs", false);
  bindings_.allocate(inputs)->getHandle() = {1, 2, 3, 4, 5, 6, 7, 8, 9, 10};

  std::vector<float> expectedValues = {1, 2, 3, 4, 5, 6, 7, 8, 9, 10};

  std::vector<dim_t> axes = {0};
  Node *SQZ = F_->createSqueeze("SQZ", inputs, axes);
  SaveNode *S = F_->createSave("save", SQZ);
  bindings_.allocate(S->getPlaceholder());

  EE_.compile(CompilationMode::Infer);
  EE_.run(bindings_);

  auto results = bindings_.get(S->getPlaceholder())->getHandle();
  std::vector<dim_t> expectedDims = {2, 1, 5};
  EXPECT_TRUE(results.dims().vec() == expectedDims);
  for (size_t i = 0; i < 10; i++)
    EXPECT_FLOAT_EQ(results.raw(i), expectedValues[i]);
}

TEST_P(OperatorTest, SqueezeTwoAxes) {
  CHECK_IF_ENABLED();

  auto mod = &EE_.getModule();
  auto *inputs =
      mod->createPlaceholder(ElemKind::FloatTy, {1, 2, 1, 5}, "inputs", false);
  bindings_.allocate(inputs)->getHandle() = {1, 2, 3, 4, 5, 6, 7, 8, 9, 10};

  std::vector<float> expectedValues = {1, 2, 3, 4, 5, 6, 7, 8, 9, 10};

  std::vector<dim_t> axes = {0, 2, 2};
  Node *SQZ = F_->createSqueeze("SQZ", inputs, axes);
  SaveNode *S = F_->createSave("save", SQZ);
  bindings_.allocate(S->getPlaceholder());

  EE_.compile(CompilationMode::Infer);
  EE_.run(bindings_);

  auto results = bindings_.get(S->getPlaceholder())->getHandle();
  std::vector<dim_t> expectedDims = {2, 5};
  EXPECT_TRUE(results.dims().vec() == expectedDims);
  for (size_t i = 0; i < 10; i++)
    EXPECT_FLOAT_EQ(results.raw(i), expectedValues[i]);
}

TEST_P(OperatorTest, SqueezeExpand) {
  CHECK_IF_ENABLED();

  auto mod = &EE_.getModule();
  auto *inputs =
      mod->createPlaceholder(ElemKind::FloatTy, {1, 2, 1, 5}, "inputs", false);
  bindings_.allocate(inputs)->getHandle() = {1, 2, 3, 4, 5, 6, 7, 8, 9, 10};
  auto *emptyInput =
      mod->createPlaceholder(ElemKind::FloatTy, {1}, "emptyInput", false);
  bindings_.allocate(emptyInput)->getHandle() = {42.0};

  std::vector<float> expectedValues = {1, 2, 3, 4, 5, 6, 7, 8, 9, 10};

  std::vector<dim_t> axes = {0};
  Node *SQZ = F_->createSqueeze("SQZ", emptyInput, axes);
  SaveNode *S1 = F_->createSave("save", SQZ);
  Node *UnSQZ = F_->createExpandDims("UnSQZ", SQZ, axes);
  SaveNode *S2 = F_->createSave("save", UnSQZ);

  bindings_.allocate(S1->getPlaceholder());
  bindings_.allocate(S2->getPlaceholder());

  EE_.compile(CompilationMode::Infer);
  EE_.run(bindings_);

  auto res1 = bindings_.get(S1->getPlaceholder())->getHandle();
  EXPECT_TRUE(res1.dims().vec() == std::vector<dim_t>());
  EXPECT_FLOAT_EQ(res1.raw(0), 42.0);
  auto res2 = bindings_.get(S2->getPlaceholder())->getHandle();
  EXPECT_TRUE(res2.dims().vec() == std::vector<dim_t>(1, 1));
  EXPECT_FLOAT_EQ(res2.raw(0), 42.0);
}

/// Helper to test ExpandDims using \p DTy.
template <typename DataType>
static void testExpandDims(glow::PlaceholderBindings &bindings,
                           glow::Module &mod, glow::Function *F,
                           glow::ExecutionEngine &EE, ElemKind DTy) {
  auto *inputs = createPlaceholderConditionallyQuantized(mod, DTy, {2, 2},
                                                         "inputs", false);
  auto IH = bindings.allocate(inputs)->getHandle<DataType>();
  IH = {1, 2, 3, 4};

  // This should be uniqued and sorted, so should become {0, 1, 3, 5}.
  std::vector<dim_t> axes = {3, 0, 5, 1, 3};
  Node *EDN = F->createExpandDims("expand", inputs, axes);
  SaveNode *S = F->createSave("save", EDN);
  bindings.allocate(S->getPlaceholder());

  EE.compile(CompilationMode::Infer);
  EE.run(bindings);

  // Expected dims based on the axes above; inserted new dimensions of 1 in
  // every unique axes location, based on the output tensor shape.
  std::vector<dim_t> expectedDims = {1, 1, 2, 1, 2, 1};
  auto results = bindings.get(S->getPlaceholder())->getHandle<DataType>();
  EXPECT_TRUE(results.dims().vec() == expectedDims);

  // The data should be the same, as this was just a reshape.
  for (size_t i = 0; i < 4; i++) {
    EXPECT_FLOAT_EQ(results.raw(i), IH.raw(i));
  }
}

/// Check that the expand dims operator works, which is implemented with a
/// reshape, in FloatTy.
TEST_P(OperatorTest, ExpandDims_Float) {
  CHECK_IF_ENABLED();
  testExpandDims<float>(bindings_, mod_, F_, EE_, ElemKind::FloatTy);
}

/// Check that the expand dims operator works, which is implemented with a
/// reshape, in Float16Ty.
TEST_P(OperatorTest, ExpandDims_Float16) {
  CHECK_IF_ENABLED();
  testExpandDims<float16_t>(bindings_, mod_, F_, EE_, ElemKind::Float16Ty);
}

/// Check that the expand dims operator works, which is implemented with a
/// reshape, in Int8QTy.
TEST_P(OperatorTest, ExpandDims_Int8) {
  CHECK_IF_ENABLED();
  testExpandDims<int8_t>(bindings_, mod_, F_, EE_, ElemKind::Int8QTy);
}

/// Helper to test Split using \p DTy.
template <typename DataType>
static void testSplit(glow::PlaceholderBindings &bindings, glow::Module &mod,
                      glow::Function *F, glow::ExecutionEngine &EE,
                      ElemKind DTy) {
  auto *inputs = createPlaceholderConditionallyQuantized(mod, DTy, {1, 2, 6},
                                                         "inputs", false);
  bindings.allocate(inputs)->getHandle<DataType>() = {1, 2, 3, 4,  5,  6,
                                                      7, 8, 9, 10, 11, 12};

  std::vector<SliceNode *> outputs1;
  F->createSplit("Split1", inputs, /*outputNum = */ 2, /*axis = */ 2,
                 /*split = */ {}, outputs1);
  std::vector<SliceNode *> outputs2;
  F->createSplit("Split2", inputs, /*outputNum = */ 2, /*axis = */ 2,
                 /*split = */ {2, 4}, outputs2);
  auto *S1 = F->createSave("save1", outputs1[0]);
  auto *S2 = F->createSave("save2", outputs1[1]);
  auto *S3 = F->createSave("save3", outputs2[0]);
  auto *S4 = F->createSave("save4", outputs2[1]);

  auto *result1 = bindings.allocate(S1->getPlaceholder());
  auto *result2 = bindings.allocate(S2->getPlaceholder());
  auto *result3 = bindings.allocate(S3->getPlaceholder());
  auto *result4 = bindings.allocate(S4->getPlaceholder());

  EE.compile(CompilationMode::Infer);
  EE.run(bindings);

  Tensor expected1 = createTensorConditionallyQuantized(DTy, {1, 2, 3});
  expected1.getHandle<DataType>() = {1, 2, 3, 7, 8, 9};
  EXPECT_TRUE(result1->isEqual(expected1));

  Tensor expected2 = createTensorConditionallyQuantized(DTy, {1, 2, 3});
  expected2.getHandle<DataType>() = {4, 5, 6, 10, 11, 12};
  EXPECT_TRUE(result2->isEqual(expected2));

  Tensor expected3 = createTensorConditionallyQuantized(DTy, {1, 2, 2});
  expected3.getHandle<DataType>() = {1, 2, 7, 8};
  EXPECT_TRUE(result3->isEqual(expected3));

  Tensor expected4 = createTensorConditionallyQuantized(DTy, {1, 2, 4});
  expected4.getHandle<DataType>() = {3, 4, 5, 6, 9, 10, 11, 12};
  EXPECT_TRUE(result4->isEqual(expected4));
}

/// Test that Split is correctly supported in FloatTy.
TEST_P(OperatorTest, Split_Float) {
  CHECK_IF_ENABLED();
  testSplit<float>(bindings_, mod_, F_, EE_, ElemKind::FloatTy);
}

/// Test that Split is correctly supported in Float16Ty.
TEST_P(OperatorTest, Split_Float16) {
  CHECK_IF_ENABLED();
  testSplit<float16_t>(bindings_, mod_, F_, EE_, ElemKind::Float16Ty);
}

/// Test that Split is correctly supported in Int8QTy.
TEST_P(OperatorTest, Split_Int8) {
  CHECK_IF_ENABLED();
  testSplit<int8_t>(bindings_, mod_, F_, EE_, ElemKind::Int8QTy);
}

TEST_P(OperatorTest, IntRelu) {
  CHECK_IF_ENABLED();

  const float inVal = 10;
  const float scale = 1.0;
  const float rescaleScale = 2.0;
  const int32_t reluOffset = -128;
  const int32_t offset = 5;
  const dim_t size = 5;

  auto inTy = mod_.uniqueType(ElemKind::Int8QTy, {size}, scale, offset);
  auto rescaleTy =
      mod_.uniqueType(ElemKind::Int8QTy, {size}, rescaleScale, offset);
  auto *in = mod_.createPlaceholder(inTy, "in", false);
  bindings_.allocate(in)->getHandle<int8_t>().clear(
      quantization::quantize(inVal, {scale, offset}));
  auto *rescale = F_->createRescaleQuantized("rescale", in, rescaleTy);
  auto *reluOutTy =
      mod_.uniqueType(ElemKind::Int8QTy, {size}, rescaleScale, reluOffset);
  auto *relu = F_->createRELU("relu", rescale, reluOutTy);
  auto *dequantize = F_->createDequantize("dequantize", relu);

  auto *save = F_->createSave("save", dequantize);
  bindings_.allocate(mod_.getPlaceholders());

  EE_.compile(CompilationMode::Infer);
  EE_.run(bindings_);

  auto result = bindings_.get(save->getPlaceholder())->getHandle();
  float expectedValue = std::max(0.0f, inVal);
  for (dim_t i = 0; i < result.size(); i++) {
    EXPECT_EQ(expectedValue, result.raw(i));
  }
}

/// Verify quantized splats work correctly (add 0 to it to ensure constant
/// folding doesn't make this test meaningless).
TEST_P(OperatorTest, IntSplat) {
  CHECK_IF_ENABLED();

  const float splatValue = 10;
  const float scale = 1.0;
  const int32_t offset = 5;
  const dim_t size = 3;

  auto *in = mod_.createPlaceholder(ElemKind::Int8QTy, {size}, scale, offset,
                                    "in", false);
  auto splatTy = mod_.uniqueType(ElemKind::Int8QTy, {size}, scale, offset);
  auto *splat = F_->createSplat("splat", splatTy, splatValue);
  auto *add = F_->createAdd("add", in, splat);
  auto *dequantize = F_->createDequantize("dequantize", add);
  auto *save = F_->createSave("save", dequantize);

  bindings_.allocate(in)->zero();
  auto resultH = bindings_.allocate(save->getPlaceholder())->getHandle();

  EE_.compile(CompilationMode::Infer);
  EE_.run(bindings_);

  for (dim_t i = 0; i < resultH.size(); i++) {
    EXPECT_EQ(splatValue, resultH.raw(i));
  }
}

/// Verify fp16 splats work correctly (add 0 to it to ensure constant
/// folding doesn't make this test meaningless).
TEST_P(OperatorTest, Fp16Splat) {
  CHECK_IF_ENABLED();

  const float splatValue = 10;
  const dim_t size = 3;

  auto *in = mod_.createPlaceholder(ElemKind::Float16Ty, {size}, "in", false);
  auto splatTy = mod_.uniqueType(ElemKind::Float16Ty, {size});
  auto *splat = F_->createSplat("splat", splatTy, splatValue);
  auto *add = F_->createAdd("add", in, splat);
  auto *save = F_->createSave("save", add);

  bindings_.allocate(in)->zero();
  auto resultH =
      bindings_.allocate(save->getPlaceholder())->getHandle<float16_t>();

  EE_.compile(CompilationMode::Infer);
  EE_.run(bindings_);

  for (dim_t i = 0; i < resultH.size(); i++) {
    EXPECT_EQ(float16_t(splatValue), resultH.raw(i));
  }
}

/// ConvTranspose with easy to calculate output values. 2x2 input, 1-ch input,
/// 2-ch output.
TEST_P(OperatorTest, sanityConvTranspose2OutCh) {
  CHECK_IF_ENABLED()

  float biasVal[2] = {1.1, 2.2};
  auto *input =
      mod_.createPlaceholder(ElemKind::FloatTy, {1, 2, 2, 1}, "input", false);
  bindings_.allocate(input)->getHandle() = {2., 3., 4., 5.};

  auto *filter =
      mod_.createPlaceholder(ElemKind::FloatTy, {2, 3, 3, 1}, "filter", false);
  bindings_.allocate(filter)->getHandle() = {2., 3., 4.,  5., 6.,  7.,
                                             8., 9., 10., 3., 4.,  5.,
                                             6., 7., 8.,  9., 10., 11.};

  auto *bias = mod_.createPlaceholder(ElemKind::FloatTy, {2}, "bias", false);
  bindings_.allocate(bias)->getHandle() = biasVal;

  std::pair<dim_t, dim_t> outWH =
      calculateConvTransposeOutputDims(2, 2, {3, 3}, {1, 1}, {0, 0, 0, 0});
  auto outTy =
      mod_.uniqueType(ElemKind::FloatTy, {1, outWH.first, outWH.second, 2});

  ConvTransposeNode *CN =
      F_->createConvTranspose("ConvTranspose", input, filter, bias, outTy,
                              {3, 3}, {1, 1}, {0, 0, 0, 0}, 1);

  SaveNode *S = F_->createSave("save", CN);
  bindings_.allocate(S->getPlaceholder());

  ::glow::convertPlaceholdersToConstants(F_, bindings_,
                                         {input, S->getPlaceholder()});
  EE_.compile(CompilationMode::Infer);
  EE_.run(bindings_);

  auto result = bindings_.get(S->getPlaceholder())->getHandle();
  std::vector<dim_t> expectedDims = {1, 4, 4, 2};
  ASSERT_TRUE(result.dims().vec() == expectedDims);
  EXPECT_FLOAT_EQ(result.at({0, 0, 0, 0}), 4 + biasVal[0]);
  EXPECT_FLOAT_EQ(result.at({0, 0, 1, 0}), 12 + biasVal[0]);
  EXPECT_FLOAT_EQ(result.at({0, 0, 2, 0}), 17 + biasVal[0]);
  EXPECT_FLOAT_EQ(result.at({0, 0, 3, 0}), 12 + biasVal[0]);
  EXPECT_FLOAT_EQ(result.at({0, 1, 0, 0}), 18 + biasVal[0]);
  EXPECT_FLOAT_EQ(result.at({0, 1, 1, 0}), 49 + biasVal[0]);
  EXPECT_FLOAT_EQ(result.at({0, 1, 2, 0}), 63 + biasVal[0]);
  EXPECT_FLOAT_EQ(result.at({0, 1, 3, 0}), 41 + biasVal[0]);
  EXPECT_FLOAT_EQ(result.at({0, 2, 0, 0}), 36 + biasVal[0]);
  EXPECT_FLOAT_EQ(result.at({0, 2, 1, 0}), 91 + biasVal[0]);
  EXPECT_FLOAT_EQ(result.at({0, 2, 2, 0}), 105 + biasVal[0]);
  EXPECT_FLOAT_EQ(result.at({0, 2, 3, 0}), 65 + biasVal[0]);
  EXPECT_FLOAT_EQ(result.at({0, 3, 0, 0}), 32 + biasVal[0]);
  EXPECT_FLOAT_EQ(result.at({0, 3, 1, 0}), 76 + biasVal[0]);
  EXPECT_FLOAT_EQ(result.at({0, 3, 2, 0}), 85 + biasVal[0]);
  EXPECT_FLOAT_EQ(result.at({0, 3, 3, 0}), 50 + biasVal[0]);

  EXPECT_FLOAT_EQ(result.at({0, 0, 0, 1}), 6 + biasVal[1]);
  EXPECT_FLOAT_EQ(result.at({0, 0, 1, 1}), 17 + biasVal[1]);
  EXPECT_FLOAT_EQ(result.at({0, 0, 2, 1}), 22 + biasVal[1]);
  EXPECT_FLOAT_EQ(result.at({0, 0, 3, 1}), 15 + biasVal[1]);
  EXPECT_FLOAT_EQ(result.at({0, 1, 0, 1}), 24 + biasVal[1]);
  EXPECT_FLOAT_EQ(result.at({0, 1, 1, 1}), 63 + biasVal[1]);
  EXPECT_FLOAT_EQ(result.at({0, 1, 2, 1}), 77 + biasVal[1]);
  EXPECT_FLOAT_EQ(result.at({0, 1, 3, 1}), 49 + biasVal[1]);
  EXPECT_FLOAT_EQ(result.at({0, 2, 0, 1}), 42 + biasVal[1]);
  EXPECT_FLOAT_EQ(result.at({0, 2, 1, 1}), 105 + biasVal[1]);
  EXPECT_FLOAT_EQ(result.at({0, 2, 2, 1}), 119 + biasVal[1]);
  EXPECT_FLOAT_EQ(result.at({0, 2, 3, 1}), 73 + biasVal[1]);
  EXPECT_FLOAT_EQ(result.at({0, 3, 0, 1}), 36 + biasVal[1]);
  EXPECT_FLOAT_EQ(result.at({0, 3, 1, 1}), 85 + biasVal[1]);
  EXPECT_FLOAT_EQ(result.at({0, 3, 2, 1}), 94 + biasVal[1]);
  EXPECT_FLOAT_EQ(result.at({0, 3, 3, 1}), 55 + biasVal[1]);
}

/// ConvTranspose with easy to calculate output values. 2x2 input, 3-ch input,
/// 1-ch output.
TEST_P(OperatorTest, sanityConvTranspose1OutCh) {
  CHECK_IF_ENABLED()

  float biasVal = 2.4;
  auto *input =
      mod_.createPlaceholder(ElemKind::FloatTy, {1, 2, 2, 3}, "input", false);
  bindings_.allocate(input)->getHandle() = {2., 3., 4., 3., 4., 5.,
                                            4., 5., 6., 5., 6., 7.};

  auto *filter =
      mod_.createPlaceholder(ElemKind::FloatTy, {1, 3, 3, 3}, "filter", false);
  bindings_.allocate(filter)->getHandle() = {
      2., 3., 4., 3., 4., 5., 4.,  5., 6.,  5.,  6.,  7.,  6., 7.,
      8., 7., 8., 9., 8., 9., 10., 9., 10., 11., 10., 11., 12.};

  auto *bias = mod_.createPlaceholder(ElemKind::FloatTy, {1}, "bias", false);
  bindings_.allocate(bias)->getHandle() = {biasVal};

  std::pair<dim_t, dim_t> outWH =
      calculateConvTransposeOutputDims(2, 2, {3, 3}, {1, 1}, {0, 0, 0, 0});
  auto outTy =
      mod_.uniqueType(ElemKind::FloatTy, {1, outWH.first, outWH.second, 1});

  ConvTransposeNode *CN =
      F_->createConvTranspose("ConvTranspose", input, filter, bias, outTy,
                              {3, 3}, {1, 1}, {0, 0, 0, 0}, 1);

  SaveNode *S = F_->createSave("save", CN);
  bindings_.allocate(S->getPlaceholder());

  ::glow::convertPlaceholdersToConstants(F_, bindings_,
                                         {input, S->getPlaceholder()});
  EE_.compile(CompilationMode::Infer);
  EE_.run(bindings_);

  auto result = bindings_.get(S->getPlaceholder())->getHandle();
  std::vector<dim_t> expectedDims = {1, 4, 4, 1};
  ASSERT_TRUE(result.dims().vec() == expectedDims);
  EXPECT_FLOAT_EQ(result.at({0, 0, 0, 0}), 29 + biasVal);
  EXPECT_FLOAT_EQ(result.at({0, 0, 1, 0}), 76 + biasVal);
  EXPECT_FLOAT_EQ(result.at({0, 0, 2, 0}), 97 + biasVal);
  EXPECT_FLOAT_EQ(result.at({0, 0, 3, 0}), 62 + biasVal);
  EXPECT_FLOAT_EQ(result.at({0, 1, 0, 0}), 103 + biasVal);
  EXPECT_FLOAT_EQ(result.at({0, 1, 1, 0}), 257 + biasVal);
  EXPECT_FLOAT_EQ(result.at({0, 1, 2, 0}), 311 + biasVal);
  EXPECT_FLOAT_EQ(result.at({0, 1, 3, 0}), 190 + biasVal);
  EXPECT_FLOAT_EQ(result.at({0, 2, 0, 0}), 175 + biasVal);
  EXPECT_FLOAT_EQ(result.at({0, 2, 1, 0}), 419 + biasVal);
  EXPECT_FLOAT_EQ(result.at({0, 2, 2, 0}), 473 + biasVal);
  EXPECT_FLOAT_EQ(result.at({0, 2, 3, 0}), 280 + biasVal);
  EXPECT_FLOAT_EQ(result.at({0, 3, 0, 0}), 137 + biasVal);
  EXPECT_FLOAT_EQ(result.at({0, 3, 1, 0}), 316 + biasVal);
  EXPECT_FLOAT_EQ(result.at({0, 3, 2, 0}), 349 + biasVal);
  EXPECT_FLOAT_EQ(result.at({0, 3, 3, 0}), 200 + biasVal);
}

/// ConvTranspose with easy to calculate output values. 2x2 input, 3-ch input,
/// 1-ch output.
TEST_P(OperatorTest, sanityConvTransposeStrided) {
  CHECK_IF_ENABLED()

  auto *input =
      mod_.createPlaceholder(ElemKind::FloatTy, {1, 2, 2, 1}, "input", false);
  bindings_.allocate(input)->getHandle() = {2., 3., 4., 5.};

  auto *filter =
      mod_.createPlaceholder(ElemKind::FloatTy, {1, 3, 3, 1}, "filter", false);
  bindings_.allocate(filter)->getHandle() = {2., 3., 4., 5., 6.,
                                             7., 8., 9., 10.};

  auto *bias = mod_.createPlaceholder(ElemKind::FloatTy, {1}, "bias", false);
  bindings_.allocate(bias)->zero();

  std::pair<dim_t, dim_t> outWH =
      calculateConvTransposeOutputDims(2, 2, {3, 3}, {2, 2}, {0, 0, 0, 0});
  auto outTy =
      mod_.uniqueType(ElemKind::FloatTy, {1, outWH.first, outWH.second, 1});

  ConvTransposeNode *CN =
      F_->createConvTranspose("ConvTranspose", input, filter, bias, outTy,
                              {3, 3}, {2, 2}, {0, 0, 0, 0}, 1);

  SaveNode *S = F_->createSave("save", CN);
  bindings_.allocate(S->getPlaceholder());

  ::glow::convertPlaceholdersToConstants(F_, bindings_,
                                         {input, S->getPlaceholder()});
  EE_.compile(CompilationMode::Infer);
  EE_.run(bindings_);

  auto result = bindings_.get(S->getPlaceholder())->getHandle();
  std::vector<dim_t> expectedDims = {1, 5, 5, 1};
  ASSERT_TRUE(result.dims().vec() == expectedDims);
  EXPECT_FLOAT_EQ(result.at({0, 0, 0, 0}), 4);
  EXPECT_FLOAT_EQ(result.at({0, 0, 1, 0}), 6);
  EXPECT_FLOAT_EQ(result.at({0, 0, 2, 0}), 14);
  EXPECT_FLOAT_EQ(result.at({0, 0, 3, 0}), 9);
  EXPECT_FLOAT_EQ(result.at({0, 0, 4, 0}), 12);
  EXPECT_FLOAT_EQ(result.at({0, 1, 0, 0}), 10);
  EXPECT_FLOAT_EQ(result.at({0, 1, 1, 0}), 12);
  EXPECT_FLOAT_EQ(result.at({0, 1, 2, 0}), 29);
  EXPECT_FLOAT_EQ(result.at({0, 1, 3, 0}), 18);
  EXPECT_FLOAT_EQ(result.at({0, 1, 4, 0}), 21);
  EXPECT_FLOAT_EQ(result.at({0, 2, 0, 0}), 24);
  EXPECT_FLOAT_EQ(result.at({0, 2, 1, 0}), 30);
  EXPECT_FLOAT_EQ(result.at({0, 2, 2, 0}), 70);
  EXPECT_FLOAT_EQ(result.at({0, 2, 3, 0}), 42);
  EXPECT_FLOAT_EQ(result.at({0, 2, 4, 0}), 50);
  EXPECT_FLOAT_EQ(result.at({0, 3, 0, 0}), 20);
  EXPECT_FLOAT_EQ(result.at({0, 3, 1, 0}), 24);
  EXPECT_FLOAT_EQ(result.at({0, 3, 2, 0}), 53);
  EXPECT_FLOAT_EQ(result.at({0, 3, 3, 0}), 30);
  EXPECT_FLOAT_EQ(result.at({0, 3, 4, 0}), 35);
  EXPECT_FLOAT_EQ(result.at({0, 4, 0, 0}), 32);
  EXPECT_FLOAT_EQ(result.at({0, 4, 1, 0}), 36);
  EXPECT_FLOAT_EQ(result.at({0, 4, 2, 0}), 80);
  EXPECT_FLOAT_EQ(result.at({0, 4, 3, 0}), 45);
  EXPECT_FLOAT_EQ(result.at({0, 4, 4, 0}), 50);
}

/// ConvTranspose with easy to calculate output values. 2x2 input, 1-ch input,
/// 1-ch output.
TEST_P(OperatorTest, sanityConvTransposeDilated) {
  CHECK_IF_ENABLED()

  auto *input =
      mod_.createPlaceholder(ElemKind::FloatTy, {1, 2, 2, 1}, "input", false);
  bindings_.allocate(input)->getHandle() = {2., 3., 4., 5.};

  auto *filter =
      mod_.createPlaceholder(ElemKind::FloatTy, {1, 3, 3, 1}, "filter", false);
  bindings_.allocate(filter)->getHandle() = {2., 3., 4., 5., 6.,
                                             7., 8., 9., 10.};

  auto *bias = mod_.createPlaceholder(ElemKind::FloatTy, {1}, "bias", false);
  bindings_.allocate(bias)->zero();

  std::pair<dim_t, dim_t> outWH =
      calculateConvTransposeOutputDims(2, 2, {3, 3}, {1, 1}, {0, 0, 0, 0}, 2);
  auto outTy =
      mod_.uniqueType(ElemKind::FloatTy, {1, outWH.first, outWH.second, 1});

  ConvTransposeNode *CN =
      F_->createConvTranspose("ConvTranspose", input, filter, bias, outTy,
                              {3, 3}, {1, 1}, {0, 0, 0, 0}, 1, 2);

  SaveNode *S = F_->createSave("save", CN);
  bindings_.allocate(S->getPlaceholder());

  ::glow::convertPlaceholdersToConstants(F_, bindings_,
                                         {input, S->getPlaceholder()});
  EE_.compile(CompilationMode::Infer);
  EE_.run(bindings_);

  auto result = bindings_.get(S->getPlaceholder())->getHandle();
  std::vector<dim_t> expectedDims = {1, 6, 6, 1};

  ASSERT_TRUE(result.dims().vec() == expectedDims);
  EXPECT_FLOAT_EQ(result.at({0, 0, 0, 0}), 4);
  EXPECT_FLOAT_EQ(result.at({0, 0, 1, 0}), 6);
  EXPECT_FLOAT_EQ(result.at({0, 0, 2, 0}), 6);
  EXPECT_FLOAT_EQ(result.at({0, 0, 3, 0}), 9);
  EXPECT_FLOAT_EQ(result.at({0, 0, 4, 0}), 8);
  EXPECT_FLOAT_EQ(result.at({0, 0, 5, 0}), 12);
  EXPECT_FLOAT_EQ(result.at({0, 1, 0, 0}), 8);
  EXPECT_FLOAT_EQ(result.at({0, 1, 1, 0}), 10);
  EXPECT_FLOAT_EQ(result.at({0, 1, 2, 0}), 12);
  EXPECT_FLOAT_EQ(result.at({0, 1, 3, 0}), 15);
  EXPECT_FLOAT_EQ(result.at({0, 1, 4, 0}), 16);
  EXPECT_FLOAT_EQ(result.at({0, 1, 5, 0}), 20);
  EXPECT_FLOAT_EQ(result.at({0, 2, 0, 0}), 10);
  EXPECT_FLOAT_EQ(result.at({0, 2, 1, 0}), 15);
  EXPECT_FLOAT_EQ(result.at({0, 2, 2, 0}), 12);
  EXPECT_FLOAT_EQ(result.at({0, 2, 3, 0}), 18);
  EXPECT_FLOAT_EQ(result.at({0, 2, 4, 0}), 14);
  EXPECT_FLOAT_EQ(result.at({0, 2, 5, 0}), 21);
  EXPECT_FLOAT_EQ(result.at({0, 3, 0, 0}), 20);
  EXPECT_FLOAT_EQ(result.at({0, 3, 1, 0}), 25);
  EXPECT_FLOAT_EQ(result.at({0, 3, 2, 0}), 24);
  EXPECT_FLOAT_EQ(result.at({0, 3, 3, 0}), 30);
  EXPECT_FLOAT_EQ(result.at({0, 3, 4, 0}), 28);
  EXPECT_FLOAT_EQ(result.at({0, 3, 5, 0}), 35);
  EXPECT_FLOAT_EQ(result.at({0, 4, 0, 0}), 16);
  EXPECT_FLOAT_EQ(result.at({0, 4, 1, 0}), 24);
  EXPECT_FLOAT_EQ(result.at({0, 4, 2, 0}), 18);
  EXPECT_FLOAT_EQ(result.at({0, 4, 3, 0}), 27);
  EXPECT_FLOAT_EQ(result.at({0, 4, 4, 0}), 20);
  EXPECT_FLOAT_EQ(result.at({0, 4, 5, 0}), 30);
  EXPECT_FLOAT_EQ(result.at({0, 5, 0, 0}), 32);
  EXPECT_FLOAT_EQ(result.at({0, 5, 1, 0}), 40);
  EXPECT_FLOAT_EQ(result.at({0, 5, 2, 0}), 36);
  EXPECT_FLOAT_EQ(result.at({0, 5, 3, 0}), 45);
  EXPECT_FLOAT_EQ(result.at({0, 5, 4, 0}), 40);
  EXPECT_FLOAT_EQ(result.at({0, 5, 5, 0}), 50);
}

/// ConvTranspose with easy to calculate output values. 2x2 input, 3-ch input,
/// 1-ch output.
TEST_P(OperatorTest, sanityConvTransposePads) {
  CHECK_IF_ENABLED()

  auto *input =
      mod_.createPlaceholder(ElemKind::FloatTy, {1, 2, 2, 1}, "input", false);
  bindings_.allocate(input)->getHandle() = {2., 3., 4., 5.};

  auto *filter =
      mod_.createPlaceholder(ElemKind::FloatTy, {1, 3, 3, 1}, "filter", false);
  bindings_.allocate(filter)->getHandle() = {2., 3., 4., 5., 6.,
                                             7., 8., 9., 10.};

  auto *bias = mod_.createPlaceholder(ElemKind::FloatTy, {1}, "bias", false);
  bindings_.allocate(bias)->zero();

  std::pair<dim_t, dim_t> outWH =
      calculateConvTransposeOutputDims(2, 2, {3, 3}, {1, 1}, {1, 1, 1, 1});
  auto outTy =
      mod_.uniqueType(ElemKind::FloatTy, {1, outWH.first, outWH.second, 1});

  ConvTransposeNode *CN =
      F_->createConvTranspose("ConvTranspose", input, filter, bias, outTy,
                              {3, 3}, {1, 1}, {1, 1, 1, 1}, 1);

  SaveNode *S = F_->createSave("save", CN);
  bindings_.allocate(S->getPlaceholder());

  ::glow::convertPlaceholdersToConstants(F_, bindings_,
                                         {input, S->getPlaceholder()});
  EE_.compile(CompilationMode::Infer);
  EE_.run(bindings_);

  auto result = bindings_.get(S->getPlaceholder())->getHandle();
  std::vector<dim_t> expectedDims = {1, 2, 2, 1};
  ASSERT_TRUE(result.dims().vec() == expectedDims);
  EXPECT_FLOAT_EQ(result.at({0, 0, 0, 0}), 49);
  EXPECT_FLOAT_EQ(result.at({0, 0, 1, 0}), 63);
  EXPECT_FLOAT_EQ(result.at({0, 1, 0, 0}), 91);
  EXPECT_FLOAT_EQ(result.at({0, 1, 1, 0}), 105);
}

/// Compare ConvTranspose with equivalent Convolution, no strides.
/// TODO - need version with Strides (dilate input).
template <unsigned_t kernel, unsigned_t stride, unsigned_t pad, unsigned_t idim>
static void convTransposeConvCompare(glow::PlaceholderBindings &bindings,
                                     glow::Module &mod, glow::Function *F,
                                     glow::ExecutionEngine &EE) {
  unsigned_t Cpad = kernel - pad - 1;
  llvm::SmallVector<unsigned_t, 4> pads = {pad, pad, pad, pad};
  llvm::SmallVector<unsigned_t, 4> Cpads = {Cpad, Cpad, Cpad, Cpad};
  llvm::SmallVector<unsigned_t, 2> kernels = {kernel, kernel};
  llvm::SmallVector<unsigned_t, 2> strides = {stride, stride};

  auto *input = mod.createPlaceholder(ElemKind::FloatTy, {1, idim, idim, 1},
                                      "input", false);
  bindings.allocate(input)->getHandle().randomize(-10.0, 10.0, mod.getPRNG());

  auto *filterConv = mod.createPlaceholder(
      ElemKind::FloatTy, {1, kernel, kernel, 1}, "filterC", false);
  bindings.allocate(filterConv)
      ->getHandle()
      .randomize(-10.0, 10.0, mod.getPRNG());
  auto FCH = bindings.get(filterConv)->getHandle();

  auto *filterConvTr = mod.createPlaceholder(
      ElemKind::FloatTy, {1, kernel, kernel, 1}, "filterD", false);
  auto FDH = bindings.allocate(filterConvTr)->getHandle();
  for (dim_t i = 0; i < kernel * kernel; i++) {
    FDH.raw(i) = FCH.raw(kernel * kernel - i - 1);
  }

  auto *bias = mod.createPlaceholder(ElemKind::FloatTy, {1}, "bias", false);
  bindings.allocate(bias)->zero();

  std::pair<dim_t, dim_t> outHW =
      calculateConvTransposeOutputDims(idim, idim, kernels, strides, pads);

  auto outTy =
      mod.uniqueType(ElemKind::FloatTy, {1, outHW.first, outHW.second, 1});

  ConvolutionNode *CN = F->createConv("conv", input, filterConv, bias, outTy,
                                      kernels, strides, Cpads, 1, 1);
  ConvTransposeNode *DN =
      F->createConvTranspose("ConvTranspose", input, filterConvTr, bias, outTy,
                             kernels, strides, pads, 1, 1);

  SaveNode *SC = F->createSave("saveC", CN);
  bindings.allocate(SC->getPlaceholder());

  SaveNode *SD = F->createSave("saveD", DN);
  bindings.allocate(SD->getPlaceholder());

  ::glow::convertPlaceholdersToConstants(
      F, bindings, {input, SC->getPlaceholder(), SD->getPlaceholder()});
  EE.compile(CompilationMode::Infer);
  EE.run(bindings);

  outHW = calculateConvPoolOutputDims(idim, idim, kernels, strides, Cpads, 1);

  auto resultConv = bindings.get(SC->getPlaceholder())->getHandle();
  auto resultConvTranspose = bindings.get(SD->getPlaceholder())->getHandle();

  std::vector<dim_t> expectedDims = {1, outHW.first, outHW.second, 1};
  ASSERT_TRUE(resultConv.dims().vec() == expectedDims);
  ASSERT_TRUE(resultConvTranspose.dims().vec() == expectedDims);

  for (dim_t i = 0; i < outHW.first; i++) {
    for (dim_t j = 0; j < outHW.second; j++) {
      EXPECT_FLOAT_EQ(static_cast<float>(resultConv.at({0, i, j, 0})),
                      static_cast<float>(resultConvTranspose.at({0, i, j, 0})));
    }
  }
}

TEST_P(OperatorTest, ConvTransposeonvolutionCompareSimpleK8S1P0I3) {
  ENABLED_BACKENDS("Interpreter", "CPU");
  convTransposeConvCompare<8, 1, 0, 3>(bindings_, mod_, F_, EE_);
}

TEST_P(OperatorTest, ConvTransposeConvolutionCompareSimpleK6S1P1I4) {
  ENABLED_BACKENDS("Interpreter", "CPU");
  convTransposeConvCompare<6, 1, 1, 4>(bindings_, mod_, F_, EE_);
}

TEST_P(OperatorTest, ConvTransposeConvolutionCompareSimpleK5S1P2I3) {
  ENABLED_BACKENDS("Interpreter", "CPU");
  convTransposeConvCompare<5, 1, 2, 3>(bindings_, mod_, F_, EE_);
}

TEST_P(OperatorTest, GroupConvolution) {
  CHECK_IF_ENABLED();

  auto *input =
      mod_.createPlaceholder(ElemKind::FloatTy, {1, 2, 1, 8}, "input", false);
  auto IH = bindings_.allocate(input)->getHandle();
  for (dim_t i = 0; i < 2 * 8; i++) {
    IH.raw(i) = i + 1;
  }

  auto filter =
      mod_.createPlaceholder(ElemKind::FloatTy, {6, 1, 1, 4}, "filter", false);
  auto FH = bindings_.allocate(filter)->getHandle();
  for (dim_t i = 0; i < 6; i++)
    for (dim_t j = 0; j < 4; j++) {
      FH.at({i, 0, 0, j}) = pow(10.0, i);
    }

  auto *zeroBias =
      mod_.createPlaceholder(ElemKind::FloatTy, {6}, "bias", false);
  bindings_.allocate(zeroBias)->zero();

  auto outTy = mod_.uniqueType(ElemKind::FloatTy, {1, 2, 1, 6});

  ConvolutionNode *CN =
      F_->createConv("Conv", input, filter, zeroBias, outTy, 1, 1, 0, 2);
  SaveNode *S = F_->createSave("save", CN);
  bindings_.allocate(S->getPlaceholder());

  ::glow::convertPlaceholdersToConstants(F_, bindings_,
                                         {input, S->getPlaceholder()});
  EE_.compile(CompilationMode::Infer);
  EE_.run(bindings_);

  auto result = bindings_.get(S->getPlaceholder())->getHandle();

  std::vector<dim_t> expectedDims = {1, 2, 1, 6};
  ASSERT_TRUE(result.dims().vec() == expectedDims);
  EXPECT_FLOAT_EQ(result.at({0, 0, 0, 0}), 1 + 2 + 3 + 4);
  EXPECT_FLOAT_EQ(result.at({0, 0, 0, 1}), (1 + 2 + 3 + 4) * 10);
  EXPECT_FLOAT_EQ(result.at({0, 0, 0, 2}), (1 + 2 + 3 + 4) * 100);
  EXPECT_FLOAT_EQ(result.at({0, 0, 0, 3}), (5 + 6 + 7 + 8) * 1000);
  EXPECT_FLOAT_EQ(result.at({0, 0, 0, 4}), (5 + 6 + 7 + 8) * 10000);
  EXPECT_FLOAT_EQ(result.at({0, 0, 0, 5}), (5 + 6 + 7 + 8) * 100000);
  EXPECT_FLOAT_EQ(result.at({0, 1, 0, 0}), 9 + 10 + 11 + 12);
  EXPECT_FLOAT_EQ(result.at({0, 1, 0, 1}), (9 + 10 + 11 + 12) * 10);
  EXPECT_FLOAT_EQ(result.at({0, 1, 0, 2}), (9 + 10 + 11 + 12) * 100);
  EXPECT_FLOAT_EQ(result.at({0, 1, 0, 3}), (13 + 14 + 15 + 16) * 1000);
  EXPECT_FLOAT_EQ(result.at({0, 1, 0, 4}), (13 + 14 + 15 + 16) * 10000);
  EXPECT_FLOAT_EQ(result.at({0, 1, 0, 5}), (13 + 14 + 15 + 16) * 100000);
}

/// Utility function to test numerically the ChannelwiseQuantizedConvolution
/// against a floating point Convolution for different parameters.
static void testChannelwiseQuantizedConv(
    glow::PlaceholderBindings &bindings, glow::Module &mod, glow::Function *F,
    glow::ExecutionEngine &EE, quantization::Schema schema, ElemKind elemQKind,
    ElemKind biasElemQKind, bool filterFloat, bool biasFloat,
    bool biasScalesExplicit) {

  std::vector<dim_t> inputDims = {5, 10, 10, 4};
  std::vector<dim_t> filterDims = {8, 3, 3, 2};
  std::vector<dim_t> biasDims = {8};
  std::vector<dim_t> outputDims = {5, 6, 6, 8};
  std::vector<unsigned_t> kernels = {3, 3};
  std::vector<unsigned_t> strides = {1, 1};
  std::vector<unsigned_t> pads = {0, 0, 0, 0};
  dim_t group = 2;
  dim_t dilation = 2;
  dim_t qDim = 0;
  dim_t qStep = 1;

  // Create input placeholder.
  auto *inputF =
      mod.createPlaceholder(ElemKind::FloatTy, inputDims, "inputF", false);
  bindings.allocate(inputF)->getHandle<float>().randomize(-1.0, 1.0,
                                                          mod.getPRNG());

  // Quantize input.
  auto inputTQP =
      quantization::chooseQuantizationParams({-1.0, 1.0}, schema, elemQKind);
  auto *inputQTy =
      mod.uniqueType(elemQKind, inputDims, inputTQP.scale, inputTQP.offset);
  auto *inputQ = F->createQuantize("inputQ", inputF, inputQTy);

  // Create float filter constant.
  auto *filterF = mod.createConstant(ElemKind::FloatTy, filterDims, "filterF");
  filterF->getPayloadMutable().getHandle<float>().randomize(-1.0, 1.0,
                                                            mod.getPRNG());

  // Create float bias constant.
  auto *biasF = mod.createConstant(ElemKind::FloatTy, biasDims, "biasF");
  biasF->getPayloadMutable().getHandle<float>().randomize(-1.0, 1.0,
                                                          mod.getPRNG());

  // Create quantized filter and filterScales/filterOffsets constants for
  // ChannelwiseQuantizedConvolution.
  dim_t numChannels = outputDims[3];
  Constant *filterQ =
      mod.createConstant(elemQKind, filterDims, 1.0, 0, "filterQ");
  Constant *filterScales =
      mod.createConstant(ElemKind::FloatTy, {numChannels}, "filterScales");
  Constant *filterOffsets =
      mod.createConstant(ElemKind::Int32ITy, {numChannels}, "filterOffsets");
  quantization::getTensorQuantizationParams(
      filterF->getPayload(), filterScales->getPayloadMutable(),
      filterOffsets->getPayloadMutable(), schema, elemQKind, qDim, qStep);
  filterQ->getPayloadMutable() = quantization::quantizeTensor(
      filterF->getPayload(), filterScales->getPayload(),
      filterOffsets->getPayload(), elemQKind, qDim, qStep);

  // Create quantized bias and biasScales/biasOffsets constants for
  // ChannelwiseQuantizedConvolution.
  Constant *biasQ =
      mod.createConstant(biasElemQKind, {numChannels}, 1.0, 0, "biasQ");
  Constant *biasScales =
      mod.createConstant(ElemKind::FloatTy, {numChannels}, "biasScales");
  Constant *biasOffsets =
      mod.createConstant(ElemKind::Int32ITy, {numChannels}, "biasOffsets");
  auto biasScalesH = biasScales->getPayload().getHandle<float>();
  auto biasOffsetsH = biasOffsets->getPayload().getHandle<int32_t>();
  auto filterScalesH = filterScales->getPayload().getHandle<float>();
  auto filterOffsetsH = filterOffsets->getPayload().getHandle<int32_t>();
  auto inputScale = inputQ->getResult().getType()->getScale();
  auto inputOffset = inputQ->getResult().getType()->getOffset();
  if (biasScalesExplicit) {
    quantization::getTensorQuantizationParams(
        biasF->getPayload(), biasScales->getPayloadMutable(),
        biasOffsets->getPayloadMutable(), schema, biasElemQKind, qDim, qStep);
    for (dim_t idx = 0; idx < numChannels; idx++) {
      auto biasTQPNew = specializeBiasQuantizationParams(
          {biasScalesH.raw(idx), biasOffsetsH.raw(idx)},
          {inputScale, inputOffset},
          {filterScalesH.raw(idx), filterOffsetsH.raw(idx)}, schema,
          biasElemQKind);
      biasScalesH.raw(idx) = biasTQPNew.scale;
      biasOffsetsH.raw(idx) = biasTQPNew.offset;
    }
  } else {
    for (dim_t idx = 0; idx < numChannels; idx++) {
      float filterScale = filterScalesH.raw(idx);
      biasScalesH.raw(idx) = inputScale * filterScale;
      biasOffsetsH.raw(idx) = 0;
    }
  }
  biasQ->getPayloadMutable() = quantization::quantizeTensor(
      biasF->getPayload(), biasScales->getPayload(), biasOffsets->getPayload(),
      biasElemQKind, qDim, qStep);

  // Get optimal output TQP based on inspecting the output range for the
  // particular values of the convolution parameters. If the convolution
  // sizes are changed than these parameters must be adjusted.
  auto outputTQP =
      quantization::chooseQuantizationParams({-6.0, 6.0}, schema, elemQKind);
  auto *outQTy =
      mod.uniqueType(elemQKind, outputDims, outputTQP.scale, outputTQP.offset);

  // Prepare parameters for ChannelwiseQuantizedConvolutionNode.
  Constant *filterCWQ = nullptr;
  Constant *filterScalesCWQ = nullptr;
  Constant *filterOffsetsCWQ = nullptr;
  if (filterFloat) {
    filterCWQ = filterF;
  } else {
    filterCWQ = filterQ;
    filterScalesCWQ = filterScales;
    filterOffsetsCWQ = filterOffsets;
  }
  Constant *biasCWQ = nullptr;
  Constant *biasScalesCWQ = nullptr;
  Constant *biasOffsetsCWQ = nullptr;
  if (biasFloat) {
    biasCWQ = biasF;
  } else {
    biasCWQ = biasQ;
  }
  if (biasScalesExplicit) {
    biasScalesCWQ = biasScales;
    biasOffsetsCWQ = biasOffsets;
  }

  // Create ChannelwiseQuantizedConvolution and Dequantize.
  ChannelwiseQuantizedConvolutionNode *outQ = F->createChannelwiseQuantizedConv(
      "CWQConv", inputQ, filterCWQ, biasCWQ, filterScalesCWQ, filterOffsetsCWQ,
      biasScalesCWQ, biasOffsetsCWQ, outQTy, kernels, strides, pads, group,
      dilation, schema, elemQKind, biasElemQKind);
  DequantizeNode *out = F->createDequantize("dequantize", outQ);
  SaveNode *saveOut = F->createSave("saveOut", out);
  bindings.allocate(saveOut->getPlaceholder());

  // Create reference floating-point Convolution.
  auto *refTy = mod.uniqueType(ElemKind::FloatTy, outputDims);
  ConvolutionNode *ref = F->createConv("Conv", inputF, filterF, biasF, refTy,
                                       kernels, strides, pads, group, dilation);
  SaveNode *saveRef = F->createSave("saveRef", ref);
  bindings.allocate(saveRef->getPlaceholder());

  // Compile and run.
  EE.compile(CompilationMode::Infer);
  EE.run(bindings);

  // Extra validations.
  EXPECT_EQ(F->getNodes().size(), 6);
  EXPECT_EQ(outQ->getFilter().getElementType(), elemQKind);
  EXPECT_EQ(outQ->getBias().getElementType(), biasElemQKind);

  // Check error. If bias is carefully quantized then the bias precision does
  // not matter and so the error tolerance is the same.
  auto outH = bindings.get(saveOut->getPlaceholder())->getHandle();
  auto refH = bindings.get(saveRef->getPlaceholder())->getHandle();
  for (dim_t idx = 0; idx < refH.size(); idx++) {
    float errVal = std::abs(refH.raw(idx) - outH.raw(idx));
    EXPECT_TRUE(errVal < 0.05);
  }
}

#define TEST_CWQCONV(testName, ...)                                            \
  TEST_P(OperatorTest, testName) {                                             \
    ENABLED_BACKENDS("Interpreter", "CPU");                                    \
    testChannelwiseQuantizedConv(bindings_, mod_, F_, EE_,                     \
                                 quantization::Schema::Asymmetric,             \
                                 __VA_ARGS__);                                 \
  }

/// These unit tests prove that the bias quantization for low precision (Int8)
/// requires a special handling because if we provide a quantized bias with
/// implicit quantization parameters biasScales[i] = inputScale*filterScales[i]
/// and biasOffsets[i]=0 does not work numerically due to BIAS DATA saturation.
/// Therefore in the unit tests below we do not use the *_*FF tests.
TEST_CWQCONV(ChannelwiseQuantizedConv_Int8_BiasInt8_FFT, ElemKind::Int8QTy,
             ElemKind::Int8QTy, false, false, true)
TEST_CWQCONV(ChannelwiseQuantizedConv_Int8_BiasInt8_FTF, ElemKind::Int8QTy,
             ElemKind::Int8QTy, false, true, false)
TEST_CWQCONV(ChannelwiseQuantizedConv_Int8_BiasInt8_FTT, ElemKind::Int8QTy,
             ElemKind::Int8QTy, false, true, true)
TEST_CWQCONV(ChannelwiseQuantizedConv_Int8_BiasInt8_TFT, ElemKind::Int8QTy,
             ElemKind::Int8QTy, true, false, true)
TEST_CWQCONV(ChannelwiseQuantizedConv_Int8_BiasInt8_TTF, ElemKind::Int8QTy,
             ElemKind::Int8QTy, true, true, false)
TEST_CWQCONV(ChannelwiseQuantizedConv_Int8_BiasInt8_TTT, ElemKind::Int8QTy,
             ElemKind::Int8QTy, true, true, true)

/// These unit tests prove that the bias quantization for high precision (Int32)
/// can work without a special handling (implicit quantization parameters).
TEST_CWQCONV(ChannelwiseQuantizedConv_Int8_BiasInt32_FFF, ElemKind::Int8QTy,
             ElemKind::Int32QTy, false, false, false)
TEST_CWQCONV(ChannelwiseQuantizedConv_Int8_BiasInt32_FFT, ElemKind::Int8QTy,
             ElemKind::Int32QTy, false, false, true)
TEST_CWQCONV(ChannelwiseQuantizedConv_Int8_BiasInt32_FTF, ElemKind::Int8QTy,
             ElemKind::Int32QTy, false, true, false)
TEST_CWQCONV(ChannelwiseQuantizedConv_Int8_BiasInt32_FTT, ElemKind::Int8QTy,
             ElemKind::Int32QTy, false, true, true)
TEST_CWQCONV(ChannelwiseQuantizedConv_Int8_BiasInt32_TFF, ElemKind::Int8QTy,
             ElemKind::Int32QTy, true, false, false)
TEST_CWQCONV(ChannelwiseQuantizedConv_Int8_BiasInt32_TFT, ElemKind::Int8QTy,
             ElemKind::Int32QTy, true, false, true)
TEST_CWQCONV(ChannelwiseQuantizedConv_Int8_BiasInt32_TTF, ElemKind::Int8QTy,
             ElemKind::Int32QTy, true, true, false)
TEST_CWQCONV(ChannelwiseQuantizedConv_Int8_BiasInt32_TTT, ElemKind::Int8QTy,
             ElemKind::Int32QTy, true, true, true)
#undef TEST_CWQCONV

/// Utility function to test numerically the ChannelwiseQuantizedConvolution
/// against Interpreter implementation.
static FunctionTensorPair
createAndInitBasicChannelwiseConvTest(glow::PlaceholderBindings &bindings,
                                      glow::ExecutionEngine &EE) {

  auto &mod = EE.getModule();
  Function *F = mod.createFunction("main");

  std::vector<dim_t> inputDims = {5, 10, 10, 4};
  std::vector<dim_t> filterDims = {8, 3, 3, 2};
  std::vector<dim_t> biasDims = {8};
  std::vector<dim_t> outputDims = {5, 6, 6, 8};
  std::vector<unsigned_t> kernels = {3, 3};
  std::vector<unsigned_t> strides = {1, 1};
  std::vector<unsigned_t> pads = {0, 0, 0, 0};
  dim_t group = 2;
  dim_t dilation = 2;

  // Create input placeholder.
  auto *input =
      mod.createPlaceholder(ElemKind::FloatTy, inputDims, "input", false);
  bindings.allocate(input)->getHandle<float>().randomize(-1.0, 1.0,
                                                         mod.getPRNG());

  // Create filter constant.
  auto *filter = mod.createConstant(ElemKind::FloatTy, filterDims, "filter");
  filter->getPayloadMutable().getHandle<float>().randomize(-1.0, 1.0,
                                                           mod.getPRNG());

  // Create bias constant.
  auto *bias = mod.createConstant(ElemKind::FloatTy, biasDims, "bias");
  bias->getPayloadMutable().getHandle<float>().randomize(-1.0, 1.0,
                                                         mod.getPRNG());

  // Create Convolution.
  auto *outTy = mod.uniqueType(ElemKind::FloatTy, outputDims);
  ConvolutionNode *conv =
      F->createConv("Conv", input, filter, bias, outTy, kernels, strides, pads,
                    group, dilation);
  SaveNode *save = F->createSave("save", conv);
  auto *outputTensor = bindings.allocate(save->getPlaceholder());
  return std::make_pair(F, outputTensor);
}

/// Test Int8 ChannelwiseQuantizedConvolution with Int8 bias.
TEST_P(OperatorStatelessTest, ChannelwiseQuantizedConv_Int8_BiasInt8) {
  ENABLED_BACKENDS("Interpreter", "CPU");
  compareAgainstInterpreter(
      getBackendName(), createAndInitBasicChannelwiseConvTest,
      ElemKind::FloatTy, ElemKind::Int8QTy, 0.05f, parCloneCountOpt,
      /* convertToRowwiseQuantization */ false,
      quantization::Schema::Asymmetric, ElemKind::Int8QTy,
      /* forceFP16AccumSLS */ false,
      /* convertToChannelwiseQuantization */ true);
}

/// Test Int8 ChannelwiseQuantizedConvolution with Int32 bias.
TEST_P(OperatorStatelessTest, ChannelwiseQuantizedConv_Int8_BiasInt32) {
  ENABLED_BACKENDS("Interpreter", "CPU");
  compareAgainstInterpreter(
      getBackendName(), createAndInitBasicChannelwiseConvTest,
      ElemKind::FloatTy, ElemKind::Int8QTy, 0.05f, parCloneCountOpt,
      /* convertToRowwiseQuantization */ false,
      quantization::Schema::Asymmetric, ElemKind::Int32QTy,
      /* forceFP16AccumSLS */ false,
      /* convertToChannelwiseQuantization */ true);
}

/// Test the functionality of channelwise quantized group convolution using
/// ChannelwiseQuantizedConvNode.
TEST_P(OperatorTest, ChannelwiseQuantizedConv) {
  ENABLED_BACKENDS("Interpreter", "CPU");

  constexpr size_t groups = 2;
  constexpr dim_t output_channel = 4;

  auto *input =
      mod_.createPlaceholder(ElemKind::FloatTy, {1, 2, 3, 2}, "input", false);
  auto IH = bindings_.allocate(input)->getHandle<float>();
  for (size_t i = 0; i < 2 * 3 * 2; i++) {
    IH.raw(i) = i + 1;
  }

  auto *qInTy = mod_.uniqueType(ElemKind::Int8QTy, {1, 2, 3, 2}, 1.0, 0);
  auto *qInput = F_->createQuantize("qInput", input, qInTy);

  auto filterT = Tensor(ElemKind::Int8QTy, {4, 2, 1, 1}, 1.0, 0);
  for (dim_t i = 0; i < 4; i++) {
    for (dim_t j = 0; j < 2; j++) {
      for (dim_t k = 0; k < 1; k++) {
        for (dim_t l = 0; l < 1; l++) {
          filterT.getHandle<int8_t>().at({i, j, k, l}) = j + 1;
        }
      }
    }
  }
  auto *filter = mod_.createConstant("filter", std::move(filterT));

  auto biasT = Tensor(ElemKind::FloatTy, {4});
  biasT.zero();
  auto *bias = mod_.createConstant("bias", std::move(biasT));

  auto filterScalesT = Tensor(ElemKind::FloatTy, {output_channel});
  for (size_t i = 0; i < filterScalesT.size(); i++) {
    filterScalesT.getHandle<float>().raw(i) = 1;
  }
  auto *filterScales =
      mod_.createConstant("filterScales", std::move(filterScalesT));

  auto filterOffsetsT = Tensor(ElemKind::Int32ITy, {output_channel});
  filterOffsetsT.zero();
  auto *filterOffsets =
      mod_.createConstant("filterOffsets", std::move(filterOffsetsT));

  auto *outTy = mod_.uniqueType(ElemKind::Int8QTy, {1, 1, 3, 4}, 1.0, 0);
  ChannelwiseQuantizedConvolutionNode *CQC = F_->createChannelwiseQuantizedConv(
      "channelwiseQuantizedConv", qInput, filter, bias, filterScales,
      filterOffsets, nullptr, nullptr, outTy, {2, 1}, {1, 1}, {0, 0, 0, 0},
      groups);

  DequantizeNode *dq = F_->createDequantize("dequantize", CQC);
  SaveNode *S = F_->createSave("save", dq);
  bindings_.allocate(S->getPlaceholder());

  ::glow::convertPlaceholdersToConstants(F_, bindings_,
                                         {input, S->getPlaceholder()});

  EE_.compile(CompilationMode::Infer);
  EE_.run(bindings_);

  auto result = bindings_.get(S->getPlaceholder())->getHandle();

  std::vector<dim_t> expectedDims = {1, 1, 3, 4};
  ASSERT_TRUE(result.dims().vec() == expectedDims);
  EXPECT_FLOAT_EQ(result.at({0, 0, 0, 0}), 15);
  EXPECT_FLOAT_EQ(result.at({0, 0, 0, 1}), 15);
  EXPECT_FLOAT_EQ(result.at({0, 0, 0, 2}), 18);
  EXPECT_FLOAT_EQ(result.at({0, 0, 0, 3}), 18);
  EXPECT_FLOAT_EQ(result.at({0, 0, 1, 0}), 21);
  EXPECT_FLOAT_EQ(result.at({0, 0, 1, 1}), 21);

  EXPECT_FLOAT_EQ(result.at({0, 0, 1, 2}), 24);
  EXPECT_FLOAT_EQ(result.at({0, 0, 1, 3}), 24);
  EXPECT_FLOAT_EQ(result.at({0, 0, 2, 0}), 27);
  EXPECT_FLOAT_EQ(result.at({0, 0, 2, 1}), 27);
  EXPECT_FLOAT_EQ(result.at({0, 0, 2, 2}), 30);
  EXPECT_FLOAT_EQ(result.at({0, 0, 2, 3}), 30);
}

<<<<<<< HEAD
=======
/// Test the functionality of channelwise quantized group convolution using
/// ChannelwiseQuantizedConvNode.
TEST_P(OperatorTest, ChannelwiseQuantizedGroupConvolution3D) {
  CHECK_IF_ENABLED();

  constexpr size_t groups = 2;
  constexpr dim_t output_channel = 4;
  constexpr dim_t input_channel = 2;

  auto *input = mod_.createPlaceholder(
      ElemKind::FloatTy, {1, input_channel, 2, 3, 2}, "input", false);
  auto IH = bindings_.allocate(input)->getHandle<float>();
  for (size_t i = 0; i < input_channel * 2 * 3 * 2; i++) {
    IH.raw(i) = i + 1;
  }

  auto *qInTy =
      mod_.uniqueType(ElemKind::Int8QTy, {1, input_channel, 2, 3, 2}, 1.0, 0);
  auto *qInput = F_->createQuantize("qInput", input, qInTy);

  auto filterT = Tensor(
      ElemKind::Int8QTy,
      {output_channel / groups, input_channel / groups, 1, 1, 1}, 1.0, 0);
  for (dim_t i = 0; i < output_channel / groups; i++) {
    for (dim_t j = 0; j < input_channel / groups; j++) {
      for (dim_t t = 0; t < 1; t++) {
        for (dim_t k = 0; k < 1; k++) {
          for (dim_t l = 0; l < 1; l++) {
            filterT.getHandle<int8_t>().at({i, j, t, k, l}) = j + 1;
          }
        }
      }
    }
  }
  auto *filter = mod_.createConstant("filter", std::move(filterT));

  auto biasT = Tensor(ElemKind::FloatTy, {output_channel / groups});
  biasT.zero();
  auto *bias = mod_.createConstant("bias", std::move(biasT));

  auto scalesT = Tensor(ElemKind::FloatTy, {output_channel / groups});
  for (size_t i = 0; i < scalesT.size(); i++) {
    scalesT.getHandle<float>().raw(i) = 1;
  }
  auto *scales = mod_.createConstant("scales", std::move(scalesT));

  auto offsetsT = Tensor(ElemKind::Int32ITy, {output_channel / groups});
  offsetsT.zero();
  auto *offsets = mod_.createConstant("offsets", std::move(offsetsT));

  auto *outTy = mod_.uniqueType(ElemKind::Int8QTy,
                                {1, output_channel / groups, 2, 3, 2}, 1.0, 0);
  ChannelwiseQuantizedConvolutionNode *CQC =
      F_->createChannelwiseQuantizedConv3D(
          "channelwiseQuantizedConv", qInput, filter, bias, scales, offsets,
          outTy, {1, 1, 1}, {1, 1, 1}, {0, 0, 0, 0, 0, 0}, groups);

  DequantizeNode *dq = F_->createDequantize("dequantize", CQC);
  SaveNode *S = F_->createSave("save", dq);
  bindings_.allocate(S->getPlaceholder());

  ::glow::convertPlaceholdersToConstants(F_, bindings_,
                                         {input, S->getPlaceholder()});

  EE_.compile(CompilationMode::Infer);
  EE_.run(bindings_);

  auto result = bindings_.get(S->getPlaceholder())->getHandle();

  std::vector<dim_t> expectedDims = {1, output_channel / groups, 2, 3, 2};
  ASSERT_TRUE(result.dims().vec() == expectedDims);

  EXPECT_FLOAT_EQ(result.at({0, 0, 0, 0}), 1);
  EXPECT_FLOAT_EQ(result.at({0, 0, 0, 1}), 3);
  EXPECT_FLOAT_EQ(result.at({0, 0, 0, 2}), 5);
  EXPECT_FLOAT_EQ(result.at({0, 0, 0, 3}), 7);
  EXPECT_FLOAT_EQ(result.at({0, 0, 1, 0}), 7);
  EXPECT_FLOAT_EQ(result.at({0, 0, 1, 1}), 9);

  EXPECT_FLOAT_EQ(result.at({0, 0, 1, 2}), 11);
  EXPECT_FLOAT_EQ(result.at({0, 0, 1, 3}), 13);
  EXPECT_FLOAT_EQ(result.at({0, 0, 2, 0}), 13);
  EXPECT_FLOAT_EQ(result.at({0, 0, 2, 1}), 15);
  EXPECT_FLOAT_EQ(result.at({0, 0, 2, 2}), 17);
  EXPECT_FLOAT_EQ(result.at({0, 0, 2, 3}), 19);
}

TEST_P(OperatorTest, DilatedConvolution) {
  CHECK_IF_ENABLED();

  auto *input =
      mod_.createPlaceholder(ElemKind::FloatTy, {1, 4, 1, 1}, "input", false);
  auto IH = bindings_.allocate(input)->getHandle();
  for (size_t i = 0; i < 4; i++) {
    IH.raw(i) = i + 1;
  }

  auto filter =
      mod_.createPlaceholder(ElemKind::FloatTy, {1, 3, 3, 1}, "filter", false);
  auto FH = bindings_.allocate(filter)->getHandle();
  for (dim_t i = 0; i < 3; i++)
    for (dim_t j = 0; j < 3; j++) {
      FH.at({0, i, j, 0}) = 1;
    }
  FH.at({0, 1, 1, 0}) = 0;

  auto *zeroBias =
      mod_.createPlaceholder(ElemKind::FloatTy, {1}, "bias", false);
  bindings_.allocate(zeroBias)->zero();

  auto outTy = mod_.uniqueType(ElemKind::FloatTy, {1, 4, 1, 1});

  ConvolutionNode *CN =
      F_->createConv("Conv", input, filter, zeroBias, outTy, 3, 1, 2, 1, 2);
  SaveNode *S = F_->createSave("save", CN);
  bindings_.allocate(S->getPlaceholder());

  ::glow::convertPlaceholdersToConstants(F_, bindings_,
                                         {input, S->getPlaceholder()});
  EE_.compile(CompilationMode::Infer);
  EE_.run(bindings_);

  auto result = bindings_.get(S->getPlaceholder())->getHandle();

  std::vector<dim_t> expectedDims = {1, 4, 1, 1};
  EXPECT_TRUE(result.dims().vec() == expectedDims);
  EXPECT_FLOAT_EQ(result.at({0, 0, 0, 0}), 3);
  EXPECT_FLOAT_EQ(result.at({0, 1, 0, 0}), 4);
  EXPECT_FLOAT_EQ(result.at({0, 2, 0, 0}), 1);
  EXPECT_FLOAT_EQ(result.at({0, 3, 0, 0}), 2);
}

>>>>>>> b0f94ef7
/// Test the functionality of channelwise quantized group convolution using
/// ChannelwiseQuantizedConvNode with non-zero offsets and biases.
TEST_P(OperatorTest, ChannelwiseQuantizedConv_NonZero) {
  ENABLED_BACKENDS("Interpreter", "CPU");

  constexpr size_t groups = 2;
  constexpr dim_t output_channel = 4;

  auto *input =
      mod_.createPlaceholder(ElemKind::FloatTy, {1, 2, 3, 2}, "input", false);
  auto IH = bindings_.allocate(input)->getHandle<float>();
  for (size_t i = 0; i < 2 * 3 * 2; i++) {
    IH.raw(i) = i + 1;
  }

  auto *qInTy = mod_.uniqueType(ElemKind::Int8QTy, {1, 2, 3, 2}, 2.5, 3);
  auto *qInput = F_->createQuantize("qInput", input, qInTy);

  auto filterT = Tensor(ElemKind::Int8QTy, {4, 2, 1, 1}, 1.0, 0);
  for (dim_t i = 0; i < 4; i++) {
    for (dim_t j = 0; j < 2; j++) {
      for (dim_t k = 0; k < 1; k++) {
        for (dim_t l = 0; l < 1; l++) {
          filterT.getHandle<int8_t>().at({i, j, k, l}) = j + 1;
        }
      }
    }
  }
  auto *filter = mod_.createConstant("filter", std::move(filterT));

  auto biasT = Tensor(ElemKind::FloatTy, {4});
  for (dim_t i = 0; i < 4; i++) {
    biasT.getHandle<float>().raw(i) = i + 1;
  }
  auto *bias = mod_.createConstant("bias", std::move(biasT));

  auto filterScalesT = Tensor(ElemKind::FloatTy, {output_channel});
  for (size_t i = 0; i < filterScalesT.size(); i++) {
    filterScalesT.getHandle<float>().raw(i) = 1;
  }
  auto *filterScales =
      mod_.createConstant("filterScales", std::move(filterScalesT));

  auto filterOffsetsT = Tensor(ElemKind::Int32ITy, {output_channel});
  filterOffsetsT.zero();

  auto *filterOffsets =
      mod_.createConstant("filterOffsets", std::move(filterOffsetsT));

  auto *outTy = mod_.uniqueType(ElemKind::Int8QTy, {1, 1, 3, 4}, 2, 2);
  ChannelwiseQuantizedConvolutionNode *CQC = F_->createChannelwiseQuantizedConv(
      "channelwiseQuantizedConv", qInput, filter, bias, filterScales,
      filterOffsets, nullptr, nullptr, outTy, {2, 1}, {1, 1}, {0, 0, 0, 0},
      groups);

  DequantizeNode *dq = F_->createDequantize("dequantize", CQC);
  SaveNode *S = F_->createSave("save", dq);
  bindings_.allocate(S->getPlaceholder());

  ::glow::convertPlaceholdersToConstants(F_, bindings_,
                                         {input, S->getPlaceholder()});

  EE_.compile(CompilationMode::Infer);
  EE_.run(bindings_);

  auto result = bindings_.get(S->getPlaceholder())->getHandle();

  std::vector<dim_t> expectedDims = {1, 1, 3, 4};
  ASSERT_TRUE(result.dims().vec() == expectedDims);
  EXPECT_FLOAT_EQ(result.at({0, 0, 0, 0}), 16);
  EXPECT_FLOAT_EQ(result.at({0, 0, 0, 1}), 18);
  EXPECT_FLOAT_EQ(result.at({0, 0, 0, 2}), 20);
  EXPECT_FLOAT_EQ(result.at({0, 0, 0, 3}), 22);
  EXPECT_FLOAT_EQ(result.at({0, 0, 1, 0}), 22);
  EXPECT_FLOAT_EQ(result.at({0, 0, 1, 1}), 26);

  EXPECT_FLOAT_EQ(result.at({0, 0, 1, 2}), 28);
  EXPECT_FLOAT_EQ(result.at({0, 0, 1, 3}), 30);
  EXPECT_FLOAT_EQ(result.at({0, 0, 2, 0}), 26);
  EXPECT_FLOAT_EQ(result.at({0, 0, 2, 1}), 28);
  EXPECT_FLOAT_EQ(result.at({0, 0, 2, 2}), 32);
  EXPECT_FLOAT_EQ(result.at({0, 0, 2, 3}), 36);
}

TEST_P(OperatorTest, DilatedConvolution) {
  CHECK_IF_ENABLED();

  auto *input =
      mod_.createPlaceholder(ElemKind::FloatTy, {1, 4, 1, 1}, "input", false);
  auto IH = bindings_.allocate(input)->getHandle();
  for (size_t i = 0; i < 4; i++) {
    IH.raw(i) = i + 1;
  }

  auto filter =
      mod_.createPlaceholder(ElemKind::FloatTy, {1, 3, 3, 1}, "filter", false);
  auto FH = bindings_.allocate(filter)->getHandle();
  for (dim_t i = 0; i < 3; i++)
    for (dim_t j = 0; j < 3; j++) {
      FH.at({0, i, j, 0}) = 1;
    }
  FH.at({0, 1, 1, 0}) = 0;

  auto *zeroBias =
      mod_.createPlaceholder(ElemKind::FloatTy, {1}, "bias", false);
  bindings_.allocate(zeroBias)->zero();

  auto outTy = mod_.uniqueType(ElemKind::FloatTy, {1, 4, 1, 1});

  ConvolutionNode *CN =
      F_->createConv("Conv", input, filter, zeroBias, outTy, 3, 1, 2, 1, 2);
  SaveNode *S = F_->createSave("save", CN);
  bindings_.allocate(S->getPlaceholder());

  ::glow::convertPlaceholdersToConstants(F_, bindings_,
                                         {input, S->getPlaceholder()});
  EE_.compile(CompilationMode::Infer);
  EE_.run(bindings_);

  auto result = bindings_.get(S->getPlaceholder())->getHandle();

  std::vector<dim_t> expectedDims = {1, 4, 1, 1};
  EXPECT_TRUE(result.dims().vec() == expectedDims);
  EXPECT_FLOAT_EQ(result.at({0, 0, 0, 0}), 3);
  EXPECT_FLOAT_EQ(result.at({0, 1, 0, 0}), 4);
  EXPECT_FLOAT_EQ(result.at({0, 2, 0, 0}), 1);
  EXPECT_FLOAT_EQ(result.at({0, 3, 0, 0}), 2);
}

TEST_P(OperatorTest, GroupDilatedConvolution) {
  CHECK_IF_ENABLED();

  auto *input =
      mod_.createPlaceholder(ElemKind::FloatTy, {1, 4, 4, 2}, "input", false);
  auto IH = bindings_.allocate(input)->getHandle();
  for (dim_t i = 0; i < 4 * 4 * 2; i++) {
    IH.raw(i) = i;
  }

  auto filter =
      mod_.createPlaceholder(ElemKind::FloatTy, {2, 2, 2, 1}, "filter", false);
  auto FH = bindings_.allocate(filter)->getHandle();
  for (dim_t i = 0; i < 2; i++)
    for (dim_t j = 0; j < 2; j++) {
      for (dim_t k = 0; k < 2; k++) {
        FH.at({i, j, k, 0}) = 1;
      }
    }

  auto *zeroBias =
      mod_.createPlaceholder(ElemKind::FloatTy, {2}, "bias", false);
  bindings_.allocate(zeroBias)->zero();

  auto outTy = mod_.uniqueType(ElemKind::FloatTy, {1, 4, 4, 2});

  ConvolutionNode *CN =
      F_->createConv("Conv", input, filter, zeroBias, outTy, 2, 1, 1, 2, 2);
  SaveNode *S = F_->createSave("save", CN);
  bindings_.allocate(S->getPlaceholder());

  ::glow::convertPlaceholdersToConstants(F_, bindings_,
                                         {input, S->getPlaceholder()});
  EE_.compile(CompilationMode::Infer);
  EE_.run(bindings_);

  auto result = bindings_.get(S->getPlaceholder())->getHandle();

  std::vector<dim_t> expectedDims = {1, 4, 4, 2};
  ASSERT_TRUE(result.dims().vec() == expectedDims);

  EXPECT_FLOAT_EQ(result.at({0, 0, 0, 0}), 10);
  EXPECT_FLOAT_EQ(result.at({0, 0, 0, 1}), 11);
  EXPECT_FLOAT_EQ(result.at({0, 0, 1, 0}), 20);
  EXPECT_FLOAT_EQ(result.at({0, 0, 1, 1}), 22);
  EXPECT_FLOAT_EQ(result.at({0, 0, 2, 0}), 24);
  EXPECT_FLOAT_EQ(result.at({0, 0, 2, 1}), 26);
  EXPECT_FLOAT_EQ(result.at({0, 0, 3, 0}), 12);
  EXPECT_FLOAT_EQ(result.at({0, 0, 3, 1}), 13);

  EXPECT_FLOAT_EQ(result.at({0, 1, 0, 0}), 20);
  EXPECT_FLOAT_EQ(result.at({0, 1, 0, 1}), 22);
  EXPECT_FLOAT_EQ(result.at({0, 1, 1, 0}), 40);
  EXPECT_FLOAT_EQ(result.at({0, 1, 1, 1}), 44);
  EXPECT_FLOAT_EQ(result.at({0, 1, 2, 0}), 48);
  EXPECT_FLOAT_EQ(result.at({0, 1, 2, 1}), 52);
  EXPECT_FLOAT_EQ(result.at({0, 1, 3, 0}), 24);
  EXPECT_FLOAT_EQ(result.at({0, 1, 3, 1}), 26);

  EXPECT_FLOAT_EQ(result.at({0, 2, 0, 0}), 36);
  EXPECT_FLOAT_EQ(result.at({0, 2, 0, 1}), 38);
  EXPECT_FLOAT_EQ(result.at({0, 2, 1, 0}), 72);
  EXPECT_FLOAT_EQ(result.at({0, 2, 1, 1}), 76);
  EXPECT_FLOAT_EQ(result.at({0, 2, 2, 0}), 80);
  EXPECT_FLOAT_EQ(result.at({0, 2, 2, 1}), 84);
  EXPECT_FLOAT_EQ(result.at({0, 2, 3, 0}), 40);
  EXPECT_FLOAT_EQ(result.at({0, 2, 3, 1}), 42);

  EXPECT_FLOAT_EQ(result.at({0, 3, 0, 0}), 18);
  EXPECT_FLOAT_EQ(result.at({0, 3, 0, 1}), 19);
  EXPECT_FLOAT_EQ(result.at({0, 3, 1, 0}), 36);
  EXPECT_FLOAT_EQ(result.at({0, 3, 1, 1}), 38);
  EXPECT_FLOAT_EQ(result.at({0, 3, 2, 0}), 40);
  EXPECT_FLOAT_EQ(result.at({0, 3, 2, 1}), 42);
  EXPECT_FLOAT_EQ(result.at({0, 3, 3, 0}), 20);
  EXPECT_FLOAT_EQ(result.at({0, 3, 3, 1}), 21);
}

/// Test Conv3D with group size of 2 to make sure that group 3d convolution
/// works as expected.
TEST_P(OperatorTest, GroupConv3D) {
  CHECK_IF_ENABLED();

  auto *input = mod_.createPlaceholder(ElemKind::FloatTy, {1, 2, 1, 2, 8},
                                       "input", false);
  auto IH = bindings_.allocate(input)->getHandle();
  for (size_t i = 0; i < input->getType()->size(); i++) {
    IH.raw(i) = i + 1;
  }

  auto *filter = mod_.createPlaceholder(ElemKind::FloatTy, {6, 1, 1, 1, 4},
                                        "filter", false);
  auto FH = bindings_.allocate(filter)->getHandle();
  for (dim_t i = 0; i < 6; i++)
    for (dim_t j = 0; j < 4; j++) {
      FH.at({i, 0, 0, 0, j}) = pow(10.0, i);
    }

  auto *zeroBias =
      mod_.createPlaceholder(ElemKind::FloatTy, {6}, "bias", false);
  bindings_.allocate(zeroBias)->zero();

  auto outTy = mod_.uniqueType(ElemKind::FloatTy, {1, 2, 1, 2, 6});

  Convolution3DNode *CN =
      F_->createConv3D("Conv3D", input, filter, zeroBias, outTy, 1, 1, 0, 2);
  SaveNode *S = F_->createSave("save", CN);
  bindings_.allocate(S->getPlaceholder());

  ::glow::convertPlaceholdersToConstants(F_, bindings_,
                                         {input, S->getPlaceholder()});
  EE_.compile(CompilationMode::Infer);
  EE_.run(bindings_);

  auto result = bindings_.get(S->getPlaceholder())->getHandle();

  std::vector<dim_t> expectedDims = {1, 2, 1, 2, 6};
  ASSERT_TRUE(result.dims().vec() == expectedDims);

  EXPECT_FLOAT_EQ(result.at({0, 0, 0, 0, 0}), 1 + 2 + 3 + 4);
  EXPECT_FLOAT_EQ(result.at({0, 0, 0, 0, 1}), (1 + 2 + 3 + 4) * 10);
  EXPECT_FLOAT_EQ(result.at({0, 0, 0, 0, 2}), (1 + 2 + 3 + 4) * 100);
  EXPECT_FLOAT_EQ(result.at({0, 0, 0, 0, 3}), (5 + 6 + 7 + 8) * 1000);
  EXPECT_FLOAT_EQ(result.at({0, 0, 0, 0, 4}), (5 + 6 + 7 + 8) * 10000);
  EXPECT_FLOAT_EQ(result.at({0, 0, 0, 0, 5}), (5 + 6 + 7 + 8) * 100000);

  EXPECT_FLOAT_EQ(result.at({0, 0, 0, 1, 0}), 9 + 10 + 11 + 12);
  EXPECT_FLOAT_EQ(result.at({0, 0, 0, 1, 1}), (9 + 10 + 11 + 12) * 10);
  EXPECT_FLOAT_EQ(result.at({0, 0, 0, 1, 2}), (9 + 10 + 11 + 12) * 100);
  EXPECT_FLOAT_EQ(result.at({0, 0, 0, 1, 3}), (13 + 14 + 15 + 16) * 1000);
  EXPECT_FLOAT_EQ(result.at({0, 0, 0, 1, 4}), (13 + 14 + 15 + 16) * 10000);
  EXPECT_FLOAT_EQ(result.at({0, 0, 0, 1, 5}), (13 + 14 + 15 + 16) * 100000);

  EXPECT_FLOAT_EQ(result.at({0, 1, 0, 0, 0}), 17 + 18 + 19 + 20);
  EXPECT_FLOAT_EQ(result.at({0, 1, 0, 0, 1}), (17 + 18 + 19 + 20) * 10);
  EXPECT_FLOAT_EQ(result.at({0, 1, 0, 0, 2}), (17 + 18 + 19 + 20) * 100);
  EXPECT_FLOAT_EQ(result.at({0, 1, 0, 0, 3}), (21 + 22 + 23 + 24) * 1000);
  EXPECT_FLOAT_EQ(result.at({0, 1, 0, 0, 4}), (21 + 22 + 23 + 24) * 10000);
  EXPECT_FLOAT_EQ(result.at({0, 1, 0, 0, 5}), (21 + 22 + 23 + 24) * 100000);

  EXPECT_FLOAT_EQ(result.at({0, 1, 0, 1, 0}), 25 + 26 + 27 + 28);
  EXPECT_FLOAT_EQ(result.at({0, 1, 0, 1, 1}), (25 + 26 + 27 + 28) * 10);
  EXPECT_FLOAT_EQ(result.at({0, 1, 0, 1, 2}), (25 + 26 + 27 + 28) * 100);
  EXPECT_FLOAT_EQ(result.at({0, 1, 0, 1, 3}), (29 + 30 + 31 + 32) * 1000);
  EXPECT_FLOAT_EQ(result.at({0, 1, 0, 1, 4}), (29 + 30 + 31 + 32) * 10000);
  EXPECT_FLOAT_EQ(result.at({0, 1, 0, 1, 5}), (29 + 30 + 31 + 32) * 100000);
}

/// Check non-square padding for convolution. The first conv has non-square
/// padding, while the second one has zero padding. The second conv's input is
/// the same as the first one's after-padding input. All other parameters of
/// the two convs are the same.
TEST_P(OperatorTest, NonSquarePaddingConvolution) {
  CHECK_IF_ENABLED();

  auto *input = mod_.createPlaceholder(ElemKind::FloatTy, {1, 4, 4, 1}, "input",
                                       false, "NHWC");
  auto IH = bindings_.allocate(input)->getHandle();
  for (dim_t i = 0; i < 4 * 4; i++) {
    IH.raw(i) = i + 1;
  }

  auto filter = mod_.createPlaceholder(ElemKind::FloatTy, {2, 2, 2, 1},
                                       "filter", false, "NHWC");
  auto FH = bindings_.allocate(filter)->getHandle();
  for (dim_t i = 0; i < 2 * 2 * 2; i++) {
    FH.raw(i) = pow(2.0, i);
  }
  auto *zeroBias =
      mod_.createPlaceholder(ElemKind::FloatTy, {2}, "bias", false);
  bindings_.allocate(zeroBias)->zero();

  auto outTy = mod_.uniqueType(ElemKind::FloatTy, {1, 4, 8, 2});

  ConvolutionNode *CN = F_->createConv("Conv", input, filter, zeroBias, outTy,
                                       {2, 2}, {1, 1}, {0, 2, 1, 3}, 1);
  SaveNode *S = F_->createSave("save", CN);
  bindings_.allocate(S->getPlaceholder());

  ::glow::convertPlaceholdersToConstants(F_, bindings_,
                                         {input, S->getPlaceholder()});

  Tensor &result = *bindings_.get(S->getPlaceholder());

  // Create the reference conv operator whose input is the same as the
  // after-padding-input above.
  auto *input1 = mod_.createPlaceholder(ElemKind::FloatTy, {1, 5, 9, 1},
                                        "input1", false, "NHWC");
  bindings_.allocate(input1)->zero();
  auto IH1 = bindings_.get(input1)->getHandle();
  for (dim_t i = 0; i < 4; i++)
    for (dim_t j = 2; j < 6; j++) {
      IH1.at({0, i, j, 0}) = i * 4 + j - 2 + 1;
    }

  Function *refF = mod_.createFunction("mainRef");
  CN = refF->createConv("Conv1", input1, filter, zeroBias, outTy, {2, 2},
                        {1, 1}, {0, 0, 0, 0}, 1);
  S = refF->createSave("save1", CN);
  bindings_.allocate(S->getPlaceholder());

  ::glow::convertPlaceholdersToConstants(refF, bindings_,
                                         {input, input1, S->getPlaceholder()});
  EE_.compile(CompilationMode::Infer);
  EE_.run(bindings_, "main");
  EE_.run(bindings_, "mainRef");
  Tensor &result1 = *bindings_.get(S->getPlaceholder());

  EXPECT_TRUE(result.isEqual(result1));
}

/// Check non-cubic padding for conv3D. The first conv3D has non-cubic
/// padding, while the second one has zero padding. The second conv3D's input
/// is the same as the first one's after-padding input. All other parameters
/// of the two conv3Ds are the same.
TEST_P(OperatorTest, NonCubicPaddingConv3D) {
  CHECK_IF_ENABLED();

  auto *input = mod_.createPlaceholder(ElemKind::FloatTy, {1, 4, 4, 4, 1},
                                       "input", false);
  auto IH = bindings_.allocate(input)->getHandle();
  int nextVal = 1;
  for (dim_t i = 0; i < 4; i++) {
    for (dim_t j = 0; j < 4; j++) {
      for (dim_t k = 0; k < 4; k++) {
        IH.at({0, i, j, k, 0}) = static_cast<float>(nextVal++);
      } // W
    }   // H
  }     // T

  auto *filter = mod_.createPlaceholder(ElemKind::FloatTy, {2, 2, 2, 2, 1},
                                        "filter", false);
  auto FH = bindings_.allocate(filter)->getHandle();
  for (size_t i = 0; i < filter->getType()->size(); i++) {
    FH.raw(i) = pow(2.0, i);
  }
  auto *zeroBias =
      mod_.createPlaceholder(ElemKind::FloatTy, {2}, "bias", false);
  bindings_.allocate(zeroBias)->zero();

  auto outTy = mod_.uniqueType(ElemKind::FloatTy, {1, 12, 4, 8, 2});

  Convolution3DNode *CN =
      F_->createConv3D("Conv3D", input, filter, zeroBias, outTy, {2, 2, 2},
                       {1, 1, 1}, // {0, 2, 5, 1, 3, 4},
                       {5, 4, 0, 1, 2, 3}, 1);
  SaveNode *S = F_->createSave("save", CN);
  bindings_.allocate(S->getPlaceholder());

  ::glow::convertPlaceholdersToConstants(F_, bindings_,
                                         {input, S->getPlaceholder()});

  Tensor &result = *bindings_.get(S->getPlaceholder());

  // Create the reference conv3D operator whose input is the same as the
  // after-padding-input above.
  auto *input1 = mod_.createPlaceholder(ElemKind::FloatTy, {1, 13, 5, 9, 1},
                                        "input1", false);
  bindings_.allocate(input1)->zero();
  auto IH1 = bindings_.get(input1)->getHandle();
  nextVal = 1;
  for (dim_t i = 5; i < 9; i++) {
    for (dim_t j = 0; j < 4; j++) {
      for (dim_t k = 2; k < 6; k++) {
        IH1.at({0, i, j, k, 0}) = static_cast<float>(nextVal++);
      } // W
    }   // H
  }     // T

  Function *refF = mod_.createFunction("mainRef");
  CN = refF->createConv3D("Conv3D_1", input1, filter, zeroBias, outTy,
                          {2, 2, 2}, {1, 1, 1}, {0, 0, 0, 0, 0, 0}, 1);
  S = refF->createSave("save1", CN);
  bindings_.allocate(S->getPlaceholder());

  ::glow::convertPlaceholdersToConstants(refF, bindings_,
                                         {input, input1, S->getPlaceholder()});
  EE_.compile(CompilationMode::Infer);
  EE_.run(bindings_, "main");
  EE_.run(bindings_, "mainRef");
  Tensor &result1 = *bindings_.get(S->getPlaceholder());

  EXPECT_TRUE(result.isEqual(result1));
}

/// Check non-square padding for AveragePool. The first pool op has non-square
/// padding, while the second one has zero padding. The second pool op's input
/// is the same as the first one's after-padding input. All other parameters
/// of the two convs are the same.
TEST_P(OperatorTest, NonSquarePaddingAveragePool) {
  CHECK_IF_ENABLED();

  auto *input =
      mod_.createPlaceholder(ElemKind::FloatTy, {1, 4, 4, 1}, "input", false);
  auto IH = bindings_.allocate(input)->getHandle();
  for (size_t i = 0; i < 4 * 4; i++) {
    IH.raw(i) = i + 1;
  }
  auto *Pool = F_->createAvgPool("pool", input, {2, 2}, {1, 1}, {0, 2, 1, 3});
  auto *S = F_->createSave("save", Pool);
  bindings_.allocate(S->getPlaceholder());

  Tensor &result = *bindings_.get(S->getPlaceholder());

  auto *input1 =
      mod_.createPlaceholder(ElemKind::FloatTy, {1, 5, 9, 1}, "input1", false);
  bindings_.allocate(input1)->zero();
  auto IH1 = bindings_.get(input1)->getHandle();
  for (dim_t i = 0; i < 4; i++)
    for (dim_t j = 2; j < 6; j++) {
      IH1.at({0, i, j, 0}) = i * 4 + j - 2 + 1;
    }

  Function *refF = mod_.createFunction("mainRef");
  Pool = refF->createAvgPool("pool1", input1, 2, 1, 0);
  S = refF->createSave("save1", Pool);
  bindings_.allocate(S->getPlaceholder());
  EE_.compile(CompilationMode::Infer);
  EE_.run(bindings_, "main");
  EE_.run(bindings_, "mainRef");
  Tensor &result1 = *bindings_.get(S->getPlaceholder());

  EXPECT_TRUE(result.isEqual(result1));
}

/// Check non-square padding for MaxPool. The first pool op has non-square
/// padding, while the second one has zero padding. The second pool-op's input
/// is the same as the first one's after-padding input. All other parameters
/// of the two convs are the same.
TEST_P(OperatorTest, NonSquarePaddingMaxPool) {
  CHECK_IF_ENABLED();

  auto *input =
      mod_.createPlaceholder(ElemKind::FloatTy, {1, 4, 4, 1}, "input", false);
  auto IH = bindings_.allocate(input)->getHandle();
  for (size_t i = 0; i < 4 * 4; i++) {
    IH.raw(i) = i + 1;
  }
  auto *Pool = F_->createMaxPool("pool", input, {2, 2}, {1, 1}, {0, 2, 1, 3});
  auto *S = F_->createSave("save", Pool->getResult());
  bindings_.allocate(S->getPlaceholder());

  Tensor &result = *bindings_.get(S->getPlaceholder());

  auto *input1 =
      mod_.createPlaceholder(ElemKind::FloatTy, {1, 5, 9, 1}, "input1", false);
  bindings_.allocate(input1)->zero();
  auto IH1 = bindings_.get(input1)->getHandle();
  for (dim_t i = 0; i < 4; i++)
    for (dim_t j = 2; j < 6; j++) {
      IH1.at({0, i, j, 0}) = i * 4 + j - 2 + 1;
    }

  Function *refF = mod_.createFunction("mainRef");
  Pool = refF->createMaxPool("pool1", input1, 2, 1, 0);
  S = refF->createSave("save1", Pool->getResult());
  bindings_.allocate(S->getPlaceholder());

  EE_.compile(CompilationMode::Infer);
  EE_.run(bindings_, "main");
  EE_.run(bindings_, "mainRef");

  Tensor &result1 = *bindings_.get(S->getPlaceholder());

  EXPECT_TRUE(result.isEqual(result1));
}

TEST_P(OperatorTest, FP16AvgPool) {
  CHECK_IF_ENABLED();

  auto *input =
      mod_.createPlaceholder(ElemKind::Float16Ty, {1, 3, 3, 1}, "input", false);
  bindings_.allocate(input)->getHandle<float16_t>() = {0., 1., 2., 3., 4.,
                                                       5., 6., 7., 8.};
  auto *Pool = F_->createAvgPool("pool", input, {2, 2}, {1, 1}, {0, 0, 0, 0});
  auto *S = F_->createSave("save", Pool);
  bindings_.allocate(S->getPlaceholder());

  EE_.compile(CompilationMode::Infer);
  EE_.run(bindings_);

  auto *result = bindings_.get(S->getPlaceholder());
  Tensor out(ElemKind::Float16Ty, {1, 2, 2, 1});
  out.getHandle<float16_t>() = {2., 3., 5., 6.};
  EXPECT_TRUE(out.isEqual(*result));
}

/// Verify that the AvgPool operator works correctly.
TEST_P(OperatorTest, AvgPool) {
  CHECK_IF_ENABLED();

  auto *input =
      mod_.createPlaceholder(ElemKind::FloatTy, {1, 3, 3, 1}, "input", false);
  bindings_.allocate(input)->getHandle() = {0., 1., 2., 3., 4., 5., 6., 7., 8.};
  auto *Pool = F_->createAvgPool("pool", input, {2, 2}, {1, 1}, {0, 0, 0, 0});
  auto *S = F_->createSave("save", Pool);
  bindings_.allocate(S->getPlaceholder());

  EE_.compile(CompilationMode::Infer);
  EE_.run(bindings_);

  auto *result = bindings_.get(S->getPlaceholder());
  Tensor out(ElemKind::FloatTy, {1, 2, 2, 1});
  out.getHandle() = {2., 3., 5., 6.};
  EXPECT_TRUE(out.isEqual(*result));
}

TEST_P(OperatorTest, Int8AvgPool) {
  CHECK_IF_ENABLED();

  auto *input = mod_.createPlaceholder(ElemKind::Int8QTy, {1, 3, 3, 1}, 1, 0,
                                       "input", false);
  bindings_.allocate(input)->getHandle<int8_t>() = {0, 1, 2, 3, 4, 5, 6, 7, 8};
  auto *Pool = F_->createAvgPool("pool", input, {2, 2}, {1, 1}, {0, 0, 0, 0});
  auto *S = F_->createSave("save", Pool);
  bindings_.allocate(S->getPlaceholder());

  EE_.compile(CompilationMode::Infer);
  EE_.run(bindings_);

  auto result = bindings_.get(S->getPlaceholder())->getHandle<int8_t>();
  Tensor out(ElemKind::Int8QTy, {2, 2}, 1, 0);
  out.getHandle<int8_t>() = {2, 3, 5, 6};
  for (size_t i = 0; i < 2 * 2; i++) {
    EXPECT_EQ(result.raw(i), out.getHandle<int8_t>().raw(i));
  }
}

/// Verify that the AdaptiveAvgPool operator works correctly.
TEST_P(OperatorTest, AdaptiveAvgPool) {
  CHECK_IF_ENABLED();
  auto *input =
      mod_.createPlaceholder(ElemKind::FloatTy, {1, 4, 4, 1}, "input", false);
  bindings_.allocate(input)->getHandle() = {
      0., 1., 2., 3., 4., 5., 6., 7., 8., 9., 10., 11., 12., 13., 14., 15.};

  auto outTy = mod_.uniqueType(ElemKind::FloatTy, {1, 3, 3, 1});
  auto *pool = F_->createAdaptiveAvgPool("pool", input, outTy);
  auto *S = F_->createSave("save", pool);
  bindings_.allocate(S->getPlaceholder());

  EE_.compile(CompilationMode::Infer);
  EE_.run(bindings_);

  auto *result = bindings_.get(S->getPlaceholder());
  Tensor out(ElemKind::FloatTy, {1, 3, 3, 1});
  out.getHandle() = {2.5, 3.5, 4.5, 6.5, 7.5, 8.5, 10.5, 11.5, 12.5};
  EXPECT_TRUE(out.isEqual(*result));
}

/// Verify that the AdaptiveAvgPool operator works correctly with fp16.
TEST_P(OperatorTest, FP16AdaptiveAvgPool) {
  CHECK_IF_ENABLED();
  auto *input =
      mod_.createPlaceholder(ElemKind::Float16Ty, {1, 4, 4, 1}, "input", false);
  bindings_.allocate(input)->getHandle<float16_t>() = {
      0., 1., 2., 3., 4., 5., 6., 7., 8., 9., 10., 11., 12., 13., 14., 15.};
  auto outTy = mod_.uniqueType(ElemKind::Float16Ty, {1, 3, 3, 1});
  auto *pool = F_->createAdaptiveAvgPool("pool", input, outTy);
  auto *S = F_->createSave("save", pool);
  bindings_.allocate(S->getPlaceholder());

  EE_.compile(CompilationMode::Infer);
  EE_.run(bindings_);

  auto *result = bindings_.get(S->getPlaceholder());
  Tensor out(ElemKind::Float16Ty, {1, 3, 3, 1});
  out.getHandle<float16_t>() = {2.5, 3.5, 4.5, 6.5, 7.5, 8.5, 10.5, 11.5, 12.5};
  EXPECT_TRUE(out.isEqual(*result));
}

/// Verify that the AdaptiveAvgPool operator works correctly with int8.
TEST_P(OperatorTest, Int8AdaptiveAvgPool) {
  CHECK_IF_ENABLED();
  auto *input = mod_.createPlaceholder(ElemKind::Int8QTy, {1, 4, 4, 1}, 1, 0,
                                       "input", false);
  bindings_.allocate(input)->getHandle<int8_t>() = {
      0, 1, 2, 3, 4, 5, 6, 7, 8, 9, 10, 11, 12, 13, 14, 15};
  auto outTy = mod_.uniqueType(ElemKind::Int8QTy, {1, 3, 3, 1}, 1, 0);
  auto *pool = F_->createAdaptiveAvgPool("pool", input, outTy);
  auto *S = F_->createSave("save", pool);
  bindings_.allocate(S->getPlaceholder());

  EE_.compile(CompilationMode::Infer);
  EE_.run(bindings_);

  auto *result = bindings_.get(S->getPlaceholder());
  Tensor out(ElemKind::Int8QTy, {1, 3, 3, 1}, 1, 0);
  out.getHandle<int8_t>() = {3, 4, 5, 7, 8, 9, 11, 12, 13};
  EXPECT_TRUE(out.isEqual(*result));
}

/// Verify that the AdaptiveAvgPool operator works correctly with non-square
/// inputs and outputs.
TEST_P(OperatorTest, AdaptiveAvgPoolNonSquare) {
  CHECK_IF_ENABLED();
  auto *input =
      mod_.createPlaceholder(ElemKind::FloatTy, {1, 5, 3, 1}, "input", false);
  bindings_.allocate(input)->getHandle() = {0., 1., 2.,  3.,  4.,  5.,  6., 7.,
                                            8., 9., 10., 11., 12., 13., 14.};

  auto outTy = mod_.uniqueType(ElemKind::FloatTy, {1, 3, 2, 1});
  auto *pool = F_->createAdaptiveAvgPool("pool", input, outTy);
  auto *S = F_->createSave("save", pool);
  bindings_.allocate(S->getPlaceholder());

  EE_.compile(CompilationMode::Infer);
  EE_.run(bindings_);

  auto *result = bindings_.get(S->getPlaceholder());
  Tensor out(ElemKind::FloatTy, {1, 3, 2, 1});
  out.getHandle() = {2, 3, 6.5, 7.5, 11, 12};
  EXPECT_TRUE(out.isEqual(*result));
}

TEST_P(OperatorTest, MaxPool) {
  CHECK_IF_ENABLED();

  auto *input =
      mod_.createPlaceholder(ElemKind::FloatTy, {1, 3, 3, 1}, "input", false);
  bindings_.allocate(input)->getHandle() = {0., 1., 2., 3., 4., 5., 6., 7., 8.};
  auto *pool = F_->createMaxPool("pool", input, {2, 2}, {1, 1}, {0, 0, 0, 0});
  auto *S = F_->createSave("save", pool->getResult());
  bindings_.allocate(S->getPlaceholder());

  EE_.compile(CompilationMode::Infer);
  EE_.run(bindings_);

  auto result = bindings_.get(S->getPlaceholder());
  Tensor out(ElemKind::FloatTy, {1, 2, 2, 1});
  out.getHandle() = {4., 5., 7., 8.};
  EXPECT_TRUE(out.isEqual(*result));
}

TEST_P(OperatorTest, FP16MaxPool) {
  CHECK_IF_ENABLED();

  auto *input =
      mod_.createPlaceholder(ElemKind::Float16Ty, {1, 3, 3, 1}, "input", false);
  bindings_.allocate(input)->getHandle<float16_t>() = {0., 1., 2., 3., 4.,
                                                       5., 6., 7., 8.};
  auto *pool = F_->createMaxPool("pool", input, {2, 2}, {1, 1}, {0, 0, 0, 0});
  auto *S = F_->createSave("save", pool->getResult());
  bindings_.allocate(S->getPlaceholder());

  EE_.compile(CompilationMode::Infer);
  EE_.run(bindings_);

  auto result = bindings_.get(S->getPlaceholder());
  Tensor out(ElemKind::Float16Ty, {1, 2, 2, 1});
  out.getHandle<float16_t>() = {4., 5., 7., 8.};
  EXPECT_TRUE(out.isEqual(*result));
}

TEST_P(OperatorTest, Int8MaxPool) {
  CHECK_IF_ENABLED();

  auto *input = mod_.createPlaceholder(ElemKind::Int8QTy, {1, 3, 3, 1}, 1, 0,
                                       "input", false);
  bindings_.allocate(input)->getHandle<int8_t>() = {0, 1, 2, 3, 4, 5, 6, 7, 8};
  auto *Pool = F_->createMaxPool("pool", input, {2, 2}, {1, 1}, {0, 0, 0, 0});
  auto *S = F_->createSave("save", Pool->getResult());
  bindings_.allocate(S->getPlaceholder());

  EE_.compile(CompilationMode::Infer);
  EE_.run(bindings_);

  auto result = bindings_.get(S->getPlaceholder())->getHandle<int8_t>();
  Tensor out(ElemKind::Int8QTy, {2, 2}, 1, 0);
  out.getHandle<int8_t>() = {4, 5, 7, 8};
  for (size_t i = 0; i < 2 * 2; i++) {
    EXPECT_EQ(result.raw(i), out.getHandle<int8_t>().raw(i));
  }
}

#define COMPARE_UNARY_OP_FUN(_OP_NAME_, LEN, LOW, HIGH)                        \
  static FunctionTensorPair createAndInitBasic##_OP_NAME_##Test(               \
      glow::PlaceholderBindings &bindings, glow::ExecutionEngine &EE) {        \
    auto &mod = EE.getModule();                                                \
    Function *F = mod.createFunction("main");                                  \
                                                                               \
    auto *input =                                                              \
        mod.createPlaceholder(ElemKind::FloatTy, {LEN}, "input", false);       \
    bindings.allocate(input)->getHandle().randomize(LOW, HIGH, mod.getPRNG()); \
    auto *tanh = F->create##_OP_NAME_(#_OP_NAME_, input);                      \
    auto *save = F->createSave("Save", tanh);                                  \
    auto *resultTensor = bindings.allocate(save->getPlaceholder());            \
    return std::make_pair(F, resultTensor);                                    \
  }
COMPARE_UNARY_OP_FUN(Exp, 10, -1.0F, 1.0F)
COMPARE_UNARY_OP_FUN(Tanh, 10, -10.0F, 10.0F)
COMPARE_UNARY_OP_FUN(Log, 1000, 1.0F, 100.0F)
COMPARE_UNARY_OP_FUN(Sigmoid, 10, -10.0F, 10.0F)
#undef COMPARE_UNARY_OP_FUN

/// Reference ideal sigmoid implementation. Computes an fp32 sigmoid
/// and casts the result to FP16.
static float16_t refSigmoidFp16(float x) {
  float res = 1 / (1 + exp(-x));

  return (float16_t)res;
}

/// Test to verify that the sigmoid implementation is equal to the
/// Mirrored LUT implementation
/// Does a sweep of -15,15 and prints the outputs of the NNPI implementation
/// compared to the LUT one, the ideal sigmoid in fp16 is also provided as
/// a visual sanity check, but nothing is enforced against that last one.
static void testSigmoidFp16Sweep(glow::PlaceholderBindings &bindings,
                                 glow::Module &mod, glow::Function *F,
                                 glow::ExecutionEngine &EE) {
  constexpr dim_t N = 100;
  auto *input = mod.createPlaceholder(ElemKind::FloatTy, {N}, "input", false);
  auto inputH = bindings.allocate(input)->getHandle();

  constexpr float rangeStart = -20;
  constexpr float rangeEnd = 20;
  constexpr float delta = (rangeEnd - rangeStart) / N;

  for (dim_t i = 0; i < N; i++) {
    inputH.raw(i) = rangeStart + i * delta;
  }

  auto *sigmoid = F->createSigmoid("Sigmoid", input);
  auto *save = F->createSave("Save", sigmoid);
  auto *resultTensor = bindings.allocate(save->getPlaceholder());

  CompilationContext cctx;
  cctx.precisionConfig.convertToFP16 = true;
  cctx.precisionConfig.convertFusedToFP16 = true;

  EE.compile(cctx);
  EE.run(bindings);

  auto resultH = resultTensor->getHandle();
  int numDiffs = 0;

  for (dim_t i = 0; i < N; i++) {
    float inputV = inputH.at({i});
    float refIdeal = refSigmoidFp16(inputV);
    float output = resultH.at({i});
    float absDiff = fabs(output - refIdeal);
    float relDiff = fabs(absDiff / (refIdeal + 1e-8));

    bool failed = false;
    // Relative error should be 2^-11 but we are relaxing this constraint
    // due to linear interpolation
    // Absolute error can remain 1e-5 for now
    if (absDiff > 1e-5 && relDiff > 2e-3) {
      numDiffs++;
      failed = true;
    }

    llvm::outs() << "Sigmoid " << i << " " << inputV << " Backend:" << output
                 << " ref_ideal:" << refIdeal << " relDiff:" << relDiff
                 << " absDiff:" << absDiff << " failed:" << failed << "\n";
  }
  llvm::outs() << "Number of diffs: " << numDiffs << "\n";
  llvm::outs().flush();

  EXPECT_EQ(numDiffs, 0);
}

TEST_P(OperatorTest, SigmoidSweep_Float16) {
  CHECK_IF_ENABLED();

  testSigmoidFp16Sweep(bindings_, mod_, F_, EE_);
}

/// Reference ideal tanh implementation. Computes an fp32 tanh
/// and casts the result to FP16, no denorms
static float16_t refTanHFp16(float x) {
  float res = (exp(2 * x) - 1) / (exp(2 * x) + 1);
  if (fabs(res) < 6e-5) {
    res = 0.0;
  }
  return (float16_t)res;
}

/// Test to verify that the tanh implementation is close to the ideal one
/// Does a sweep of -15,15 and prints the outputs of the NNPI implementation
/// compared to the ideal tanh in fp16.
static void testTanHFp16Sweep(glow::PlaceholderBindings &bindings,
                              glow::Module &mod, glow::Function *F,
                              glow::ExecutionEngine &EE) {
  constexpr dim_t N = 100;
  auto *input = mod.createPlaceholder(ElemKind::FloatTy, {N}, "input", false);
  auto inputH = bindings.allocate(input)->getHandle();

  constexpr float rangeStart = -15;
  constexpr float rangeEnd = 15;
  constexpr float delta = (rangeEnd - rangeStart) / N;

  for (dim_t i = 0; i < N; i++) {
    inputH.raw(i) = rangeStart + i * delta;
  }

  auto *sigmoid = F->createTanh("TanH", input);
  auto *save = F->createSave("Save", sigmoid);
  auto *resultTensor = bindings.allocate(save->getPlaceholder());

  CompilationContext cctx;
  cctx.precisionConfig.convertToFP16 = true;
  cctx.precisionConfig.convertFusedToFP16 = true;

  EE.compile(cctx);
  EE.run(bindings);

  auto resultH = resultTensor->getHandle();
  int count = 0;

  for (dim_t i = 0; i < N; i++) {
    float inputV = inputH.at({i});
    float refIdeal = refTanHFp16(inputV);
    float output = resultH.at({i});
    float diff = fabs(output - refIdeal);

    if (diff > 1e-6) {
      count++;
    }

    llvm::outs() << "TanH " << i << " " << inputV << " Backend:" << output
                 << " ref_ideal:" << refIdeal << " diff:" << diff << "\n";
  }
  llvm::outs().flush();

  EXPECT_EQ(count, 0);
}

TEST_P(OperatorTest, TanHSweep_Float16) {
  CHECK_IF_ENABLED();

  testTanHFp16Sweep(bindings_, mod_, F_, EE_);
}

template <typename DataType>
static void testMaxPoolWithArgmax(glow::PlaceholderBindings &bindings,
                                  glow::Module &mod, glow::Function *F,
                                  glow::ExecutionEngine &EE, ElemKind DTy) {
  auto *input = createPlaceholderConditionallyQuantized(mod, DTy, {1, 3, 3, 1},
                                                        "input", false, "NHWC");
  bindings.allocate(input)->getHandle<DataType>() = {0, 3, 7, 6, 5, 1, 2, 8, 4};
  auto *pool = F->createMaxPool("pool", input, {2, 2}, {1, 1}, {0, 0, 0, 0});
  auto *SResult = F->createSave("save_result", pool->getResult());
  auto *SArgmax = F->createSave("save_argmax", pool->getArgmax());
  bindings.allocate(SResult->getPlaceholder());
  bindings.allocate(SArgmax->getPlaceholder());

  EE.compile(CompilationMode::Infer);
  EE.run(bindings);

  auto result = bindings.get(SResult->getPlaceholder());
  auto argmax = bindings.get(SArgmax->getPlaceholder());
  Tensor out1 = createTensorConditionallyQuantized(DTy, {1, 2, 2, 1});
  out1.getHandle<DataType>() = {6, 7, 8, 8};
  EXPECT_TRUE(out1.isEqual(*result));

  Tensor out2(ElemKind::Int64ITy, {1, 2, 2, 1});
  out2.getHandle<int64_t>() = {3, 2, 7, 7};
  EXPECT_TRUE(out2.isEqual(*argmax));
}

TEST_P(OperatorTest, FloatMaxPoolWithArgmax) {
  CHECK_IF_ENABLED();
  testMaxPoolWithArgmax<float>(bindings_, mod_, F_, EE_, ElemKind::FloatTy);
}

TEST_P(OperatorTest, QuantizedMaxPoolWithArgmax) {
  CHECK_IF_ENABLED();
  testMaxPoolWithArgmax<int8_t>(bindings_, mod_, F_, EE_, ElemKind::Int8QTy);
}

template <typename DataType>
static void
testMaxPoolWithArgmaxTransposed(glow::PlaceholderBindings &bindings,
                                glow::Module &mod, glow::Function *F,
                                glow::ExecutionEngine &EE, ElemKind DTy) {
  // Show that sequence Tensor(NCHW) -> Transpose(NCHWtoNHWC) ->
  // MaxPoolWithArgmax -> Transpose(NHWCtoNCHW) produces correct
  // linearization.
  auto *inputNCHW = createPlaceholderConditionallyQuantized(
      mod, DTy, {1, 3, 4, 4}, "input", false, "NCHW");
  auto inHandle = bindings.allocate(inputNCHW)->getHandle<DataType>();
  inHandle.clear(0.);
  inHandle.at({0, 0, 2, 2}) = 11;
  inHandle.at({0, 1, 2, 2}) = 22;
  inHandle.at({0, 2, 2, 2}) = 33;

  // Input NCHW to NHWC conversion.
  auto *inputNHWC =
      F->createTranspose("transposeInput", inputNCHW, {0, 2, 3, 1}, "NHWC");
  auto *pool =
      F->createMaxPool("pool", inputNHWC, {4, 4}, {4, 4}, {0, 0, 0, 0});

  // NHWC to NCHW conversion.
  auto *resultNCHW = F->createTranspose("transposeRes", pool->getResult(),
                                        {0, 3, 1, 2}, "NCHW");
  auto *argmaxNCHW = F->createTranspose("transposeArgmax", pool->getArgmax(),
                                        {0, 3, 1, 2}, "NCHW");

  auto *SResult = F->createSave("save_result", resultNCHW);
  auto *SArgmax = F->createSave("save_argmax", argmaxNCHW);
  bindings.allocate(SResult->getPlaceholder());
  bindings.allocate(SArgmax->getPlaceholder());

  EE.compile(CompilationMode::Infer);
  EE.run(bindings);

  auto result = bindings.get(SResult->getPlaceholder());
  auto argmax = bindings.get(SArgmax->getPlaceholder());
  Tensor out1 = createTensorConditionallyQuantized(DTy, {1, 3, 1, 1});
  out1.getHandle<DataType>() = {11, 22, 33};
  EXPECT_TRUE(out1.isEqual(*result));

  Tensor out2(ElemKind::Int64ITy, {1, 3, 1, 1});
  out2.getHandle<int64_t>() = {0 + 2 * 3 + 2 * 12, 1 + 2 * 3 + 2 * 12,
                               2 + 2 * 3 + 2 * 12};
  EXPECT_TRUE(out2.isEqual(*argmax));
}

TEST_P(OperatorTest, FloatMaxPoolWithArgmaxTransposed) {
  CHECK_IF_ENABLED();
  testMaxPoolWithArgmaxTransposed<float>(bindings_, mod_, F_, EE_,
                                         ElemKind::FloatTy);
}

TEST_P(OperatorTest, QuantizedMaxPoolWithArgmaxTransposed) {
  CHECK_IF_ENABLED();
  testMaxPoolWithArgmaxTransposed<int8_t>(bindings_, mod_, F_, EE_,
                                          ElemKind::Int8QTy);
}

TEST_P(OperatorStatelessTest, Int8Tanh) {
  CHECK_IF_ENABLED();
  compareAgainstInterpreter(getBackendName(), createAndInitBasicTanhTest,
                            ElemKind::FloatTy, ElemKind::Int8QTy, 0.005f,
                            parCloneCountOpt);
}

TEST_P(OperatorStatelessTest, Tanh_Float16) {
  CHECK_IF_ENABLED();
  compareAgainstInterpreter(getBackendName(), createAndInitBasicTanhTest,
                            ElemKind::FloatTy, ElemKind::Float16Ty, 0.001f,
                            parCloneCountOpt);
}

/// Verify that the Tanh operator works correctly.
TEST_P(OperatorTest, Tanh) {
  CHECK_IF_ENABLED();

  constexpr dim_t size = 10;
  auto *input =
      mod_.createPlaceholder(ElemKind::FloatTy, {size}, "input", false);
  bindings_.allocate(input)->getHandle().randomize(-10.0, 10.0, mod_.getPRNG());

  auto *tanh = F_->createTanh("Tanh", input);
  auto *save = F_->createSave("Save", tanh);
  bindings_.allocate(save->getPlaceholder());

  EE_.compile(CompilationMode::Infer);
  EE_.run(bindings_);

  auto resultH = bindings_.get(save->getPlaceholder())->getHandle();
  auto inputH = bindings_.get(input)->getHandle();

  for (dim_t i = 0; i < size; i++) {
    EXPECT_NEAR(resultH.at({i}), std::tanh(inputH.at({i})), 0.001);
  }
}

TEST_P(OperatorStatelessTest, Exp_Float16) {
  CHECK_IF_ENABLED();
  compareAgainstInterpreter(getBackendName(), createAndInitBasicExpTest,
                            ElemKind::FloatTy, ElemKind::Float16Ty, 0.005f,
                            parCloneCountOpt);
}

/// Verify that the Exp operator works correctly.
TEST_P(OperatorTest, Exp) {
  CHECK_IF_ENABLED();
  constexpr dim_t size = 10;
  auto *input =
      mod_.createPlaceholder(ElemKind::FloatTy, {size}, "input", false);
  bindings_.allocate(input)->getHandle().randomize(-10.0, 10.0, mod_.getPRNG());

  auto *expn = F_->createExp("Exp", input);
  auto *save = F_->createSave("Save", expn);
  bindings_.allocate(save->getPlaceholder());

  EE_.compile(CompilationMode::Infer);
  EE_.run(bindings_);

  auto resultH = bindings_.get(save->getPlaceholder())->getHandle();
  auto inputH = bindings_.get(input)->getHandle();

  for (dim_t i = 0; i < size; i++) {
    EXPECT_NEAR(resultH.at({i}), std::exp(inputH.at({i})), 0.001);
  }
}

/// Verify that a quantized Log works correctly.
TEST_P(OperatorStatelessTest, Int8Log) {
  CHECK_IF_ENABLED();
  compareAgainstInterpreter(getBackendName(), createAndInitBasicLogTest,
                            ElemKind::FloatTy, ElemKind::Int8QTy, 0.1f,
                            parCloneCountOpt);
}

/// Check Non-square kernel for conv.
TEST_P(OperatorTest, NonSquareKernelConvolution) {
  CHECK_IF_ENABLED();

  auto *input =
      mod_.createPlaceholder(ElemKind::FloatTy, {1, 4, 4, 1}, "input", false);
  auto IH = bindings_.allocate(input)->getHandle();
  for (size_t i = 0; i < 4 * 4; i++) {
    IH.raw(i) = i + 1;
  }

  auto filter =
      mod_.createPlaceholder(ElemKind::FloatTy, {1, 2, 3, 1}, "filter", false);
  auto FH = bindings_.allocate(filter)->getHandle();
  for (size_t i = 0; i < 1 * 2 * 3; i++) {
    FH.raw(i) = i + 1;
  }

  auto *zeroBias =
      mod_.createPlaceholder(ElemKind::FloatTy, {1}, "bias", false);
  bindings_.allocate(zeroBias)->zero();

  auto outTy = mod_.uniqueType(ElemKind::FloatTy, {1, 3, 2, 1});
  ConvolutionNode *CN = F_->createConv("Conv", input, filter, zeroBias, outTy,
                                       {2, 3}, {1, 1}, {0, 0, 0, 0}, 1);
  SaveNode *S = F_->createSave("save", CN);
  bindings_.allocate(S->getPlaceholder());

  ::glow::convertPlaceholdersToConstants(F_, bindings_,
                                         {input, S->getPlaceholder()});
  EE_.compile(CompilationMode::Infer);
  EE_.run(bindings_);
  Tensor &result = *bindings_.get(S->getPlaceholder());

  static const float ref[] = {106, 127, 190, 211, 274, 295};
  for (size_t i = 0; i < 6; i++)
    EXPECT_EQ(result.getHandle().raw(i), ref[i]);
}

/// Check Non-cubic kernel for conv3D.
TEST_P(OperatorTest, NonCubicKernelConv3D) {
  CHECK_IF_ENABLED();

  auto *input = mod_.createPlaceholder(ElemKind::FloatTy, {1, 4, 4, 4, 1},
                                       "input", false);
  auto IH = bindings_.allocate(input)->getHandle();
  int nextVal = 1;
  for (dim_t i = 0; i < 4; i++) {
    for (dim_t j = 0; j < 4; j++) {
      for (dim_t k = 0; k < 4; k++) {
        IH.at({0, i, j, k, 0}) = static_cast<float>(nextVal++);
      } // D
    }   // W
  }     // H

  auto *filter = mod_.createPlaceholder(ElemKind::FloatTy, {1, 1, 2, 3, 1},
                                        "filter", false);
  auto FH = bindings_.allocate(filter)->getHandle();
  nextVal = 1;
  for (dim_t i = 0; i < 1; i++) {
    for (dim_t j = 0; j < 2; j++) {
      for (dim_t k = 0; k < 3; k++) {
        FH.at({0, i, j, k, 0}) = static_cast<float>(nextVal++);
      } // D
    }   // W
  }     // H

  auto *zeroBias =
      mod_.createPlaceholder(ElemKind::FloatTy, {1}, "bias", false);
  bindings_.allocate(zeroBias)->zero();

  auto outTy = mod_.uniqueType(ElemKind::FloatTy, {1, 4, 3, 2, 1});

  Convolution3DNode *CN =
      F_->createConv3D("Conv3D", input, filter, zeroBias, outTy, {1, 2, 3},
                       {1, 1, 1}, {0, 0, 0, 0, 0, 0}, 1);
  SaveNode *S = F_->createSave("save", CN);
  bindings_.allocate(S->getPlaceholder());

  ::glow::convertPlaceholdersToConstants(F_, bindings_,
                                         {input, S->getPlaceholder()});
  EE_.compile(CompilationMode::Infer);
  EE_.run(bindings_);
  Tensor &result = *bindings_.get(S->getPlaceholder());

  static const float ref[] = {106, 127, 190,  211,  274,  295,  442,  463,
                              526, 547, 610,  631,  778,  799,  862,  883,
                              946, 967, 1114, 1135, 1198, 1219, 1282, 1303};
  for (size_t i = 0; i < 4 * 3 * 2; i++) {
    EXPECT_EQ(result.getHandle().raw(i), ref[i]);
  }
}

/// Check Non-cubic kernel for conv3D with quantized input, filters, and bias.
TEST_P(OperatorTest, NonCubicKernelConv3DQuantized) {
  CHECK_IF_ENABLED();

  auto *input = mod_.createPlaceholder(ElemKind::FloatTy, {1, 4, 4, 4, 1},
                                       "input", false);
  auto IH = bindings_.allocate(input)->getHandle();
  int nextVal = 1;
  for (dim_t i = 0; i < 4; i++) {
    for (dim_t j = 0; j < 4; j++) {
      for (dim_t k = 0; k < 4; k++) {
        IH.at({0, i, j, k, 0}) = static_cast<float>(nextVal++);
      } // D
    }   // W
  }     // H

  auto qInType = mod_.uniqueType(ElemKind::Int16QTy, {1, 4, 4, 4, 1}, 0.1, 0);
  QuantizeNode *qInput = F_->createQuantize("q_input", input, qInType);

  auto *filter = mod_.createPlaceholder(ElemKind::FloatTy, {1, 1, 2, 3, 1},
                                        "filter", false);
  auto FH = bindings_.allocate(filter)->getHandle();
  nextVal = 1;
  for (dim_t i = 0; i < 1; i++) {
    for (dim_t j = 0; j < 2; j++) {
      for (dim_t k = 0; k < 3; k++) {
        FH.at({0, i, j, k, 0}) = static_cast<float>(nextVal++);
      } // D
    }   // W
  }     // H

  auto qFilterType =
      mod_.uniqueType(ElemKind::Int16QTy, {1, 1, 2, 3, 1}, 0.1, 0);
  QuantizeNode *qFilter = F_->createQuantize("q_filter", filter, qFilterType);

  auto *bias = mod_.createPlaceholder(ElemKind::FloatTy, {1}, "bias", false);
  bindings_.allocate(bias)->zero();

  auto qBiasType = mod_.uniqueType(ElemKind::Int32QTy, {1}, 0.1, 0);
  QuantizeNode *qBias = F_->createQuantize("q_bias", bias, qBiasType);

  auto outTy = mod_.uniqueType(ElemKind::FloatTy, {1, 4, 3, 2, 1});

  Convolution3DNode *CN =
      F_->createConv3D("Conv3D", input, filter, bias, outTy, {1, 2, 3},
                       {1, 1, 1}, {0, 0, 0, 0, 0, 0}, 1);

  auto qOutTy = mod_.uniqueType(ElemKind::Int16QTy, {1, 4, 3, 2, 1}, 0.1, 0);

  Convolution3DNode *qCN =
      F_->createConv3D("q_Conv3D", qInput, qFilter, qBias, qOutTy, {1, 2, 3},
                       {1, 1, 1}, {0, 0, 0, 0, 0, 0}, 1);

  SaveNode *S = F_->createSave("save", CN);

  DequantizeNode *deQ = F_->createDequantize("deQ_result", qCN);
  SaveNode *qS = F_->createSave("save", deQ);

  bindings_.allocate(S->getPlaceholder());

  ::glow::convertPlaceholdersToConstants(F_, bindings_,
                                         {input, S->getPlaceholder()});
  bindings_.allocate(mod_.getPlaceholders());
  EE_.compile(CompilationMode::Infer);
  EE_.run(bindings_);

  Tensor &result = *bindings_.get(S->getPlaceholder());
  Tensor &qResult = *bindings_.get(qS->getPlaceholder());

  for (size_t i = 0; i < 4 * 3 * 2; i++) {
    EXPECT_NEAR(qResult.getHandle().raw(i), result.getHandle().raw(i), 0.5);
  }
}

/// Test for quantized Convolution3D.
static void Conv3DQuantizedTest(glow::PlaceholderBindings &bindings,
                                glow::Module &mod, glow::Function *F,
                                glow::ExecutionEngine &EE, ElemKind elemKind,
                                ElemKind biaselemKind) {
  // Create floating-point network.
  auto *input =
      mod.createPlaceholder(ElemKind::FloatTy, {1, 4, 4, 4, 1}, "input", false);
  auto *filter = mod.createPlaceholder(ElemKind::FloatTy, {1, 1, 2, 3, 1},
                                       "filter", false);
  auto *bias = mod.createPlaceholder(ElemKind::FloatTy, {1}, "bias", false);
  auto outTy = mod.uniqueType(ElemKind::FloatTy, {1, 4, 3, 2, 1});
  Convolution3DNode *conv3d =
      F->createConv3D("Conv3D", input, filter, bias, outTy, {1, 2, 3},
                      {1, 1, 1}, {0, 0, 0, 0, 0, 0}, 1);
  SaveNode *save = F->createSave("save", conv3d);

  // Quantized types.
  auto inputTQP = quantization::chooseQuantizationParams(
      {-1.0, 1.0}, quantization::Schema::Asymmetric, elemKind);
  auto filterTQP = quantization::chooseQuantizationParams(
      {-1.0, 1.0}, quantization::Schema::Asymmetric, elemKind);
  auto biasTQP = quantization::chooseQuantizationParams(
      {-1.0, 1.0}, quantization::Schema::Asymmetric, biaselemKind);
  auto outputTQP = quantization::chooseQuantizationParams(
      {-4.0, 4.0}, quantization::Schema::Asymmetric, elemKind);

  // Create quantized network.
  auto inputQTy = mod.uniqueType(elemKind, {1, 4, 4, 4, 1}, inputTQP.scale,
                                 inputTQP.offset);
  auto filterQTy = mod.uniqueType(elemKind, {1, 1, 2, 3, 1}, filterTQP.scale,
                                  filterTQP.offset);
  auto biasQTy =
      mod.uniqueType(biaselemKind, {1}, biasTQP.scale, biasTQP.offset);
  auto outQTy = mod.uniqueType(elemKind, {1, 4, 3, 2, 1}, outputTQP.scale,
                               outputTQP.offset);
  QuantizeNode *inputQ = F->createQuantize("inputQ", input, inputQTy);
  QuantizeNode *filterQ = F->createQuantize("filterQ", filter, filterQTy);
  QuantizeNode *biasQ = F->createQuantize("biasQ", bias, biasQTy);
  Convolution3DNode *conv3dQ =
      F->createConv3D("Conv3DQ", inputQ, filterQ, biasQ, outQTy, {1, 2, 3},
                      {1, 1, 1}, {0, 0, 0, 0, 0, 0}, 1);
  DequantizeNode *deQ = F->createDequantize("deQ", conv3dQ);
  SaveNode *saveQ = F->createSave("saveQ", deQ);

  // Allocate placeholders.
  bindings.allocate(input)->getHandle().randomize(-1.0, 1.0, mod.getPRNG());
  bindings.allocate(filter)->getHandle().randomize(-1.0, 1.0, mod.getPRNG());
  bindings.allocate(bias)->getHandle().randomize(-1.0, 1.0, mod.getPRNG());
  bindings.allocate(save->getPlaceholder());
  bindings.allocate(saveQ->getPlaceholder());

  // Run network.
  ::glow::convertPlaceholdersToConstants(
      F, bindings, {input, save->getPlaceholder(), saveQ->getPlaceholder()});
  EE.compile(CompilationMode::Infer);
  EE.run(bindings);

  // Compare.
  Tensor &res = *bindings.get(save->getPlaceholder());
  Tensor &resQ = *bindings.get(saveQ->getPlaceholder());
  for (size_t i = 0; i < res.size(); i++) {
    EXPECT_NEAR(res.getHandle().raw(i), resQ.getHandle().raw(i), 0.03);
  }
}

/// Test Int8 Conv3D with Int8 bias.
TEST_P(OperatorTest, Conv3DQuantizedTest_Int8_BiasInt8) {
  ENABLED_BACKENDS("Interpreter");
  Conv3DQuantizedTest(bindings_, mod_, F_, EE_, ElemKind::Int8QTy,
                      ElemKind::Int8QTy);
}

/// Test Int8 Conv3D with Int32 bias.
TEST_P(OperatorTest, Conv3DQuantizedTest_Int8_BiasInt32) {
  ENABLED_BACKENDS("Interpreter", "NNPI");
  Conv3DQuantizedTest(bindings_, mod_, F_, EE_, ElemKind::Int8QTy,
                      ElemKind::Int32QTy);
}

/// Test Int16 Conv3D with Int16 bias.
TEST_P(OperatorTest, Conv3DQuantizedTest_Int16_BiasInt16) {
  ENABLED_BACKENDS("Interpreter");
  Conv3DQuantizedTest(bindings_, mod_, F_, EE_, ElemKind::Int16QTy,
                      ElemKind::Int16QTy);
}

/// Test Int16 Conv3D with Int32 bias.
TEST_P(OperatorTest, Conv3DQuantizedTest_Int16_BiasInt32) {
  ENABLED_BACKENDS("Interpreter");
  Conv3DQuantizedTest(bindings_, mod_, F_, EE_, ElemKind::Int16QTy,
                      ElemKind::Int32QTy);
}

/// Check Non-square kernel for AveragePool.
TEST_P(OperatorTest, NonSquareKernelAveragePool) {
  CHECK_IF_ENABLED();

  auto *input =
      mod_.createPlaceholder(ElemKind::FloatTy, {1, 4, 4, 1}, "input", false);
  auto IH = bindings_.allocate(input)->getHandle();
  for (size_t i = 0; i < 4 * 4; i++) {
    IH.raw(i) = i + 1;
  }
  auto *Pool = F_->createAvgPool("pool", input, {2, 3}, {1, 1}, {0, 0, 0, 0});
  auto *S = F_->createSave("save", Pool);
  bindings_.allocate(S->getPlaceholder());

  EE_.compile(CompilationMode::Infer);
  EE_.run(bindings_);
  Tensor &result = *bindings_.get(S->getPlaceholder());

  static const float ref[] = {4, 5, 8, 9, 12, 13};
  for (size_t i = 0; i < 6; i++)
    EXPECT_EQ(result.getHandle().raw(i), ref[i]);
}

/// Check Non-square kernel for MaxPool.
TEST_P(OperatorTest, NonSquareKernelMaxPool) {
  CHECK_IF_ENABLED();

  auto *input =
      mod_.createPlaceholder(ElemKind::FloatTy, {1, 4, 4, 1}, "input", false);
  auto IH = bindings_.allocate(input)->getHandle();
  for (size_t i = 0; i < 4 * 4; i++) {
    IH.raw(i) = i + 1;
  }
  auto *Pool = F_->createMaxPool("pool", input, {2, 3}, {1, 1}, {0, 0, 0, 0});
  auto *S = F_->createSave("save", Pool->getResult());
  bindings_.allocate(S->getPlaceholder());

  EE_.compile(CompilationMode::Infer);
  EE_.run(bindings_);
  Tensor &result = *bindings_.get(S->getPlaceholder());

  static const float ref[] = {7, 8, 11, 12, 15, 16};
  for (size_t i = 0; i < 6; i++)
    EXPECT_EQ(result.getHandle().raw(i), ref[i]);
}

/// Check Non-square stride for conv.
TEST_P(OperatorTest, NonSquareStrideConvolution) {
  CHECK_IF_ENABLED();

  auto *input =
      mod_.createPlaceholder(ElemKind::FloatTy, {1, 4, 4, 1}, "input", false);
  auto IH = bindings_.allocate(input)->getHandle();
  for (size_t i = 0; i < 4 * 4; i++) {
    IH.raw(i) = i + 1;
  }

  auto filter =
      mod_.createPlaceholder(ElemKind::FloatTy, {1, 2, 2, 1}, "filter", false);
  auto FH = bindings_.allocate(filter)->getHandle();
  for (size_t i = 0; i < 1 * 2 * 2; i++) {
    FH.raw(i) = i + 1;
  }

  auto *zeroBias =
      mod_.createPlaceholder(ElemKind::FloatTy, {1}, "bias", false);
  bindings_.allocate(zeroBias)->zero();

  auto outTy = mod_.uniqueType(ElemKind::FloatTy, {1, 2, 2, 1});
  ConvolutionNode *CN = F_->createConv("Conv", input, filter, zeroBias, outTy,
                                       {2, 2}, {3, 2}, {0, 0, 1, 1}, 1);
  SaveNode *S = F_->createSave("save", CN);
  bindings_.allocate(S->getPlaceholder());

  ::glow::convertPlaceholdersToConstants(F_, bindings_,
                                         {input, S->getPlaceholder()});
  EE_.compile(CompilationMode::Infer);
  EE_.run(bindings_);
  Tensor &result = *bindings_.get(S->getPlaceholder());

  static const float ref[] = {44, 64, 41, 47};
  for (size_t i = 0; i < 4; i++)
    EXPECT_EQ(result.getHandle().raw(i), ref[i]);
}

/// Check Non-cubic stride for conv3D.
TEST_P(OperatorTest, NonCubicStrideConv3D) {
  CHECK_IF_ENABLED();

  auto *input = mod_.createPlaceholder(ElemKind::FloatTy, {1, 4, 4, 4, 1},
                                       "input", false);
  auto IH = bindings_.allocate(input)->getHandle();
  int nextVal = 1;
  for (dim_t i = 0; i < 4; i++) {
    for (dim_t j = 0; j < 4; j++) {
      for (dim_t k = 0; k < 4; k++) {
        IH.at({0, i, j, k, 0}) = static_cast<float>(nextVal++);
      } // W
    }   // H
  }     // T

  auto *filter = mod_.createPlaceholder(ElemKind::FloatTy, {1, 2, 2, 2, 1},
                                        "filter", false);
  auto FH = bindings_.allocate(filter)->getHandle();
  nextVal = 1;
  for (dim_t i = 0; i < 2; i++) {
    for (dim_t j = 0; j < 2; j++) {
      for (dim_t k = 0; k < 2; k++) {
        FH.at({0, i, j, k, 0}) = static_cast<float>(nextVal++);
      } // W
    }   // H
  }     // T

  auto *zeroBias =
      mod_.createPlaceholder(ElemKind::FloatTy, {1}, "bias", false);
  bindings_.allocate(zeroBias)->zero();

  auto outTy = mod_.uniqueType(ElemKind::FloatTy, {1, 2, 2, 2, 1});

  Convolution3DNode *CN =
      F_->createConv3D("Conv3D", input, filter, zeroBias, outTy, {2, 2, 2},
                       {3, 3, 2}, //{0, 0, 0, 1, 1, 1}, 1);
                       {0, 1, 0, 1, 0, 1}, 1);
  SaveNode *S = F_->createSave("save", CN);
  bindings_.allocate(S->getPlaceholder());

  ::glow::convertPlaceholdersToConstants(F_, bindings_,
                                         {input, S->getPlaceholder()});
  EE_.compile(CompilationMode::Infer);
  EE_.run(bindings_);
  Tensor &result = *bindings_.get(S->getPlaceholder());

  static const float ref[] = {560, 632, 366, 394, 524, 544, 185, 191};
  for (size_t i = 0; i < 8; i++) {
    EXPECT_EQ(result.getHandle().raw(i), ref[i]);
  }
}

/// Check Non-square stride for AveragePool.
TEST_P(OperatorTest, NonSquareStrideAveragePool) {
  CHECK_IF_ENABLED();

  auto *input =
      mod_.createPlaceholder(ElemKind::FloatTy, {1, 4, 4, 1}, "input", false);
  auto IH = bindings_.allocate(input)->getHandle();
  for (size_t i = 0; i < 4 * 4; i++) {
    IH.raw(i) = i + 1;
  }
  auto *Pool = F_->createAvgPool("pool", input, {2, 2}, {3, 2}, {0, 0, 1, 1});
  auto *S = F_->createSave("save", Pool);
  bindings_.allocate(S->getPlaceholder());

  EE_.compile(CompilationMode::Infer);
  EE_.run(bindings_);
  Tensor &result = *bindings_.get(S->getPlaceholder());

  static const float ref[] = {3.5, 5.5, 6.75, 7.75};
  for (size_t i = 0; i < 4; i++)
    EXPECT_EQ(result.getHandle().raw(i), ref[i]);
}

/// Check Non-square stride for MaxPool.
TEST_P(OperatorTest, NonSquareStrideMaxPool) {
  CHECK_IF_ENABLED();

  auto *input =
      mod_.createPlaceholder(ElemKind::FloatTy, {1, 4, 4, 1}, "input", false);
  auto IH = bindings_.allocate(input)->getHandle();
  for (size_t i = 0; i < 4 * 4; i++) {
    IH.raw(i) = i + 1;
  }
  auto *Pool = F_->createMaxPool("pool", input, {2, 2}, {3, 2}, {0, 0, 1, 1});
  auto *S = F_->createSave("save", Pool->getResult());
  bindings_.allocate(S->getPlaceholder());

  EE_.compile(CompilationMode::Infer);
  EE_.run(bindings_);
  Tensor &result = *bindings_.get(S->getPlaceholder());

  static const float ref[] = {6, 8, 14, 16};
  for (size_t i = 0; i < 4; i++)
    EXPECT_EQ(result.getHandle().raw(i), ref[i]);
}

TEST_P(OperatorTest, SigmoidOverflow) {
  CHECK_IF_ENABLED();

  auto *input = mod_.createPlaceholder(ElemKind::FloatTy, {2}, "input", false);
  auto IH = bindings_.allocate(input)->getHandle();
  IH.raw(0) = 1000;
  IH.raw(1) = -1000;

  auto *fpSigmoid = F_->createSigmoid("fpSigmoid", input);
  auto *S = F_->createSave("fpSave", fpSigmoid);
  bindings_.allocate(S->getPlaceholder());
  EE_.compile(CompilationMode::Infer);
  EE_.run(bindings_);
  Tensor &result = *bindings_.get(S->getPlaceholder());
  static const float ref[] = {1, 0};
  for (size_t i = 0; i < 2; i++) {
    EXPECT_EQ(result.getHandle().raw(i), ref[i]);
  }
}

TEST_P(OperatorStatelessTest, Int8Sigmoid) {
  CHECK_IF_ENABLED();
  compareAgainstInterpreter(getBackendName(), createAndInitBasicSigmoidTest,
                            ElemKind::FloatTy, ElemKind::Int8QTy, 0.005f,
                            parCloneCountOpt);
}

/// Check that the batch add operator works properly.
TEST_P(OperatorTest, BatchAdd) {
  CHECK_IF_ENABLED();

  PseudoRNG PRNG;

  auto *input =
      mod_.createPlaceholder(ElemKind::FloatTy, {13, 3, 3}, "A", false);
  bindings_.allocate(input)->getHandle<float>().randomize(-3.0, 3.0, PRNG);
  auto *slice =
      mod_.createPlaceholder(ElemKind::FloatTy, {3, 3}, "slice", false);
  bindings_.allocate(slice)->getHandle<float>().randomize(-3.0, 3.0, PRNG);
  auto *batchAdd = F_->createBatchedAdd("batchAdd", input, slice);
  auto *S = F_->createSave("save", batchAdd);
  bindings_.allocate(S->getPlaceholder());

  EE_.compile(CompilationMode::Infer);
  EE_.run(bindings_);

  auto result = bindings_.get(S->getPlaceholder())->getHandle<float>();
  auto handleInput = bindings_.get(input)->getHandle<float>();
  auto handleSlice = bindings_.get(slice)->getHandle<float>();
  ASSERT_EQ(result.size(), handleInput.size());
  for (size_t idx = 0, end = result.size(); idx != end; ++idx) {
    EXPECT_EQ(result.raw(idx),
              handleInput.raw(idx) + handleSlice.raw(idx % handleSlice.size()));
  }
}

/// Check that the batch add operator works properly for FP16.
TEST_P(OperatorTest, FP16BatchAdd) {
  CHECK_IF_ENABLED();

  PseudoRNG PRNG;

  auto *input =
      mod_.createPlaceholder(ElemKind::Float16Ty, {13, 3, 3}, "A", false);
  bindings_.allocate(input)->getHandle<float16_t>().randomize(-3.0, 3.0, PRNG);
  auto *slice =
      mod_.createPlaceholder(ElemKind::Float16Ty, {3, 3}, "slice", false);
  bindings_.allocate(slice)->getHandle<float16_t>().randomize(-3.0, 3.0, PRNG);
  auto *batchAdd = F_->createBatchedAdd("batchAdd", input, slice);
  auto *S = F_->createSave("save", batchAdd);
  bindings_.allocate(S->getPlaceholder());

  EE_.compile(CompilationMode::Infer);
  EE_.run(bindings_);

  auto result = bindings_.get(S->getPlaceholder())->getHandle<float16_t>();
  auto handleInput = bindings_.get(input)->getHandle<float16_t>();
  auto handleSlice = bindings_.get(slice)->getHandle<float16_t>();
  ASSERT_EQ(result.size(), handleInput.size());
  for (size_t idx = 0, end = result.size(); idx != end; ++idx) {
    EXPECT_EQ(result.raw(idx),
              handleInput.raw(idx) + handleSlice.raw(idx % handleSlice.size()));
  }
}

TEST_P(OperatorTest, BroadcastAdd2x) {
  CHECK_IF_ENABLED();

  auto *input =
      mod_.createPlaceholder(ElemKind::FloatTy, {10, 1}, "input", false);
  auto *bias = mod_.createConstant(ElemKind::FloatTy, {1, 1}, "bias");
  bias->getPayloadMutable().getHandle() = {42};
  auto *tile = F_->createTile("tile", bias, 10, 0);
  auto *add = F_->createAdd("add", input, tile);
  auto *save = F_->createSave("save", add);
  auto *output = save->getPlaceholder();
  bindings_.allocate(input)->getHandle() = {0, 1, 2, 3, 4, 5, 6, 7, 8, 9};
  bindings_.allocate(output);
  EE_.compile(CompilationMode::Infer);
  for (int i = 0; i < 2; i++) {
    Tensor expected(ElemKind::FloatTy, {10, 1});
    expected.getHandle() = {42, 43, 44, 45, 46, 47, 48, 49, 50, 51};
    EE_.run(bindings_);
    EXPECT_TRUE(bindings_.get(output)->isEqual(expected));
  }
}

/// Helper to test Sigmoid using \p DTy.
template <typename DataType>
static void testSigmoid(glow::PlaceholderBindings &bindings, glow::Module &mod,
                        glow::Function *F, glow::ExecutionEngine &EE,
                        ElemKind DTy) {
  constexpr dim_t size = 10;
  auto *input = mod.createPlaceholder(DTy, {size}, "input", false);
  bindings.allocate(input)->getHandle<DataType>().randomize(-10.0, 10.0,
                                                            mod.getPRNG());

  auto *sigmoid = F->createSigmoid("sigmoid", input);
  auto *save = F->createSave("Save", sigmoid);
  bindings.allocate(save->getPlaceholder());

  EE.compile(CompilationMode::Infer);
  EE.run(bindings);

  auto RH = bindings.get(save->getPlaceholder())->getHandle<DataType>();
  auto inH = bindings.get(input)->getHandle<DataType>();

  for (dim_t i = 0; i < size; i++) {
    float val = 1 / (1 + std::exp(-(float)inH.at({i})));
    EXPECT_NEAR(RH.at({i}), val, 0.001);
  }
}

/// Verify that the Sigmoid operator works correctly with FloatTy.
TEST_P(OperatorTest, Sigmoid_Float) {
  CHECK_IF_ENABLED();
  testSigmoid<float>(bindings_, mod_, F_, EE_, ElemKind::FloatTy);
}

/// Verify that the Sigmoid operator works correctly with Float16Ty.
TEST_P(OperatorTest, Sigmoid_Float16) {
  CHECK_IF_ENABLED();
  testSigmoid<float16_t>(bindings_, mod_, F_, EE_, ElemKind::Float16Ty);
}

TEST_P(OperatorTest, IntLookupTable) {
  CHECK_IF_ENABLED();

  constexpr dim_t size = 6;
  auto *input =
      mod_.createPlaceholder(ElemKind::Int8QTy, {size}, 1, 0, "input", false);
  bindings_.allocate(input)->getHandle<int8_t>() = {0, 1, 2, 3, 4, 5};

  auto outTy = mod_.uniqueType(ElemKind::Int8QTy, {size}, 3, 3);

  // Mapping i -> i.
  std::vector<int8_t> initValues(256);
  for (size_t i = 0; i < 256; ++i) {
    initValues[i] = i - 128;
  }

  auto *lookupTable =
      F_->createIntLookupTable("lookupTable", input, initValues, outTy);
  auto *save = F_->createSave("save", lookupTable);
  bindings_.allocate(save->getPlaceholder());

  EE_.compile(CompilationMode::Infer);
  EE_.run(bindings_);

  auto result = bindings_.get(save->getPlaceholder())->getHandle<int8_t>();
  for (size_t i = 0; i < size; ++i) {
    EXPECT_EQ(result.raw(i), i);
  }
}

/// Helper to test BatchAdd using \p DTy.
template <typename DataType>
static void testBatchAdd(glow::PlaceholderBindings &bindings, glow::Module &mod,
                         glow::Function *F, glow::ExecutionEngine &EE,
                         ElemKind DTy) {
  unsigned numSlices = 10;
  auto *input = mod.createPlaceholder(DTy, {numSlices, 10, 10}, "input", false);
  auto *slice = mod.createPlaceholder(DTy, {10, 10}, "slice", false);

  bindings.allocate(input)->getHandle<DataType>().randomize(-10.0, 10.0,
                                                            mod.getPRNG());
  bindings.allocate(slice)->getHandle<DataType>().randomize(-10.0, 10.0,
                                                            mod.getPRNG());

  std::vector<NodeValue> adds;
  for (dim_t i = 0; i < numSlices; i++) {
    auto *ex = F->createSlice("slice", input, {i, 0, 0}, {i + 1, 10, 10});
    auto *ba = F->createBatchedAdd("add", ex, slice);
    adds.push_back(ba);
  }

  auto *cc = F->createConcat("concat", adds, 0);

  // Remove the reference to the graph nodes to allow DCE to remove them.
  adds.clear();

  auto *result = F->createSave("save", cc);
  bindings.allocate(result->getPlaceholder());

  EE.compile(CompilationMode::Infer);
  EE.run(bindings);

  auto RH = bindings.get(result->getPlaceholder())->getHandle<DataType>();
  auto IH = bindings.get(input)->getHandle<DataType>();
  auto SH = bindings.get(slice)->getHandle<DataType>();

  // Check that batched add works as expected.
  for (dim_t i = 0; i < numSlices; i++) {
    for (dim_t j = 0; j < 10; j++) {
      for (dim_t k = 0; k < 10; k++) {
        EXPECT_NEAR(IH.at({i, j, k}) + SH.at({j, k}), RH.at({i, j, k}),
                    0.00001);
      }
    }
  }
}

/// Check that the sequence of extract-batchedadd-concat works.
TEST_P(OperatorTest, testBatchAdd_Float) {
  CHECK_IF_ENABLED();
  testBatchAdd<float>(bindings_, mod_, F_, EE_, ElemKind::FloatTy);
}

/// Check that the sequence of extract-batchedadd-concat works.
TEST_P(OperatorTest, testBatchAdd_Float16) {
  CHECK_IF_ENABLED();
  testBatchAdd<float16_t>(bindings_, mod_, F_, EE_, ElemKind::Float16Ty);
}

static void quantizedBatchAdd(ExecutionEngine &EE, Function *F,
                              PlaceholderBindings &bindings, ElemKind Ty) {
  auto &mod = EE.getModule();
  unsigned numSlices = 10;
  auto *input = mod.createPlaceholder(ElemKind::FloatTy, {numSlices, 10, 10},
                                      "input", false);
  auto *slice =
      mod.createPlaceholder(ElemKind::FloatTy, {10, 10}, "slice", false);

  bindings.allocate(input)->getHandle().randomize(-5.0, 5.0, mod.getPRNG());
  bindings.allocate(slice)->getHandle().randomize(-5.0, 5.0, mod.getPRNG());

  // Scale the numbers in the range (-5. .. 5.) to (-50 .. 50).
  auto qInType = mod.uniqueType(ElemKind::Int8QTy, {numSlices, 10, 10}, .1, 0);
  auto qSliceType2 = mod.uniqueType(Ty, {10, 10}, .1, 0);
  auto qSliceType3 = mod.uniqueType(ElemKind::Int8QTy, {1, 10, 10}, .1, 0);

  auto *intInput = F->createQuantize("qinput", input, qInType);
  auto *intSlice = F->createQuantize("qslice", slice, qSliceType2);

  std::vector<NodeValue> adds;
  for (dim_t i = 0; i < numSlices; i++) {
    auto *ex = F->createSlice("slice", intInput, {i, 0, 0}, qSliceType3);
    auto *ba = F->createBatchedAdd("add", ex, intSlice);
    adds.push_back(ba);
  }

  Node *cc = F->createConcat("concat", adds, 0, qInType);
  cc = F->createDequantize("dq", cc);
  auto *result = F->createSave("save", cc);
  bindings.allocate(result->getPlaceholder());

  // Remove the reference to the graph nodes to allow DCE to remove them.
  adds.clear();

  EE.compile(CompilationMode::Infer);
  EE.run(bindings);

  auto RH = bindings.get(result->getPlaceholder())->getHandle();
  auto IH = bindings.get(input)->getHandle();
  auto SH = bindings.get(slice)->getHandle();

  // Check that batched add works as expected.
  for (dim_t i = 0; i < numSlices; i++) {
    for (dim_t j = 0; j < 10; j++) {
      for (dim_t k = 0; k < 10; k++) {
        EXPECT_NEAR(IH.at({i, j, k}) + SH.at({j, k}), RH.at({i, j, k}), 0.1);
      }
    }
  }
}

/// Tests quantized batched-add arithmetic on Int8QTy.
TEST_P(OperatorTest, testQuantizedBatchAdd_Int8) {
  CHECK_IF_ENABLED();

  quantizedBatchAdd(EE_, F_, bindings_, ElemKind::Int8QTy);
}

/// Tests quantized batched-add arithmetic on Int32QTy.
TEST_P(OperatorTest, testQuantizedBatchAdd_Int32) {
  CHECK_IF_ENABLED();

  quantizedBatchAdd(EE_, F_, bindings_, ElemKind::Int32QTy);
}

template <typename DataType>
static Tensor *testCumSum(glow::PlaceholderBindings &bindings,
                          glow::Module &mod, glow::Function *F,
                          glow::ExecutionEngine &EE, ElemKind DTy,
                          bool exclusive, bool reverse) {
  auto *data = mod.createPlaceholder(DTy, {4}, "data", false);
  bindings.allocate(data)->getHandle<DataType>() = {1, 2, 3, 4};

  auto *CS = F->createCumSum("CumSum", data, exclusive, reverse);
  auto *S = F->createSave("save", CS);
  bindings.allocate(S->getPlaceholder());

  EE.compile(CompilationMode::Infer);
  EE.run(bindings);
  return bindings.get(S->getPlaceholder());
}

TEST_P(OperatorTest, CumSum_Float) {
  CHECK_IF_ENABLED();
  /*
    DATA  = [1, 2, 3, 4]
    OUTPUT = [1, 3, 6, 10]
  */

  Tensor *result =
      testCumSum<float>(bindings_, mod_, F_, EE_, ElemKind::FloatTy,
                        /*exclusive*/ false, /*reverse*/ false);
  Tensor expected(result->getType());
  expected.getHandle<float>() = {1, 3, 6, 10};

  EXPECT_TRUE(expected.isEqual(*result));
}

TEST_P(OperatorTest, CumSum_Float16) {
  CHECK_IF_ENABLED();
  /*
    DATA  = [1, 2, 3, 4]
    OUTPUT = [1, 3, 6, 10]
  */

  Tensor *result =
      testCumSum<float16_t>(bindings_, mod_, F_, EE_, ElemKind::Float16Ty,
                            /*exclusive*/ false, /*reverse*/ false);
  Tensor expected(result->getType());
  expected.getHandle<float16_t>() = {1, 3, 6, 10};

  EXPECT_TRUE(expected.isEqual(*result));
}

TEST_P(OperatorTest, CumSum_Int32) {
  CHECK_IF_ENABLED();
  /*
    DATA  = [1, 2, 3, 4]
    OUTPUT = [1, 3, 6, 10]
  */

  Tensor *result =
      testCumSum<int32_t>(bindings_, mod_, F_, EE_, ElemKind::Int32ITy,
                          /*exclusive*/ false, /*reverse*/ false);
  Tensor expected(result->getType());
  expected.getHandle<int32_t>() = {1, 3, 6, 10};

  EXPECT_TRUE(expected.isEqual(*result));
}

TEST_P(OperatorTest, CumSum_Int64) {
  CHECK_IF_ENABLED();
  /*
    DATA  = [1, 2, 3, 4]
    OUTPUT = [1, 3, 6, 10]
  */

  Tensor *result =
      testCumSum<float>(bindings_, mod_, F_, EE_, ElemKind::FloatTy,
                        /*exclusive*/ false, /*reverse*/ false);
  Tensor expected(result->getType());
  expected.getHandle<float>() = {1, 3, 6, 10};

  EXPECT_TRUE(expected.isEqual(*result));
}

TEST_P(OperatorTest, CumSum_Exclusive) {
  CHECK_IF_ENABLED();
  /*
    DATA  = [1, 2, 3, 4]
    OUTPUT = [0, 1, 3, 6]
  */

  Tensor *result =
      testCumSum<float>(bindings_, mod_, F_, EE_, ElemKind::FloatTy,
                        /*exclusive*/ true, /*reverse*/ false);
  Tensor expected(result->getType());
  expected.getHandle<float>() = {0, 1, 3, 6};

  EXPECT_TRUE(expected.isEqual(*result));
}

TEST_P(OperatorTest, CumSum_Reverse) {
  CHECK_IF_ENABLED();
  /*
    DATA  = [1, 2, 3, 4]
    OUTPUT = [10, 9, 7, 4]
  */

  Tensor *result =
      testCumSum<float16_t>(bindings_, mod_, F_, EE_, ElemKind::Float16Ty,
                            /*exclusive*/ false, /*reverse*/ true);
  Tensor expected(result->getType());
  expected.getHandle<float16_t>() = {10, 9, 7, 4};

  EXPECT_TRUE(expected.isEqual(*result));
}

TEST_P(OperatorTest, CumSum_ExclusiveReverse) {
  CHECK_IF_ENABLED();
  /*
    DATA  = [1, 2, 3, 4]
    OUTPUT = [9, 7, 4, 0]
  */

  Tensor *result =
      testCumSum<int32_t>(bindings_, mod_, F_, EE_, ElemKind::Int32ITy,
                          /*exclusive*/ true, /*reverse*/ true);
  Tensor expected(result->getType());
  expected.getHandle<int32_t>() = {9, 7, 4, 0};

  EXPECT_TRUE(expected.isEqual(*result));
}

TEST_P(OperatorTest, CumSum_WithZeroes) {
  CHECK_IF_ENABLED();
  /*
    DATA  = [0, 0, 1, 0, 0, 2, 0, 0, 3]
    OUTPUT = [0, 0, 1, 1, 1, 3, 3, 3, 6]
  */

  auto *data = mod_.createPlaceholder(ElemKind::Int64ITy, {9}, "data", false);
  bindings_.allocate(data)->getHandle<int64_t>() = {0, 0, 1, 0, 0, 2, 0, 0, 3};

  auto *CS = F_->createCumSum("CumSum", data);
  auto *S = F_->createSave("save", CS);
  bindings_.allocate(S->getPlaceholder());

  EE_.compile(CompilationMode::Infer);
  EE_.run(bindings_);
  Tensor *result = bindings_.get(S->getPlaceholder());
  Tensor expected(result->getType());
  expected.getHandle<int64_t>() = {0, 0, 1, 1, 1, 3, 3, 3, 6};

  EXPECT_TRUE(expected.isEqual(*result));
}

TEST_P(OperatorTest, LengthsSum) {
  CHECK_IF_ENABLED();

  /*
    DATA  = [
        [1.0, 1.2],
        [2.3, 3.4],
        [4.5, 3.7],
        [3.0, 2.9],
        [1.1, 1.4],
        [2.8, 8.4],
    ]
    LENGTHS = [2, 0, 3, 1]
    OUTPUT = [
        [3.3, 4.6],
        [0.0, 0.0],
        [8.6, 8.0],
        [2.8, 8.4],
    ]
  */
  auto *data = mod_.createPlaceholder(ElemKind::FloatTy, {6, 2}, "data", false);
  auto *lengths =
      mod_.createPlaceholder(ElemKind::Int32ITy, {4}, "lengths", false);

  bindings_.allocate(data)->getHandle() = {1.0f, 1.2f, 2.3f, 3.4f, 4.5f, 3.7f,
                                           3.0f, 2.9f, 1.1f, 1.4f, 2.8f, 8.4f};
  bindings_.allocate(lengths)->getHandle<int32_t>() = {2, 0, 3, 1};

  auto *R = F_->createLengthsSum("LS", data, lengths);
  auto *S = F_->createSave("save", R);
  bindings_.allocate(S->getPlaceholder());

  EE_.compile(CompilationMode::Infer);
  EE_.run(bindings_);

  Tensor &result = *bindings_.get(S->getPlaceholder());
  Tensor expected(ElemKind::FloatTy, {4, 2});
  expected.getHandle() = {3.3f, 4.6f, 0.0f, 0.0f, 8.6f, 8.0f, 2.8f, 8.4f};

  EXPECT_TRUE(expected.isEqual(result));
}

/// Helper to test SLS using \p DTy.
template <typename DataType, typename IndexType>
static void testSLS(glow::PlaceholderBindings &bindings, glow::Module &mod,
                    glow::Function *F, glow::ExecutionEngine &EE, ElemKind DTy,
                    ElemKind ITy, float allowedError) {
  /*
    DATA  = [
        [1.0, 1.2],
        [2.3, 3.4],
        [4.5, 5.7],
    ]
    INDICES = [2, 0, 1, 2, 0, 0, 0, 0]
    LENGTHS = [2, 0, 2, 1, 3]
    OUTPUT = [
        [5.5, 6.9],
        [0.0, 0.0],
        [6.8, 9.1],
        [1.0, 1.2],
        [3.0, 3.6],
    ]
  */
  auto *data = mod.createPlaceholder(DTy, {3, 2}, "data", false);
  auto *indices = mod.createPlaceholder(ITy, {8}, "indices", false);
  auto *lengths =
      mod.createPlaceholder(ElemKind::Int32ITy, {5}, "lengths", false);

  bindings.allocate(data)->getHandle<DataType>() = {
      1.0f, 1.2f, 2.3f, 3.4f, 4.5f, 5.7f,
  };
  bindings.allocate(indices)->getHandle<IndexType>() = {
      2, 0, 1, 2, 0, 0, 0, 0,
  };
  bindings.allocate(lengths)->getHandle<int32_t>() = {
      2, 0, 2, 1, 3,
  };

  auto *R = F->createSparseLengthsSum("SLS", data, indices, lengths);

  auto *S = F->createSave("save", R);
  bindings.allocate(S->getPlaceholder());

  EE.compile(CompilationMode::Infer);
  EE.run(bindings);

  Tensor &result = *bindings.get(S->getPlaceholder());
  Tensor expected(DTy, {5, 2});
  expected.getHandle<DataType>() = {
      5.5f, 6.9f, 0.0f, 0.0f, 6.8f, 9.1f, 1.0f, 1.2f, 3.0f, 3.6f,
  };

  EXPECT_TRUE(expected.isEqual(result, allowedError));
}

/// Test that SLS is correctly supported in FloatTy with int64 indices.
TEST_P(OperatorTest, SparseLengthsSum_Float) {
  CHECK_IF_ENABLED();
  testSLS<float, int64_t>(bindings_, mod_, F_, EE_, ElemKind::FloatTy,
                          ElemKind::Int64ITy, 0.0001);
}

/// Test that SLS is correctly supported in FloatTy with int32 indices.
TEST_P(OperatorTest, SparseLengthsSum_Float_Int32) {
  CHECK_IF_ENABLED();
  testSLS<float, int32_t>(bindings_, mod_, F_, EE_, ElemKind::FloatTy,
                          ElemKind::Int32ITy, 0.0001);
}

/// Test that SLS is correctly supported in Float16Ty with int64 indices.
TEST_P(OperatorTest, SparseLengthsSum_Float16) {
  CHECK_IF_ENABLED();
  testSLS<float16_t, int64_t>(bindings_, mod_, F_, EE_, ElemKind::Float16Ty,
                              ElemKind::Int64ITy, 0.002);
}

/// Test that SLS is correctly supported in Float16Ty with int32 indices.
TEST_P(OperatorTest, SparseLengthsSum_Float16_Int32) {
  CHECK_IF_ENABLED();
  testSLS<float16_t, int32_t>(bindings_, mod_, F_, EE_, ElemKind::Float16Ty,
                              ElemKind::Int32ITy, 0.002);
}

TEST_P(OperatorTest, SparseLengthsSumI8) {
  CHECK_IF_ENABLED();

  /*
    DATA  = [
        [11, 13],
        [24, 35],
        [46, 58],
    ]
    INDICES = [2, 0, 1, 2, 0, 0, 0, 0]
    LENGTHS = [2, 0, 2, 1, 3]
    OUTPUT = [
        [56, 70],
        [ 1,  1],
        [69, 92],
        [11, 13],
        [31, 37],
    ]
  */
  auto *data =
      mod_.createPlaceholder(ElemKind::Int8QTy, {3, 2}, 0.1f, 1, "data", false);
  auto *indices =
      mod_.createPlaceholder(ElemKind::Int64ITy, {8}, "indices", false);
  auto *lengths =
      mod_.createPlaceholder(ElemKind::Int32ITy, {5}, "lengths", false);

  bindings_.allocate(data)->getHandle<int8_t>() = {
      11, 13, 24, 35, 46, 58,
  };
  bindings_.allocate(indices)->getHandle<int64_t>() = {
      2, 0, 1, 2, 0, 0, 0, 0,
  };
  bindings_.allocate(lengths)->getHandle<int32_t>() = {
      2, 0, 2, 1, 3,
  };

  auto *R = F_->createSparseLengthsSum("SLS", data, indices, lengths);
  auto *S = F_->createSave("save", R);
  bindings_.allocate(S->getPlaceholder());

  EE_.compile(CompilationMode::Infer);
  EE_.run(bindings_);

  Tensor &result = *bindings_.get(S->getPlaceholder());
  Tensor expected(ElemKind::Int8QTy, {5, 2}, 0.1f, 1);
  expected.getHandle<int8_t>() = {
      56, 70, 1, 1, 69, 92, 11, 13, 31, 37,
  };
  EXPECT_TRUE(expected.isEqual(result));
}

/// Test SparseLengthsWeightedSum with an N-dimension embedding table.
template <typename DataType>
static void testSLWS(glow::PlaceholderBindings &bindings, glow::Module &mod,
                     glow::Function *F, glow::ExecutionEngine &EE, ElemKind DTy,
                     float allowedError, size_t ndims) {
  /*
    DATA  =   [[2.0, -0.5, 13]]
    WEIGHTS = [3, 1, 0, 0, 0, 0, 2, -0.5]
    INDICES = [1, 0, 2, 0, 1, 2, 2, 0]
    LENGTHS = [3, 0, 3, 2]
    OUTPUT =  [0.5, 0, 0, 25]
  */
  ShapeVector idims(ndims, 1);
  ShapeVector odims(ndims, 1);
  idims[0] = 3;
  odims[0] = 4;

  auto *data = mod.createPlaceholder(DTy, idims, "data", false);
  auto *weights = mod.createPlaceholder(DTy, {8}, "weights", false);
  auto *indices =
      mod.createPlaceholder(ElemKind::Int64ITy, {8}, "indices", false);
  auto *lengths =
      mod.createPlaceholder(ElemKind::Int32ITy, {4}, "lengths", false);

  bindings.allocate(data)->getHandle<DataType>() = {
      2.0,
      -0.5,
      13,
  };
  bindings.allocate(weights)->getHandle<DataType>() = {
      3, 1, 0, 0, 0, 0, 2, -0.5,
  };
  bindings.allocate(indices)->getHandle<int64_t>() = {
      1, 0, 2, 0, 1, 2, 2, 0,
  };
  bindings.allocate(lengths)->getHandle<int32_t>() = {
      3,
      0,
      3,
      2,
  };

  auto *R = F->createSparseLengthsWeightedSum("SLWS", data, weights, indices,
                                              lengths);
  auto *S = F->createSave("save", R);
  bindings.allocate(S->getPlaceholder());

  EE.compile(CompilationMode::Infer);
  EE.run(bindings);

  Tensor &result = *bindings.get(S->getPlaceholder());
  Tensor expected(DTy, odims);
  expected.getHandle<DataType>() = {
      0.5,
      0,
      0,
      25,
  };

  EXPECT_TRUE(expected.isEqual(result));
}

/// Test that SLWS is correctly supported in FloatTy in 1D.
TEST_P(OperatorTest, SparseLengthsWeightedSum_1D_Float) {
  CHECK_IF_ENABLED();
  testSLWS<float>(bindings_, mod_, F_, EE_, ElemKind::FloatTy, 0.0001,
                  /* ndims */ 1);
}

/// Test that SLWS is correctly supported in FloatTy in 2D.
TEST_P(OperatorTest, SparseLengthsWeightedSum_2D_Float) {
  CHECK_IF_ENABLED();
  testSLWS<float>(bindings_, mod_, F_, EE_, ElemKind::FloatTy, 0.0001,
                  /* ndims */ 2);
}

/// Test that SLWS is correctly supported in Float16Ty in 1D.
TEST_P(OperatorTest, SparseLengthsWeightedSum_1D_Float16) {
  CHECK_IF_ENABLED();
  testSLWS<float16_t>(bindings_, mod_, F_, EE_, ElemKind::Float16Ty, 0.0001,
                      /* ndims */ 1);
}

/// Test that SLWS is correctly supported in Float16Ty in 2D.
TEST_P(OperatorTest, SparseLengthsWeightedSum_2D_Float16) {
  CHECK_IF_ENABLED();
  testSLWS<float16_t>(bindings_, mod_, F_, EE_, ElemKind::Float16Ty, 0.0001,
                      /* ndims */ 2);
}

TEST_P(OperatorTest, SparseLengthsWeightedSumI8) {
  CHECK_IF_ENABLED();

  /*
    DATA  =   [4, -1, 26]
    WEIGHTS = [6, 2, 0, 0, 0, 0, 4, -1]
    INDICES = [1, 0, 2, 0, 1, 2, 2, 0]
    LENGTHS = [3, 0, 3, 2]
    OUTPUT =  [1, 0, 0, 50]
  */
  auto *data =
      mod_.createPlaceholder(ElemKind::Int8QTy, {3}, 0.5, 0, "data", false);
  auto *weights =
      mod_.createPlaceholder(ElemKind::Int8QTy, {8}, 0.5, 0, "weights", false);
  auto *indices =
      mod_.createPlaceholder(ElemKind::Int64ITy, {8}, "indices", false);
  auto *lengths =
      mod_.createPlaceholder(ElemKind::Int32ITy, {4}, "lengths", false);

  bindings_.allocate(data)->getHandle<int8_t>() = {
      4,
      -1,
      26,
  };
  bindings_.allocate(weights)->getHandle<int8_t>() = {
      6, 2, 0, 0, 0, 0, 4, -1,
  };
  bindings_.allocate(indices)->getHandle<int64_t>() = {
      1, 0, 2, 0, 1, 2, 2, 0,
  };
  bindings_.allocate(lengths)->getHandle<int32_t>() = {
      3,
      0,
      3,
      2,
  };

  auto *R = F_->createSparseLengthsWeightedSum("SLWS", data, weights, indices,
                                               lengths);
  auto *S = F_->createSave("save", R);
  bindings_.allocate(S->getPlaceholder());

  EE_.compile(CompilationMode::Infer);
  EE_.run(bindings_);

  Tensor &result = *bindings_.get(S->getPlaceholder());
  Tensor expected(ElemKind::Int8QTy, {4}, 0.5, 0);
  expected.getHandle<int8_t>() = {
      1,
      0,
      0,
      50,
  };

  EXPECT_TRUE(expected.isEqual(result));
}

/// Test EmbeddingBag with an N-dimension embedding table.
template <typename DataType>
static void
testEmbeddingBag(glow::PlaceholderBindings &bindings, glow::Module &mod,
                 glow::Function *F, glow::ExecutionEngine &EE, ElemKind DTy,
                 float allowedError, dim_t ndims, bool hasEndOffset) {
  /*
    DATA  =   [[2.0, -0.5, 13]]
    WEIGHTS = [3, 1, 0, 0, 0, 0, 2, -0.5]
    INDICES = [1, 0, 2, 0, 1, 2, 2, 0]
    OFFSETS = [0, 3, 3, 6]
    OUTPUT =  [0.5, 0, 0, 25]
  */
  ShapeVector idims(ndims, 1);
  ShapeVector odims(ndims, 1);
  idims[0] = 3;
  odims[0] = 4;

  auto *data = mod.createPlaceholder(DTy, idims, "data", false);

  bindings.allocate(data)->getHandle<DataType>() = {
      2.0,
      -0.5,
      13,
  };

  // If hasEndOffset then add some additional junk to the end of indices and
  // weights and an extra offset to offsets.
  Placeholder *weights;
  Placeholder *indices;
  Placeholder *offsets;
  if (hasEndOffset) {
    weights = mod.createPlaceholder(DTy, {10}, "weights", false);
    indices = mod.createPlaceholder(ElemKind::Int64ITy, {10}, "indices", false);
    offsets = mod.createPlaceholder(ElemKind::Int64ITy, {5}, "offsets", false);

    bindings.allocate(weights)->getHandle<DataType>() = {
        3, 1, 0, 0, 0, 0, 2, -0.5, 42.0, 42.0,
    };
    bindings.allocate(indices)->getHandle<int64_t>() = {
        1, 0, 2, 0, 1, 2, 2, 0, 13, 10,
    };
    bindings.allocate(offsets)->getHandle<int64_t>() = {
        0, 3, 3, 6,
        8, // extra end offset
    };

  } else {
    weights = mod.createPlaceholder(DTy, {8}, "weights", false);
    indices = mod.createPlaceholder(ElemKind::Int64ITy, {8}, "indices", false);
    offsets = mod.createPlaceholder(ElemKind::Int64ITy, {4}, "offsets", false);

    bindings.allocate(weights)->getHandle<DataType>() = {
        3, 1, 0, 0, 0, 0, 2, -0.5,
    };
    bindings.allocate(indices)->getHandle<int64_t>() = {
        1, 0, 2, 0, 1, 2, 2, 0,
    };
    bindings.allocate(offsets)->getHandle<int64_t>() = {
        0,
        3,
        3,
        6,
    };
  }

  auto *R = F->createEmbeddingBag("EB", data, weights, indices, offsets,
                                  hasEndOffset);
  auto *S = F->createSave("save", R);
  bindings.allocate(S->getPlaceholder());

  EE.compile(CompilationMode::Infer);
  EE.run(bindings);

  Tensor &result = *bindings.get(S->getPlaceholder());
  Tensor expected(DTy, odims);
  expected.getHandle<DataType>() = {
      0.5,
      0,
      0,
      25,
  };

  EXPECT_TRUE(expected.isEqual(result, allowedError));
}

/// Test that EB is correctly supported in FloatTy in 1D.
TEST_P(OperatorTest, EmbeddingBag_1D_Float) {
  CHECK_IF_ENABLED();
  testEmbeddingBag<float>(bindings_, mod_, F_, EE_, ElemKind::FloatTy, 0.0001,
                          /* ndims */ 1, /* hasEndOffset */ false);
}

/// Test that EB is correctly supported in FloatTy in 1D with an end offset.
TEST_P(OperatorTest, EmbeddingBag_1D_Float_End_Offset) {
  CHECK_IF_ENABLED();
  testEmbeddingBag<float>(bindings_, mod_, F_, EE_, ElemKind::FloatTy, 0.0001,
                          /* ndims */ 1, /* hasEndOffset */ true);
}

/// Test that EB is correctly supported in FloatTy in 2D.
TEST_P(OperatorTest, EmbeddingBag_2D_Float) {
  CHECK_IF_ENABLED();
  testEmbeddingBag<float>(bindings_, mod_, F_, EE_, ElemKind::FloatTy, 0.0001,
                          /* ndims */ 2, /* hasEndOffset */ false);
}

/// Test that EB is correctly supported in FloatTy in 2D with an end offset.
TEST_P(OperatorTest, EmbeddingBag_2D_Float_End_Offset) {
  CHECK_IF_ENABLED();
  testEmbeddingBag<float>(bindings_, mod_, F_, EE_, ElemKind::FloatTy, 0.0001,
                          /* ndims */ 2, /* hasEndOffset */ true);
}

/// Test that EB is correctly supported in Float16Ty in 1D.
TEST_P(OperatorTest, EmbeddingBag_1D_Float16) {
  CHECK_IF_ENABLED();
  testEmbeddingBag<float16_t>(bindings_, mod_, F_, EE_, ElemKind::Float16Ty,
                              0.0001,
                              /* ndims */ 1, /* hasEndOffset */ false);
}

/// Test that EB is correctly supported in Float16Ty in 1D with an end offset.
TEST_P(OperatorTest, EmbeddingBag_1D_Float16_End_Offset) {
  CHECK_IF_ENABLED();
  testEmbeddingBag<float16_t>(bindings_, mod_, F_, EE_, ElemKind::Float16Ty,
                              0.0001,
                              /* ndims */ 1, /* hasEndOffset */ true);
}

/// Test that EB is correctly supported in Float16Ty in 2D.
TEST_P(OperatorTest, EmbeddingBag_2D_Float16) {
  CHECK_IF_ENABLED();
  testEmbeddingBag<float16_t>(bindings_, mod_, F_, EE_, ElemKind::Float16Ty,
                              0.0001,
                              /* ndims */ 2, /* hasEndOffset */ false);
}

/// Test that EB is correctly supported in Float16Ty in 2D with an end offset.
TEST_P(OperatorTest, EmbeddingBag_2D_Float16_End_Offset) {
  CHECK_IF_ENABLED();
  testEmbeddingBag<float16_t>(bindings_, mod_, F_, EE_, ElemKind::Float16Ty,
                              0.0001,
                              /* ndims */ 2, /* hasEndOffset */ true);
}

/// Helper to test EmbeddingBagByteRowwiseOffsets using \p DTy.
template <typename DataType>
static void testEmbeddingBagByteRowwiseOffsets(
    glow::PlaceholderBindings &bindings, glow::Module &mod, glow::Function *F,
    glow::ExecutionEngine &EE, ElemKind fusedDTy, float allowedError,
    bool useFP16Accumulation, bool hasEndOffset) {
  /*
    DATA  =   [[2.0, -0.5, 13]]
    WEIGHTS = [3, 1, 0, 0, 0, 0, 2, -0.5]
    INDICES = [1, 0, 2, 0, 1, 2, 2, 0]
    OFFSETS = [0, 3, 3, 6]
    OUTPUT =  [0.5, 0, 0, 25]
  */
  const bool fusedData = isFusedQuantizedElemKind(fusedDTy);
  const ElemKind DTy =
      fusedData ? getScaleOffsetElemKindFromFused(fusedDTy) : fusedDTy;
  Tensor data(ElemKind::FloatTy, {3, 1});
  data.getHandle() = {
      2.0,
      -0.5,
      13,
  };

  // If hasEndOffset then add some additional junk to the end of indices and
  // weights and an extra offset to offsets.
  Constant *weights;
  Placeholder *indices;
  Placeholder *offsets;
  if (hasEndOffset) {
    weights = mod.createConstant(DTy, {10}, "weights");
    weights->getPayloadMutable().getHandle<DataType>() = {
        3., 1., 0., 0., 0., 0., 2., -0.5, 42.0, 35.0,
    };

    indices = mod.createPlaceholder(ElemKind::Int64ITy, {10}, "indices",
                                    /* isTrainable */ false);
    offsets = mod.createPlaceholder(ElemKind::Int64ITy, {5}, "offsets",
                                    /* isTrainable */ false);

    bindings.allocate(indices)->getHandle<int64_t>() = {1, 0, 2, 0, 1,
                                                        2, 2, 0, 1, 5};
    bindings.allocate(offsets)->getHandle<int64_t>() = {
        0, 3, 3, 6,
        8, // extra end offset
    };
  } else {
    weights = mod.createConstant(DTy, {8}, "weights");
    weights->getPayloadMutable().getHandle<DataType>() = {
        3., 1., 0., 0., 0., 0., 2., -0.5,
    };

    indices = mod.createPlaceholder(ElemKind::Int64ITy, {8}, "indices",
                                    /* isTrainable */ false);
    offsets = mod.createPlaceholder(ElemKind::Int64ITy, {4}, "offsets",
                                    /* isTrainable */ false);

    bindings.allocate(indices)->getHandle<int64_t>() = {
        1, 0, 2, 0, 1, 2, 2, 0,
    };
    bindings.allocate(offsets)->getHandle<int64_t>() = {
        0,
        3,
        3,
        6,
    };
  }

  auto *R = F->createEmbeddingBagByteRowwiseOffsets(
      "EBBRO", data, weights, indices, offsets, fusedDTy, useFP16Accumulation,
      hasEndOffset);
  SaveNode *S = F->createSave("save", R);
  bindings.allocate(S->getPlaceholder());

  EE.compile(CompilationMode::Infer);
  EE.run(bindings);

  Tensor &result = *bindings.get(S->getPlaceholder());
  Tensor expected(DTy, {4, 1});
  expected.getHandle<DataType>() = {
      0.5,
      0,
      0,
      25,
  };

  EXPECT_TRUE(expected.isEqual(result, allowedError));
}

/// Test EmbeddingBagByteRowwiseOffsets in Float.
TEST_P(OperatorTest, EmbeddingBagByteRowwiseOffsets_Float) {
  CHECK_IF_ENABLED();
  testEmbeddingBagByteRowwiseOffsets<float>(
      bindings_, mod_, F_, EE_, ElemKind::UInt8FusedQTy, 0.0001,
      /* useFP16Accumulation */ false, /* hasEndOffset */ false);
}

/// Test EmbeddingBagByteRowwiseOffsets in Float with end offset.
TEST_P(OperatorTest, EmbeddingBagByteRowwiseOffsets_Float_End_Offset) {
  CHECK_IF_ENABLED();
  testEmbeddingBagByteRowwiseOffsets<float>(
      bindings_, mod_, F_, EE_, ElemKind::UInt8FusedQTy, 0.0001,
      /* useFP16Accumulation */ false, /* hasEndOffset */ true);
}

/// Test EmbeddingBagByteRowwiseOffsets in Float16. Uses Float accumulation.
TEST_P(OperatorTest, EmbeddingBagByteRowwiseOffsets_Float16_AccumFloat) {
  CHECK_IF_ENABLED();
  testEmbeddingBagByteRowwiseOffsets<float16_t>(
      bindings_, mod_, F_, EE_, ElemKind::UInt8FusedFP16QTy, 0.0001,
      /* useFP16Accumulation */ false, /* hasEndOffset */ false);
}

/// Test EmbeddingBagByteRowwiseOffsets in Float16. Uses Float accumulation.
/// Has end offset.
TEST_P(OperatorTest,
       EmbeddingBagByteRowwiseOffsets_Float16_AccumFloat_End_Offset) {
  CHECK_IF_ENABLED();
  testEmbeddingBagByteRowwiseOffsets<float16_t>(
      bindings_, mod_, F_, EE_, ElemKind::UInt8FusedFP16QTy, 0.0001,
      /* useFP16Accumulation */ false, /* hasEndOffset */ true);
}

/// Test EmbeddingBagByteRowwiseOffsets in Float16. Uses Float16 accumulation.
TEST_P(OperatorTest, EmbeddingBagByteRowwiseOffsets_Float16_AccumFloat16) {
  CHECK_IF_ENABLED();
  testEmbeddingBagByteRowwiseOffsets<float16_t>(
      bindings_, mod_, F_, EE_, ElemKind::UInt8FusedFP16QTy, 0.0001,
      /* useFP16Accumulation */ true, /* hasEndOffset */ false);
}

/// Test EmbeddingBagByteRowwiseOffsets in Float16. Uses Float16 accumulation.
/// Has end offset.
TEST_P(OperatorTest,
       EmbeddingBagByteRowwiseOffsets_Float16_AccumFloat16_End_Offset) {
  CHECK_IF_ENABLED();
  testEmbeddingBagByteRowwiseOffsets<float16_t>(
      bindings_, mod_, F_, EE_, ElemKind::UInt8FusedFP16QTy, 0.0001,
      /* useFP16Accumulation */ true, /* hasEndOffset */ true);
}

/// Helper to test RowwiseQuantizedSparseLengthsWeightedSum using \p DTy.
template <typename DataType, typename IndexType>
static void testRowwiseQuantizedSparseLengthsWeightedSum(
    glow::PlaceholderBindings &bindings, glow::Module &mod, glow::Function *F,
    glow::ExecutionEngine &EE, ElemKind DTy, ElemKind ITy, float allowedError,
    bool useFP16Accumulation = false) {
  /*
    DATA  =   [2.0, -0.5, 13]
    WEIGHTS = [3, 1, 0, 0, 0, 0, 2, -0.5]
    INDICES = [1, 0, 2, 0, 1, 2, 2, 0]
    LENGTHS = [3, 0, 3, 2]
    OUTPUT =  [0.5, 0, 0, 25]
  */
  Tensor data(ElemKind::FloatTy, {3});
  data.getHandle<float>() = {
      2.0,
      -0.5,
      13,
  };

  Constant *weights = mod.createConstant(DTy, {8}, "weights");
  weights->getPayloadMutable().getHandle<DataType>() = {
      3., 1., 0., 0., 0., 0., 2., -0.5,
  };

  Placeholder *indices = mod.createPlaceholder(ITy, {8}, "indices",
                                               /* isTrainable */ false);
  Placeholder *lengths =
      mod.createPlaceholder(ElemKind::Int32ITy, {4}, "lengths",
                            /* isTrainable */ false);

  bindings.allocate(indices)->getHandle<IndexType>() = {
      1, 0, 2, 0, 1, 2, 2, 0,
  };
  bindings.allocate(lengths)->getHandle<int32_t>() = {
      3,
      0,
      3,
      2,
  };

  auto *R = F->createRowwiseQuantizedSparseLengthsWeightedSum(
      "RQSLWS", data, weights, indices, lengths,
      quantization::Schema::Asymmetric, DTy, useFP16Accumulation);
  SaveNode *S = F->createSave("save", R);
  bindings.allocate(S->getPlaceholder());

  EE.compile(CompilationMode::Infer);
  EE.run(bindings);

  Tensor &result = *bindings.get(S->getPlaceholder());
  Tensor expected(DTy, {4});
  expected.getHandle<DataType>() = {
      0.5,
      0,
      0,
      25,
  };

  EXPECT_TRUE(expected.isEqual(result, allowedError));
}

/// Test RWQ-SLWS with Float Weights, Scales, Offsets, and Output.
TEST_P(OperatorTest, RowwiseQuantizedSparseLengthsWeightedSum_Float) {
  CHECK_IF_ENABLED();
  testRowwiseQuantizedSparseLengthsWeightedSum<float, int64_t>(
      bindings_, mod_, F_, EE_, ElemKind::FloatTy, ElemKind::Int64ITy, 0.0001);
}

/// Test RWQ-SLWS with Float16 Weights, Scales, Offsets, and Output. Uses
/// Float accumulation.
TEST_P(OperatorTest,
       RowwiseQuantizedSparseLengthsWeightedSum_Float16_AccumFloat) {
  CHECK_IF_ENABLED();
  testRowwiseQuantizedSparseLengthsWeightedSum<float16_t, int64_t>(
      bindings_, mod_, F_, EE_, ElemKind::Float16Ty, ElemKind::Int64ITy, 0.0001,
      /* useFP16Accumulation */ false);
}

/// Test RWQ-SLWS with Float16 Weights, Scales, Offsets, and Output. Uses
/// Float16 accumulation.
TEST_P(OperatorTest,
       RowwiseQuantizedSparseLengthsWeightedSum_Float16_AccumFloat16) {
  CHECK_IF_ENABLED();
  testRowwiseQuantizedSparseLengthsWeightedSum<float16_t, int64_t>(
      bindings_, mod_, F_, EE_, ElemKind::Float16Ty, ElemKind::Int64ITy, 0.0001,
      /* useFP16Accumulation */ true);
}

/// Test RWQ-SLWS with Float Weights, Scales, Offsets, and Output. Int32
/// indices.
TEST_P(OperatorTest, RowwiseQuantizedSparseLengthsWeightedSum_Float_Int32) {
  CHECK_IF_ENABLED();
  testRowwiseQuantizedSparseLengthsWeightedSum<float, int32_t>(
      bindings_, mod_, F_, EE_, ElemKind::FloatTy, ElemKind::Int32ITy, 0.0001);
}

/// Test RWQ-SLWS with Float16 Weights, Scales, Offsets, and Output. Uses
/// Float accumulation. Int32 indices.
TEST_P(OperatorTest,
       RowwiseQuantizedSparseLengthsWeightedSum_Float16_AccumFloat_Int32) {
  CHECK_IF_ENABLED();
  testRowwiseQuantizedSparseLengthsWeightedSum<float16_t, int32_t>(
      bindings_, mod_, F_, EE_, ElemKind::Float16Ty, ElemKind::Int32ITy, 0.0001,
      /* useFP16Accumulation */ false);
}

/// Test RWQ-SLWS with Float16 Weights, Scales, Offsets, and Output. Uses
/// Float16 accumulation. Int32 indices.
TEST_P(OperatorTest,
       RowwiseQuantizedSparseLengthsWeightedSum_Float16_AccumFloat16_Int32) {
  CHECK_IF_ENABLED();
  testRowwiseQuantizedSparseLengthsWeightedSum<float16_t, int32_t>(
      bindings_, mod_, F_, EE_, ElemKind::Float16Ty, ElemKind::Int32ITy, 0.0001,
      /* useFP16Accumulation */ true);
}

static FunctionTensorPair
createAndInitRWQSLWSAllSame(glow::PlaceholderBindings &bindings,
                            glow::ExecutionEngine &EE) {
  auto &mod = EE.getModule();
  Function *F = mod.createFunction("main");

  Tensor data(ElemKind::FloatTy, {20, 2});
  data.getHandle<float>() = {
      0.1, 0.1, 0.1, 0.1, 0.1, 0.1, 0.1, 0.1, 0.1, 0.1, 0.1, 0.1, 0.1, 0.1,
      0.1, 0.1, 0.1, 0.1, 0.1, 0.1, 0.1, 0.1, 0.1, 0.1, 0.1, 0.1, 0.1, 0.1,
      0.1, 0.1, 0.1, 0.1, 0.1, 0.1, 0.1, 0.1, 0.1, 0.1, 0.1, 0.1,
  };

  Constant *weights = mod.createConstant(ElemKind::FloatTy, {21}, "weights");
  weights->getPayloadMutable().getHandle<float>() = {
      0.44419134, 0.3419154,  0.28775468, 0.47224975, 0.05422213, 0.14346851,
      0.05846643, 0.3750175,  0.09190885, 0.3335992,  0.09665264, 0.4560224,
      0.2244578,  0.44881952, 0.42696562, 0.33007848, 0.4511249,  0.11568925,
      0.02629679, 0.33864713, 0.42614424};

  Placeholder *indices =
      mod.createPlaceholder(ElemKind::Int64ITy, {21}, "indices",
                            /* isTrainable */ false);
  Placeholder *lengths =
      mod.createPlaceholder(ElemKind::Int32ITy, {2}, "lengths",
                            /* isTrainable */ false);

  bindings.allocate(indices)->getHandle<int64_t>() = {
      11, 8, 19, 8, 4, 11, 4, 19, 6, 18, 2, 6, 15, 5, 14, 14, 15, 13, 4, 6, 5,
  };
  bindings.allocate(lengths)->getHandle<int32_t>() = {15, 6};

  auto *R = F->createRowwiseQuantizedSparseLengthsWeightedSum(
      "RQSLWS", data, weights, indices, lengths,
      quantization::Schema::Asymmetric, ElemKind::FloatTy,
      /* useFP16Accumulation */ false);
  SaveNode *S = F->createSave("save", R);
  Tensor *resultT = bindings.allocate(S->getPlaceholder());

  return std::make_pair(F, resultT);
}

TEST_P(OperatorStatelessTest, RWQSLWSAllSame_Float16_AccumFP16) {
  CHECK_IF_ENABLED();
  compareAgainstInterpreter(
      getBackendName(), createAndInitRWQSLWSAllSame, ElemKind::Float16Ty,
      ElemKind::Float16Ty, 1e-6, parCloneCountOpt,
      /* convertToRowwiseQuantization */ false,
      /*schema */ quantization::Schema::Asymmetric,
      /* biasElemKind */ ElemKind::Int32QTy, /* forceFP16AccumSLS */ true);
}

TEST_P(OperatorStatelessTest, RWQSLWSAllSame_Float16_AccumFP32) {
  CHECK_IF_ENABLED();
  compareAgainstInterpreter(
      getBackendName(), createAndInitRWQSLWSAllSame, ElemKind::Float16Ty,
      ElemKind::Float16Ty, 1e-6, parCloneCountOpt,
      /* convertToRowwiseQuantization */ false,
      /*schema */ quantization::Schema::Asymmetric,
      /* biasElemKind */ ElemKind::Int32QTy, /* forceFP16AccumSLS */ false);
}

/// Helper to test RowwiseQuantizedSparseLengthsWeightedSum using \p DTy.
template <typename DataType>
static void testRowwiseQuantizedSparseLengthsSum(
    glow::PlaceholderBindings &bindings, glow::Module &mod, glow::Function *F,
    glow::ExecutionEngine &EE, ElemKind DTy, float allowedError,
    bool useFP16Accumulation = false) {
  /*
    DATA  = [
        [1.0, 1.2],
        [2.3, 3.4],
        [4.5, 5.7],
    ]
    INDICES = [2, 0, 1, 2, 0, 0, 0, 0]
    LENGTHS = [2, 0, 2, 1, 3]
    OUTPUT = [
        [5.5, 6.9],
        [0.0, 0.0],
        [6.8, 9.1],
        [1.0, 1.2],
        [3.0, 3.6],
    ]
  */
  Tensor data(ElemKind::FloatTy, {3, 2});
  data.getHandle() = {
      1.0f, 1.2f, 2.3f, 3.4f, 4.5f, 5.7f,
  };

  Placeholder *indices =
      mod.createPlaceholder(ElemKind::Int64ITy, {8}, "indices",
                            /* isTrainable */ false);
  Placeholder *lengths = mod.createPlaceholder(
      ElemKind::Int32ITy, {5}, "lengths", /* isTrainable */ false);

  bindings.allocate(indices)->getHandle<int64_t>() = {
      2, 0, 1, 2, 0, 0, 0, 0,
  };
  bindings.allocate(lengths)->getHandle<int32_t>() = {
      2, 0, 2, 1, 3,
  };

  auto *R = F->createRowwiseQuantizedSparseLengthsSum(
      "RQSLWS", data, indices, lengths, quantization::Schema::Asymmetric, DTy,
      useFP16Accumulation);
  SaveNode *S = F->createSave("save", R);
  bindings.allocate(S->getPlaceholder());

  EE.compile(CompilationMode::Infer);
  EE.run(bindings);

  Tensor &result = *bindings.get(S->getPlaceholder());
  Tensor expected(DTy, {5, 2});
  expected.getHandle<DataType>() = {
      5.5f, 6.9f, 0.0f, 0.0f, 6.8f, 9.1f, 1.0f, 1.2f, 3.0f, 3.6f,
  };

  EXPECT_TRUE(expected.isEqual(result, allowedError));
}

/// Test RWQ-SLS with Float Weights, Scales, Offsets, and Output.
TEST_P(OperatorTest, RowwiseQuantizedSparseLengthsSum_Float) {
  CHECK_IF_ENABLED();
  testRowwiseQuantizedSparseLengthsSum<float>(bindings_, mod_, F_, EE_,
                                              ElemKind::FloatTy, 0.015);
}

/// Test RWQ-SLS with Float16 Weights, Scales, Offsets, and Output. Uses
/// Float accumulation.
TEST_P(OperatorTest, RowwiseQuantizedSparseLengthsSum_Float16_AccumFloat) {
  CHECK_IF_ENABLED();
  testRowwiseQuantizedSparseLengthsSum<float16_t>(
      bindings_, mod_, F_, EE_, ElemKind::Float16Ty, 0.02,
      /* useFP16Accumulation */ false);
}

/// Test RWQ-SLS with Float16 Weights, Scales, Offsets, and Output. Uses
/// Float16 accumulation.
TEST_P(OperatorTest, RowwiseQuantizedSparseLengthsSum_Float16_AccumFloat16) {
  CHECK_IF_ENABLED();
  testRowwiseQuantizedSparseLengthsSum<float16_t>(
      bindings_, mod_, F_, EE_, ElemKind::Float16Ty, 0.02,
      /* useFP16Accumulation */ true);
}

TEST_P(OperatorTest, RepeatedSLSWithPartialTensors) {
  CHECK_IF_ENABLED();

  // This test is only meaningful if the backend supports partial tensors.
  ASSERT_TRUE(EE_.getBackend(getBackendName()).supportsPartialTensors());

  constexpr dim_t embeddingRows = 1275;
  constexpr dim_t numLengths = 20;
  constexpr dim_t maxIndices = 20000;
  constexpr dim_t numIndices = 20; // Must be less than sum(lengths).
  constexpr dim_t iterations = 33;

  auto *data =
      mod_.createConstant(ElemKind::FloatTy, {embeddingRows, 1}, "data");
  data->getPayloadMutable().getHandle<float>().randomize(-1.0, 1.0,
                                                         mod_.getPRNG());
  auto *indices = mod_.createPlaceholder(ElemKind::Int64ITy, {maxIndices},
                                         "indices", false);
  auto *lengths = mod_.createPlaceholder(ElemKind::Int32ITy, {numLengths},
                                         "lengths", false);
  auto *SLS = F_->createSparseLengthsSum("SLS", data, indices, lengths);
  auto *save = F_->createSave("save", SLS);
  auto *outPH = save->getPlaceholder();
  EE_.compile(CompilationMode::Infer);

  Tensor indicesReal(ElemKind::Int64ITy, {numIndices});
  indicesReal.getHandle<int64_t>().randomize(0, embeddingRows - 1,
                                             mod_.getPRNG());
  Tensor indicesPartial(indicesReal.getUnsafePtr(), indices->getType(),
                        indicesReal.getSizeInBytes());
  Tensor indicesPadded(indices->getType());
  indicesPadded.zero();
  memcpy(indicesPadded.getUnsafePtr(), indicesReal.getUnsafePtr(),
         numIndices * sizeof(int64_t));

  Tensor lengthsReal(ElemKind::Int32ITy, {numLengths});
  lengthsReal.getHandle<int32_t>().clear(1);
  Tensor lengthsPartial(lengthsReal.getUnsafePtr(), lengths->getType(),
                        lengthsReal.getSizeInBytes());
  Tensor lengthsPadded(ElemKind::Int32ITy, {numLengths});
  lengthsPadded.assign(&lengthsReal);

  bindings_.insert(indices, std::move(indicesPartial));
  bindings_.insert(lengths, std::move(lengthsPartial));
  bindings_.allocate(outPH);

  PlaceholderBindings paddedBindings;
  paddedBindings.insert(indices, std::move(indicesPadded));
  paddedBindings.insert(lengths, std::move(lengthsPadded));
  paddedBindings.allocate(outPH);

  for (dim_t i = 0; i < iterations; i++) {
    EE_.run(bindings_);
    EE_.run(paddedBindings);
    ASSERT_TRUE(bindings_.get(outPH)->isEqual(*paddedBindings.get(outPH)));
  }

  // Keep these around so their memory is not freed at the end of the
  // test/scope. This is so that inside TearDown during import/export testing
  // the data is still around.
  unownedTensors_.push_back(std::move(indicesReal));
  unownedTensors_.push_back(std::move(lengthsReal));
}

/// Helper to test gathers using partial inputs using \p ITy.
template <typename IndicesType>
static void
testPartialGather(glow::PlaceholderBindings &bindings, glow::Module &mod,
                  glow::Function *F, glow::ExecutionEngine &EE,
                  std::vector<Tensor> &unownedTensors, ElemKind ITy) {
  /*
    The acutal input we care about has the following shape/result:

    DATA  = [1.0, 2.3, 4.5]
    INDICES = [0, 1, 0, 1, 2, 0]
    OUTPUT = [1.0, 2.3, 1.0, 2.3, 4.5, 1.0]

    However, we are going to create a larger INDICES input that is only
    partially filled, and expect a larger OUTPUT that we expect will have data
    we do not care about.
  */

  Placeholder *data = mod.createPlaceholder(ElemKind::FloatTy, {3}, "data",
                                            /* isTrainable */ false);
  Placeholder *indices =
      mod.createPlaceholder(ITy, {10000}, "indices", /* isTrainable */ false);

  bindings.allocate(data)->getHandle<float>() = {1.0f, 2.3f, 4.5f};

  Tensor indicesReal(ITy, {6});
  indicesReal.getHandle<IndicesType>() = {0, 1, 0, 1, 2, 0};
  Tensor indicesPartial(indicesReal.getUnsafePtr(), indices->getType(),
                        indicesReal.getSizeInBytes());
  bindings.insert(indices, std::move(indicesPartial));

  auto *R = F->createGather("gather", data, indices);

  auto *result = F->createSave("save", R);
  Tensor *resultT = bindings.allocate(result->getPlaceholder());

  // Result should be 10000, even though we only care about the first 6
  // results.
  EXPECT_EQ(resultT->getType().dims().size(), 1);
  EXPECT_EQ(resultT->getType().dims()[0], 10000);

  EE.compile(CompilationMode::Infer);
  EE.run(bindings);

  Tensor expectedT(ElemKind::FloatTy, {6});
  auto expectedH = expectedT.getHandle<float>();
  expectedH = {1.0, 2.3, 1.0, 2.3, 4.5, 1.0};
  auto resultH = resultT->getHandle<float>();

  for (dim_t i = 0; i < 6; ++i) {
    EXPECT_EQ(expectedH.at({i}), resultH.at({i}));
  }

  // Keep this around so their memory is not freed at the end of the
  // test/scope. This is so that inside TearDown during import/export testing
  // the data is still around.
  unownedTensors.push_back(std::move(indicesReal));
}

TEST_P(OperatorTest, GatherWithInt64PartialTensors) {
  CHECK_IF_ENABLED();
  // This test is only meaningful if the backend supports partial tensors.
  ASSERT_TRUE(EE_.getBackend(getBackendName()).supportsPartialTensors());
  testPartialGather<int64_t>(bindings_, mod_, F_, EE_, unownedTensors_,
                             ElemKind::Int64ITy);
}

TEST_P(OperatorTest, GatherWithInt32PartialTensors) {
  CHECK_IF_ENABLED();
  // This test is only meaningful if the backend supports partial tensors.
  ASSERT_TRUE(EE_.getBackend(getBackendName()).supportsPartialTensors());
  testPartialGather<int32_t>(bindings_, mod_, F_, EE_, unownedTensors_,
                             ElemKind::Int32ITy);
}

/// Helper to test FusedRowwiseQuantizedSparseLengthsWeightedSum using \p DTy.
template <typename DataType, typename IndexType>
static void testFusedRowwiseQuantizedSparseLengthsWeightedSum(
    glow::PlaceholderBindings &bindings, glow::Module &mod, glow::Function *F,
    glow::ExecutionEngine &EE, ElemKind fusedDTy, ElemKind ITy,
    float allowedError, bool useFP16Accumulation = false) {
  /*
    DATA  =   [[2.0, -0.5, 13]]
    WEIGHTS = [3, 1, 0, 0, 0, 0, 2, -0.5]
    INDICES = [1, 0, 2, 0, 1, 2, 2, 0]
    LENGTHS = [3, 0, 3, 2]
    OUTPUT =  [[0.5, 0, 0, 25]]
  */
  const bool fusedData = isFusedQuantizedElemKind(fusedDTy);
  const ElemKind DTy =
      fusedData ? getScaleOffsetElemKindFromFused(fusedDTy) : fusedDTy;
  Tensor data(ElemKind::FloatTy, {3, 1});
  data.getHandle() = {
      2.0,
      -0.5,
      13,
  };

  Constant *weights = mod.createConstant(DTy, {8}, "weights");
  weights->getPayloadMutable().getHandle<DataType>() = {
      3., 1., 0., 0., 0., 0., 2., -0.5,
  };

  Placeholder *indices = mod.createPlaceholder(ITy, {8}, "indices",
                                               /* isTrainable */ false);
  Placeholder *lengths =
      mod.createPlaceholder(ElemKind::Int32ITy, {4}, "lengths",
                            /* isTrainable */ false);

  bindings.allocate(indices)->getHandle<IndexType>() = {
      1, 0, 2, 0, 1, 2, 2, 0,
  };
  bindings.allocate(lengths)->getHandle<int32_t>() = {
      3,
      0,
      3,
      2,
  };

  auto *R = F->createFusedRowwiseQuantizedSparseLengthsWeightedSum(
      "RQSLWS", data, weights, indices, lengths, fusedDTy, useFP16Accumulation);
  SaveNode *S = F->createSave("save", R);
  bindings.allocate(S->getPlaceholder());

  EE.compile(CompilationMode::Infer);
  EE.run(bindings);

  Tensor &result = *bindings.get(S->getPlaceholder());
  Tensor expected(DTy, {4, 1});
  expected.getHandle<DataType>() = {
      0.5,
      0,
      0,
      25,
  };

  EXPECT_TRUE(expected.isEqual(result, allowedError));
}

/// Test Fused-RWQ-SLWS in Float.
TEST_P(OperatorTest, FusedRowwiseQuantizedSparseLengthsWeightedSum_Float) {
  CHECK_IF_ENABLED();
  testFusedRowwiseQuantizedSparseLengthsWeightedSum<float, int64_t>(
      bindings_, mod_, F_, EE_, ElemKind::UInt8FusedQTy, ElemKind::Int64ITy,
      0.0001);
}

/// Test Fused-RWQ-SLWS in Float16. Uses Float accumulation.
TEST_P(OperatorTest,
       FusedRowwiseQuantizedSparseLengthsWeightedSum_Float16_AccumFloat) {
  CHECK_IF_ENABLED();
  testFusedRowwiseQuantizedSparseLengthsWeightedSum<float16_t, int64_t>(
      bindings_, mod_, F_, EE_, ElemKind::UInt8FusedFP16QTy, ElemKind::Int64ITy,
      0.0001,
      /* useFP16Accumulation */ false);
}

/// Test Fused-RWQ-SLWS in Float16. Uses Float16 accumulation.
TEST_P(OperatorTest,
       FusedRowwiseQuantizedSparseLengthsWeightedSum_Float16_AccumFloat16) {
  CHECK_IF_ENABLED();
  testFusedRowwiseQuantizedSparseLengthsWeightedSum<float16_t, int64_t>(
      bindings_, mod_, F_, EE_, ElemKind::UInt8FusedFP16QTy, ElemKind::Int64ITy,
      0.0001,
      /* useFP16Accumulation */ true);
}

/// Test Fused-RWQ-SLWS in Float. Int32 indices.
TEST_P(OperatorTest,
       FusedRowwiseQuantizedSparseLengthsWeightedSum_Float_Int32) {
  CHECK_IF_ENABLED();
  testFusedRowwiseQuantizedSparseLengthsWeightedSum<float, int32_t>(
      bindings_, mod_, F_, EE_, ElemKind::UInt8FusedQTy, ElemKind::Int32ITy,
      0.0001);
}

/// Test Fused-RWQ-SLWS in Float16. Uses Float accumulation. Int32 indices.
TEST_P(OperatorTest,
       FusedRowwiseQuantizedSparseLengthsWeightedSum_Float16_AccumFloat_Int32) {
  CHECK_IF_ENABLED();
  testFusedRowwiseQuantizedSparseLengthsWeightedSum<float16_t, int32_t>(
      bindings_, mod_, F_, EE_, ElemKind::UInt8FusedFP16QTy, ElemKind::Int32ITy,
      0.0001,
      /* useFP16Accumulation */ false);
}

/// Test Fused-RWQ-SLWS in Float16. Uses Float16 accumulation. Int32 indices.
TEST_P(
    OperatorTest,
    FusedRowwiseQuantizedSparseLengthsWeightedSum_Float16_AccumFloat16_Int32) {
  CHECK_IF_ENABLED();
  testFusedRowwiseQuantizedSparseLengthsWeightedSum<float16_t, int32_t>(
      bindings_, mod_, F_, EE_, ElemKind::UInt8FusedFP16QTy, ElemKind::Int32ITy,
      0.0001,
      /* useFP16Accumulation */ true);
}

static void testRowwiseQuantizedSparseLengthsSum_ConvertedFloat16(
    glow::PlaceholderBindings &bindings, glow::Module &mod, glow::Function *F,
    glow::ExecutionEngine &EE, float allowedError, bool convertFusedToFP16,
    bool useFP16AccumSLS) {
  CHECK_IF_ENABLED();
  /*
    DATA  =   [[2.0, -0.5, 13]]
    WEIGHTS = [3, 1, 0, 0, 0, 0, 2, -0.5]
    INDICES = [1, 0, 2, 0, 1, 2, 2, 0]
    LENGTHS = [3, 0, 3, 2]
    OUTPUT =  [[0.5, 0, 0, 25]]
  */
  Tensor data(ElemKind::FloatTy, {3, 1});
  data.getHandle() = {
      2.0,
      -0.5,
      13,
  };

  Constant *weights = mod.createConstant(ElemKind::FloatTy, {8}, "weights");
  weights->getPayloadMutable().getHandle<float>() = {
      3., 1., 0., 0., 0., 0., 2., -0.5,
  };

  Placeholder *indices =
      mod.createPlaceholder(ElemKind::Int64ITy, {8}, "indices",
                            /* isTrainable */ false);
  Placeholder *lengths =
      mod.createPlaceholder(ElemKind::Int32ITy, {4}, "lengths",
                            /* isTrainable */ false);

  bindings.allocate(indices)->getHandle<int64_t>() = {
      1, 0, 2, 0, 1, 2, 2, 0,
  };
  bindings.allocate(lengths)->getHandle<int32_t>() = {
      3,
      0,
      3,
      2,
  };

  auto *R = F->createFusedRowwiseQuantizedSparseLengthsWeightedSum(
      "RQSLWS", data, weights, indices, lengths);
  SaveNode *S = F->createSave("save", R);
  bindings.allocate(S->getPlaceholder());

  CompilationContext cctx;
  cctx.precisionConfig.convertToFP16 = true;
  cctx.precisionConfig.convertFusedToFP16 = convertFusedToFP16;
  cctx.precisionConfig.forceFP16AccumSLS = useFP16AccumSLS;
  EE.compile(cctx);
  EE.run(bindings);

  Tensor &result = *bindings.get(S->getPlaceholder());
  Tensor expected(ElemKind::FloatTy, {4, 1});
  expected.getHandle<float>() = {
      0.5,
      0,
      0,
      25,
  };

  EXPECT_TRUE(expected.isEqual(result, allowedError));
}

/// Test Fused-RWQ-SLWS in where the weights are in Fp16, data
/// inputs are UInt8FusedQTy.
TEST_P(
    OperatorTest,
    FusedRowwiseQuantizedSparseLengthsWeightedSum_ConvertedFloat16_NoFusedConvert) {
  CHECK_IF_ENABLED();
  return testRowwiseQuantizedSparseLengthsSum_ConvertedFloat16(
      bindings_, mod_, F_, EE_, 0.02,
      /* convertFusedToFP16*/ false, /* useFP16AccumSLS */ true);
}

TEST_P(
    OperatorTest,
    FusedRowwiseQuantizedSparseLengthsWeightedSum_ConvertedFloat16_NoFusedConvert_FP32Accum) {
  CHECK_IF_ENABLED();
  return testRowwiseQuantizedSparseLengthsSum_ConvertedFloat16(
      bindings_, mod_, F_, EE_, 0.02,
      /* convertFusedToFP16*/ false, /* useFP16AccumSLS */ false);
}

TEST_P(OperatorTest,
       FusedRowwiseQuantizedSparseLengthsWeightedSum_ConvertedFloat16) {
  CHECK_IF_ENABLED();
  return testRowwiseQuantizedSparseLengthsSum_ConvertedFloat16(
      bindings_, mod_, F_, EE_, 0.02,
      /* convertFusedToFP16*/ true, /* useFP16AccumSLS */ true);
}

TEST_P(
    OperatorTest,
    FusedRowwiseQuantizedSparseLengthsWeightedSum_ConvertedFloat16_back_to_back) {
  CHECK_IF_ENABLED();
  /*
    DATA  =   [[2.0, -0.5, 13]]
    WEIGHTS = [1]
    INDICES = [0]
    LENGTHS = [0, 0, 0, 1] and then [1, 0, 0, 0]
    OUTPUT =  [[0, 0, 0, 0.2]] and then [[2.0, 0, 0, 0]]
  */
  Tensor data(ElemKind::FloatTy, {3, 1});
  data.getHandle() = {
      2.0,
      -0.5,
      13,
  };

  Constant *weights = mod_.createConstant(ElemKind::FloatTy, {1}, "weights");
  weights->getPayloadMutable().getHandle<float>() = {1.};

  Placeholder *indices =
      mod_.createPlaceholder(ElemKind::Int64ITy, {1}, "indices",
                             /* isTrainable */ false);
  Placeholder *lengths =
      mod_.createPlaceholder(ElemKind::Int32ITy, {4}, "lengths",
                             /* isTrainable */ false);

  bindings_.allocate(indices)->getHandle<int64_t>() = {
      0,
  };
  bindings_.allocate(lengths)->getHandle<int32_t>() = {
      0,
      0,
      0,
      1,
  };

  auto *R = F_->createFusedRowwiseQuantizedSparseLengthsWeightedSum(
      "RQSLWS", data, weights, indices, lengths);
  SaveNode *S = F_->createSave("save", R);
  bindings_.allocate(S->getPlaceholder());

  CompilationContext cctx;
  cctx.precisionConfig.convertToFP16 = true;
  cctx.precisionConfig.convertFusedToFP16 = true;
  EE_.compile(cctx);
  EE_.run(bindings_);

  Tensor &result = *bindings_.get(S->getPlaceholder());
  Tensor expected(ElemKind::FloatTy, {4, 1});
  expected.getHandle<float>() = {
      0,
      0,
      0,
      2.0,
  };

  EXPECT_TRUE(expected.isEqual(result, 0.02));

  // Send another inference
  bindings_.get(lengths)->getHandle<int32_t>() = {
      1,
      0,
      0,
      0,
  };
  EE_.run(bindings_);

  Tensor &result1 = *bindings_.get(S->getPlaceholder());
  Tensor expected1(ElemKind::FloatTy, {4, 1});
  expected1.getHandle<float>() = {
      2.0,
      0,
      0,
      0,
  };
  EXPECT_TRUE(expected1.isEqual(result1, 0.02));
}

TEST_P(
    OperatorTest,
    FusedRowwiseQuantizedSparseLengthsWeightedSum_ConvertedFloat16_back_to_back2) {
  CHECK_IF_ENABLED();

  Tensor data(ElemKind::FloatTy, {10000, 64});
  data.getHandle().randomize(-1, 1, mod_.getPRNG());

  Placeholder *weights =
      mod_.createPlaceholder(ElemKind::FloatTy, {10000}, "weights",
                             /* isTrainable */ false);

  Placeholder *indices =
      mod_.createPlaceholder(ElemKind::Int64ITy, {10000}, "indices",
                             /* isTrainable */ false);
  Placeholder *lengths =
      mod_.createPlaceholder(ElemKind::Int32ITy, {32}, "lengths",
                             /* isTrainable */ false);

  Tensor *wT = bindings_.allocate(weights);
  wT->zero();
  wT->getHandle<float>().at({0}) = 4.18067;

  Tensor *iT = bindings_.allocate(indices);
  iT->zero();
  iT->getHandle<int64_t>().at({0}) = 4124;

  bindings_.allocate(lengths)->getHandle<int32_t>() = {
      0, 0, 0, 0, 0, 0, 0, 0, 0, 0, 0, 0, 0, 0, 0, 0,
      0, 0, 0, 0, 0, 0, 0, 0, 0, 0, 0, 0, 0, 0, 1, 0};

  auto *R = F_->createFusedRowwiseQuantizedSparseLengthsWeightedSum(
      "RQSLWS", data, weights, indices, lengths);
  SaveNode *S = F_->createSave("save", R);
  bindings_.allocate(S->getPlaceholder());

  CompilationContext cctx;
  cctx.precisionConfig.convertToFP16 = true;
  cctx.precisionConfig.convertFusedToFP16 = true;
  EE_.compile(cctx);
  EE_.run(bindings_);

  // This is the result for the first inference. We expect the result in the
  // second last row or raw location 30 * 64 to 31 * 64 -1. The rest of the
  // rows should be all 0.
  Tensor &result = *bindings_.get(S->getPlaceholder());

  // Send another inference
  result.zero();
  // set new indices.
  iT = bindings_.get(indices);
  iT->zero();
  iT->getHandle<int64_t>().at({0}) = 1256;
  // set new lengths.
  bindings_.get(lengths)->getHandle<int32_t>() = {
      0, 0, 0, 0, 0, 0, 0, 0, 1, 0, 0, 0, 0, 0, 0, 0, 0,
      0, 0, 0, 0, 0, 0, 0, 0, 0, 0, 0, 0, 0, 0, 0

  };
  EE_.run(bindings_);

  // We now expect the second to last row to be all 0.
  Tensor &result1 = *bindings_.get(S->getPlaceholder());
  float *d = reinterpret_cast<float *>(result1.getUnsafePtr());
  for (size_t i = 30 * 64; i < 31 * 64; ++i) {
    EXPECT_EQ(0, d[i]);
  }
}

/// Helper to test FusedRowwiseQuantizedSparseLengthsSum using \p fusedDTy.
template <typename DataType>
static void testFusedRowwiseQuantizedSparseLengthsSum(
    glow::PlaceholderBindings &bindings, glow::Module &mod, glow::Function *F,
    glow::ExecutionEngine &EE, ElemKind fusedDTy, float allowedError,
    bool useFP16Accumulation = false) {
  /*
    DATA  = [
        [1.0, 1.2],
        [2.3, 3.4],
        [4.5, 5.7],
    ]
    INDICES = [2, 0, 1, 2, 0, 0, 0, 0]
    LENGTHS = [2, 0, 2, 1, 3]
    OUTPUT = [
        [5.5, 6.9],
        [0.0, 0.0],
        [6.8, 9.1],
        [1.0, 1.2],
        [3.0, 3.6],
    ]
  */
  const bool fusedData = isFusedQuantizedElemKind(fusedDTy);
  const ElemKind DTy =
      fusedData ? getScaleOffsetElemKindFromFused(fusedDTy) : fusedDTy;

  Tensor data(ElemKind::FloatTy, {3, 2});
  data.getHandle() = {
      1.0f, 1.2f, 2.3f, 3.4f, 4.5f, 5.7f,
  };

  Placeholder *indices =
      mod.createPlaceholder(ElemKind::Int64ITy, {8}, "indices",
                            /* isTrainable */ false);
  Placeholder *lengths = mod.createPlaceholder(
      ElemKind::Int32ITy, {5}, "lengths", /* isTrainable */ false);

  bindings.allocate(indices)->getHandle<int64_t>() = {
      2, 0, 1, 2, 0, 0, 0, 0,
  };
  bindings.allocate(lengths)->getHandle<int32_t>() = {
      2, 0, 2, 1, 3,
  };

  auto *R = F->createFusedRowwiseQuantizedSparseLengthsSum(
      "RQSLWS", data, indices, lengths, fusedDTy, useFP16Accumulation);
  SaveNode *S = F->createSave("save", R);
  bindings.allocate(S->getPlaceholder());

  EE.compile(CompilationMode::Infer);
  EE.run(bindings);

  Tensor &result = *bindings.get(S->getPlaceholder());
  Tensor expected(DTy, {5, 2});
  expected.getHandle<DataType>() = {
      5.5f, 6.9f, 0.0f, 0.0f, 6.8f, 9.1f, 1.0f, 1.2f, 3.0f, 3.6f,
  };

  EXPECT_TRUE(expected.isEqual(result, allowedError));
}

/// Test Fused-RWQ-SLS in Float.
TEST_P(OperatorTest, FusedRowwiseQuantizedSparseLengthsSum_Float) {
  CHECK_IF_ENABLED();
  testFusedRowwiseQuantizedSparseLengthsSum<float>(
      bindings_, mod_, F_, EE_, ElemKind::UInt8FusedQTy, 0.015);
}

/// Test Fused-RWQ-SLS in Float16. Uses Float accumulation.
TEST_P(OperatorTest, FusedRowwiseQuantizedSparseLengthsSum_Float16_AccumFloat) {
  CHECK_IF_ENABLED();
  testFusedRowwiseQuantizedSparseLengthsSum<float16_t>(
      bindings_, mod_, F_, EE_, ElemKind::UInt8FusedFP16QTy, 0.02,
      /* useFP16Accumulation */ false);
}

/// Test Fused-RWQ-SLS in Float16. Uses Float16 accumulation.
TEST_P(OperatorTest,
       FusedRowwiseQuantizedSparseLengthsSum_Float16_AccumFloat16) {
  CHECK_IF_ENABLED();
  testFusedRowwiseQuantizedSparseLengthsSum<float16_t>(
      bindings_, mod_, F_, EE_, ElemKind::UInt8FusedFP16QTy, 0.02,
      /* useFP16Accumulation */ true);
}

/// Test Fused-RWQ-SLS in Float16 wth 4-bit quantization for the embedding.
/// Uses Float16 accumulation.
TEST_P(OperatorTest,
       FusedRowwiseQuantizedSparseLengthsSum_Fused4Bit_Float16_AccumFloat16) {
  CHECK_IF_ENABLED();
  testFusedRowwiseQuantizedSparseLengthsSum<float16_t>(
      bindings_, mod_, F_, EE_, ElemKind::UInt4FusedFP16QTy, 0.15,
      /* useFP16Accumulation */ true);
}

/// Helper to test all variants of SLWS wiith all lengths as one, with
/// precision \p DTy, and precision for data \p dataDTy.
template <typename DataType>
static void testSLWSTwoColumn(glow::PlaceholderBindings &bindings,
                              glow::Module &mod, glow::Function *F,
                              glow::ExecutionEngine &EE, ElemKind dataDTy,
                              float allowedError,
                              bool useFP16Accumulation = false) {
  /*
    DATA  = [
        [1.0, 1.2],
        [2.3, 3.4],
        [4.5, 5.7],
    ]
    INDICES = [2, 0, 1, 2, 0, 0, 0, 0]
    LENGTHS = [2, 0, 2, 1, 3]
    WEIGHTS = [1, -1, 1.5, 0.5, -1.5, 2, -2, -0.5]
    OUTPUT = [
        [3.5, 4.5],
        [0.0, 0.0],
        [5.7, 7.95],
        [-1.5, -1.8],
        [-0.5, -0.6],
    ]
  */
  const bool fusedData = isFusedQuantizedElemKind(dataDTy);
  const ElemKind DTy =
      fusedData ? getScaleOffsetElemKindFromFused(dataDTy) : dataDTy;

  Tensor data(fusedData ? ElemKind::FloatTy : DTy, {3, 2});
#define floatData                                                              \
  { 1.0f, 1.2f, 2.3f, 3.4f, 4.5f, 5.7f, }
  if (fusedData) {
    data.getHandle<float>() = floatData;
  } else {
    data.getHandle<DataType>() = floatData;
  }

  Placeholder *indices =
      mod.createPlaceholder(ElemKind::Int64ITy, {8}, "indices",
                            /* isTrainable */ false);
  Placeholder *lengths = mod.createPlaceholder(
      ElemKind::Int32ITy, {5}, "lengths", /* isTrainable */ false);
  Placeholder *weights =
      mod.createPlaceholder(DTy, {8}, "weights", /* isTrainable */ false);

  bindings.allocate(indices)->getHandle<int64_t>() = {
      2, 0, 1, 2, 0, 0, 0, 0,
  };
  bindings.allocate(lengths)->getHandle<int32_t>() = {
      2, 0, 2, 1, 3,
  };
  bindings.allocate(weights)->getHandle<DataType>() = {
      1, -1, 1.5, 0.5, -1.5, 2, -2, -0.5,
  };

  Node *SLWS = nullptr;
  if (fusedData) {
    SLWS = F->createFusedRowwiseQuantizedSparseLengthsWeightedSum(
        "RQSLWS", data, weights, indices, lengths, dataDTy,
        useFP16Accumulation);
  } else {
    Placeholder *dataP = mod.createPlaceholder(&data.getType(), "data",
                                               /* isTrainable */ false);
    bindings.insert(dataP, std::move(data));
    SLWS = F->createSparseLengthsWeightedSum("SLWS", dataP, weights, indices,
                                             lengths);
  }
  SaveNode *S = F->createSave("save", SLWS);
  bindings.allocate(S->getPlaceholder());

  EE.compile(CompilationMode::Infer);
  EE.run(bindings);

  Tensor &result = *bindings.get(S->getPlaceholder());
  Tensor expected(DTy, {5, 2});
  expected.getHandle<DataType>() = {
      3.5, 4.5, 0.0, 0.0, 5.7, 7.95, -1.5, -1.8, -0.5, -0.6,
  };

  EXPECT_TRUE(expected.isEqual(result, allowedError));
}

/// Test SLWS in Float.
TEST_P(OperatorTest, SLWSTwoColumn_Float) {
  CHECK_IF_ENABLED();
  testSLWSTwoColumn<float>(bindings_, mod_, F_, EE_, ElemKind::FloatTy, 0.0001);
}

/// Test SLWS in Float16.
TEST_P(OperatorTest, SLWSTwoColumn_Float16_AccumFloat) {
  CHECK_IF_ENABLED();
  testSLWSTwoColumn<float16_t>(bindings_, mod_, F_, EE_, ElemKind::Float16Ty,
                               0.005,
                               /* useFP16Accumulation */ false);
}

/// Test Fused-RWQ-SLWS in Float.
TEST_P(OperatorTest, FusedRowwiseQuantizedSLWSTwoColumn_Float) {
  CHECK_IF_ENABLED();
  testSLWSTwoColumn<float>(bindings_, mod_, F_, EE_, ElemKind::UInt8FusedQTy,
                           0.015);
}

/// Test Fused-RWQ-SLWS in Float16. Uses Float accumulation.
TEST_P(OperatorTest, FusedRowwiseQuantizedSLWSTwoColumn_Float16_AccumFloat) {
  CHECK_IF_ENABLED();
  testSLWSTwoColumn<float16_t>(bindings_, mod_, F_, EE_,
                               ElemKind::UInt8FusedFP16QTy, 0.015,
                               /* useFP16Accumulation */ false);
}

/// Test Fused-RWQ-SLWS in Float16. Uses Float16 accumulation.
TEST_P(OperatorTest, FusedRowwiseQuantizedSLWSTwoColumn_Float16_AccumFloat16) {
  CHECK_IF_ENABLED();
  testSLWSTwoColumn<float16_t>(bindings_, mod_, F_, EE_,
                               ElemKind::UInt8FusedFP16QTy, 0.015,
                               /* useFP16Accumulation */ true);
}

/// Test Fused-RWQ-SLWS in Float16 wth 4-bit quantization for the embedding.
/// Uses Float16 accumulation.
TEST_P(OperatorTest,
       FusedRowwiseQuantizedSLWSTwoColumn_Fused4Bit_Float16_AccumFloat16) {
  CHECK_IF_ENABLED();
  testSLWSTwoColumn<float16_t>(bindings_, mod_, F_, EE_,
                               ElemKind::UInt4FusedFP16QTy, 0.1,
                               /* useFP16Accumulation */ true);
}

/// Helper to test SLWS with different lengths modes, with precision \p DTy,
/// and precision for data \p dataDTy.
template <typename DataType>
static void testSLWSLengthsMode(glow::PlaceholderBindings &bindings,
                                glow::Module &mod, glow::Function *F,
                                glow::ExecutionEngine &EE, ElemKind dataDTy,
                                float allowedError, bool useFP16Accumulation,
                                LengthsMode lengthsMode) {
  /*
    DATA  = [
        [1.0, 1.2],
        [2.3, 3.4],
        [4.5, 5.7],
    ]
    INDICES = [2, 0, 1, 2, 0]
    LENGTHS = [1, 1, 1, 1, 1]
    WEIGHTS = [1, -1, 1.5, 0.5, -1.5]
    OUTPUT = [
        [4.5, 5.7],
        [-1.0, -1.2],
        [3.45, 5.1],
        [2.25, 2.85],
        [-1.5, -1.8],
    ]
  */
  const bool fusedData = isFusedQuantizedElemKind(dataDTy);
  const ElemKind DTy =
      fusedData ? getScaleOffsetElemKindFromFused(dataDTy) : dataDTy;

  Tensor data(fusedData ? ElemKind::FloatTy : DTy, {3, 2});
#define floatData                                                              \
  { 1.0f, 1.2f, 2.3f, 3.4f, 4.5f, 5.7f, }
  if (fusedData) {
    data.getHandle<float>() = floatData;
  } else {
    data.getHandle<DataType>() = floatData;
  }

  Placeholder *indices =
      mod.createPlaceholder(ElemKind::Int64ITy, {5}, "indices",
                            /* isTrainable */ false);
  Placeholder *lengths = mod.createPlaceholder(
      ElemKind::Int32ITy, {5}, "lengths", /* isTrainable */ false);
  Placeholder *weights =
      mod.createPlaceholder(DTy, {5}, "weights", /* isTrainable */ false);

  bindings.allocate(indices)->getHandle<int64_t>() = {
      2, 0, 1, 2, 0,
  };
  auto LH = bindings.allocate(lengths)->getHandle<int32_t>();
  Tensor expected(DTy, {5, 2});
  LH = {1, 1, 1, 1, 1};
  expected.getHandle<DataType>() = {
      4.5, 5.7, -1.0, -1.2, 3.45, 5.1, 2.25, 2.85, -1.5, -1.8,
  };
  bindings.allocate(weights)->getHandle<DataType>() = {
      1, -1, 1.5, 0.5, -1.5,
  };

  Node *SLWS = nullptr;
  if (fusedData) {
    SLWS = F->createFusedRowwiseQuantizedSparseLengthsWeightedSum(
        "RQSLWS", data, weights, indices, lengths, dataDTy, useFP16Accumulation,
        LengthsMode::AllOne);
  } else {
    Placeholder *dataP = mod.createPlaceholder(&data.getType(), "data",
                                               /* isTrainable */ false);
    bindings.insert(dataP, std::move(data));
    SLWS = F->createSparseLengthsWeightedSum("SLWS", dataP, weights, indices,
                                             lengths, LengthsMode::AllOne);
  }
  SaveNode *S = F->createSave("save", SLWS);
  bindings.allocate(S->getPlaceholder());

  EE.compile(CompilationMode::Infer);
  EE.run(bindings);

  Tensor &result = *bindings.get(S->getPlaceholder());

  EXPECT_TRUE(expected.isEqual(result, allowedError));
}

/// Test SLWS in Float.
TEST_P(OperatorTest, SLWSAllLengthsOne_Float) {
  CHECK_IF_ENABLED();
  testSLWSLengthsMode<float>(bindings_, mod_, F_, EE_, ElemKind::FloatTy,
                             0.0001, /* useFP16Accumulation */ false,
                             LengthsMode::AllOne);
}

/// Test SLWS in Float16.
TEST_P(OperatorTest, SLWSAllLengthsOne_Float16_AccumFloat) {
  CHECK_IF_ENABLED();
  testSLWSLengthsMode<float16_t>(
      bindings_, mod_, F_, EE_, ElemKind::Float16Ty, 0.005,
      /* useFP16Accumulation */ false, LengthsMode::AllOne);
}

/// Test Fused-RWQ-SLWS in Float.
TEST_P(OperatorTest, FusedRowwiseQuantizedSLWSAllLengthsOne_Float) {
  CHECK_IF_ENABLED();
  testSLWSLengthsMode<float>(
      bindings_, mod_, F_, EE_, ElemKind::UInt8FusedQTy, 0.015,
      /* useFP16Accumulation */ false, LengthsMode::AllOne);
}

/// Test Fused-RWQ-SLWS in Float16. Uses Float accumulation.
TEST_P(OperatorTest,
       FusedRowwiseQuantizedSLWSAllLengthsOne_Float16_AccumFloat) {
  CHECK_IF_ENABLED();
  testSLWSLengthsMode<float16_t>(
      bindings_, mod_, F_, EE_, ElemKind::UInt8FusedFP16QTy, 0.015,
      /* useFP16Accumulation */ false, LengthsMode::AllOne);
}

/// Test Fused-RWQ-SLWS in Float16. Uses Float16 accumulation.
TEST_P(OperatorTest,
       FusedRowwiseQuantizedSLWSAllLengthsOne_Float16_AccumFloat16) {
  CHECK_IF_ENABLED();
  testSLWSLengthsMode<float16_t>(
      bindings_, mod_, F_, EE_, ElemKind::UInt8FusedFP16QTy, 0.015,
      /* useFP16Accumulation */ true, LengthsMode::AllOne);
}

/// Test Fused-RWQ-SLWS in Float16 wth 4-bit quantization for the embedding.
/// Uses Float16 accumulation.
TEST_P(OperatorTest,
       FusedRowwiseQuantizedSLWSAllLengthsOne_Fused4Bit_Float16_AccumFloat16) {
  CHECK_IF_ENABLED();
  testSLWSLengthsMode<float16_t>(
      bindings_, mod_, F_, EE_, ElemKind::UInt4FusedFP16QTy, 0.1,
      /* useFP16Accumulation */ true, LengthsMode::AllOne);
}

/// Test SLS when some input tensors are constants.
TEST_P(OperatorTest, ConstantSLS) {
  CHECK_IF_ENABLED();

  auto *data = mod_.createConstant(ElemKind::FloatTy, {1024, 32}, "data");
  auto *indices =
      mod_.createPlaceholder(ElemKind::Int64ITy, {314}, "indices", false);
  auto *lengths = mod_.createConstant(ElemKind::Int32ITy, {20}, "lengths");

  // data
  auto DH = data->getPayload().getHandle();
  for (dim_t i = 0; i < 1024; i++) {
    for (dim_t j = 0; j < 32; j++) {
      DH.at({i, j}) = (float)i;
    }
  }

  // indices
  auto IH = bindings_.allocate(indices)->getHandle<int64_t>();
  std::iota(IH.begin(), IH.end(), 0);

  // lengths
  auto LH = lengths->getHandle<int32_t>();
  LH.clear(16);
  for (dim_t ldx : {1, 2, 6, 13, 14, 19}) {
    LH.at({ldx}) = 15;
  }

  auto *R = F_->createSparseLengthsSum("SLS", data, indices, lengths);
  auto *S = F_->createSave("save", R);
  auto *out = bindings_.allocate(S->getPlaceholder());

  EE_.compile(CompilationMode::Infer);
  EE_.run(bindings_);

  std::vector<float> expected = {120,  345,  570,  856,  1112, 1368, 1515,
                                 1864, 2120, 2376, 2632, 2888, 3144, 3180,
                                 3405, 3880, 4136, 4392, 4648, 4590};
  auto OH = out->getHandle();
  for (dim_t i = 0; i < 20; i++) {
    for (dim_t j = 0; j < 32; j++) {
      EXPECT_EQ(OH.at({i, j}), expected[i]);
    }
  }
}

/// Test SLS when some "lengths" inputs are zero.
TEST_P(OperatorStatelessTest, SLSWithZeroLengths) {
  CHECK_IF_ENABLED();

  compareAgainstInterpreter(
      getBackendName(),
      [](PlaceholderBindings &bindings, ExecutionEngine &EE) {
        auto &mod = EE.getModule();
        auto *F = mod.createFunction("main");
        constexpr dim_t embedWidth = 1000;
        Tensor data(ElemKind::FloatTy, {embedWidth, 8});
        data.getHandle().randomize(-1, 1, mod.getPRNG());
        Constant *weights =
            mod.createConstant(ElemKind::FloatTy, {3000}, "weights");
        weights->getPayloadMutable().getHandle().clear(1.0f);
        auto *indices =
            mod.createPlaceholder(ElemKind::Int64ITy, {3000}, "indices", false);
        auto *lengths =
            mod.createPlaceholder(ElemKind::Int32ITy, {1000}, "lengths", false);
        bindings.allocate(indices)->getHandle<int64_t>().randomize(
            0, embedWidth - 1, mod.getPRNG());
        auto LH = bindings.allocate(lengths)->getHandle<int32_t>();
        LH.clear(0);
        auto it = LH.begin();
        for (int i = 0; i < 13; ++i, ++it) {
          *it = 20;
        }

        auto *R = F->createFusedRowwiseQuantizedSparseLengthsWeightedSum(
            "RQSLWS", data, weights, indices, lengths);
        auto *S = F->createSave("save", R);
        auto *res = bindings.allocate(S->getPlaceholder());
        return std::make_pair(F, res);
      },
      ElemKind::FloatTy, ElemKind::FloatTy);
}

/// Helper to create an SLS test with all zero lengths, with and without fused
/// rowwise quantization based on \p convertToRowwiseQuantization.
static FunctionTensorPair
createAndInitZeroLengthsSLSTest(glow::PlaceholderBindings &bindings,
                                glow::ExecutionEngine &EE,
                                bool convertToRowwiseQuantization) {
  auto &mod = EE.getModule();
  auto *F = mod.createFunction("main");
  constexpr dim_t embedWidth = 1000;
  auto dataTy = mod.uniqueType(ElemKind::FloatTy, {embedWidth, 8});
  Tensor data(dataTy);
  data.getHandle().randomize(-1, 1, mod.getPRNG());
  Constant *weights = mod.createConstant(ElemKind::FloatTy, {3000}, "weights");
  weights->getPayloadMutable().getHandle().clear(1.0f);
  auto *indices =
      mod.createPlaceholder(ElemKind::Int64ITy, {3000}, "indices", false);
  auto *lengths =
      mod.createPlaceholder(ElemKind::Int32ITy, {1000}, "lengths", false);
  bindings.allocate(indices)->getHandle<int64_t>().randomize(0, embedWidth - 1,
                                                             mod.getPRNG());
  auto LH = bindings.allocate(lengths)->getHandle<int32_t>();
  LH.clear(0);

  Node *R = nullptr;
  if (convertToRowwiseQuantization) {
    R = F->createFusedRowwiseQuantizedSparseLengthsWeightedSum(
        "RQSLWS", data, weights, indices, lengths);
  } else {
    Placeholder *dataP =
        mod.createPlaceholder(dataTy, "data", /* isTrainable */ false);
    bindings.insert(dataP, std::move(data));
    R = F->createSparseLengthsWeightedSum("SLWS", dataP, weights, indices,
                                          lengths);
  }
  auto *S = F->createSave("save", R);
  auto *res = bindings.allocate(S->getPlaceholder());
  return std::make_pair(F, res);
}

/// Test Fused RWQ-SLS when all "lengths" inputs are zero in FloatTy.
TEST_P(OperatorStatelessTest, FusedRWQSLSAllZeroLengths_Float) {
  CHECK_IF_ENABLED();

  compareAgainstInterpreter(getBackendName(),
                            std::bind(createAndInitZeroLengthsSLSTest,
                                      std::placeholders::_1,
                                      std::placeholders::_2,
                                      /* convertToRowwiseQuantization */ true),
                            ElemKind::FloatTy, ElemKind::FloatTy);
}

/// Test Fused RWQ-SLS when all "lengths" inputs are zero in Float16Ty.
TEST_P(OperatorStatelessTest, FusedRWQSLSAllZeroLengths_Float16) {
  CHECK_IF_ENABLED();

  compareAgainstInterpreter(getBackendName(),
                            std::bind(createAndInitZeroLengthsSLSTest,
                                      std::placeholders::_1,
                                      std::placeholders::_2,
                                      /* convertToRowwiseQuantization */ true),

                            ElemKind::Float16Ty, ElemKind::Float16Ty);
}

/// Test SLS when all "lengths" inputs are zero in FloatTy.
TEST_P(OperatorStatelessTest, SLSAllZeroLengths_Float) {
  CHECK_IF_ENABLED();

  compareAgainstInterpreter(getBackendName(),
                            std::bind(createAndInitZeroLengthsSLSTest,
                                      std::placeholders::_1,
                                      std::placeholders::_2,
                                      /* convertToRowwiseQuantization */ false),
                            ElemKind::FloatTy, ElemKind::FloatTy);
}

/// Test SLS when all "lengths" inputs are zero in Float16Ty.
TEST_P(OperatorStatelessTest, SLSAllZeroLengths_Float16) {
  CHECK_IF_ENABLED();

  compareAgainstInterpreter(getBackendName(),
                            std::bind(createAndInitZeroLengthsSLSTest,
                                      std::placeholders::_1,
                                      std::placeholders::_2,
                                      /* convertToRowwiseQuantization */ false),

                            ElemKind::Float16Ty, ElemKind::Float16Ty);
}

template <typename DataType>
static void testSparseToDense(glow::PlaceholderBindings &bindings,
                              glow::Module &mod, glow::Function *F,
                              glow::ExecutionEngine &EE, ElemKind DTy) {

  // Create and initialize inputs. Make input 3D to make sure
  // multidimensional values are handled properly.
  constexpr dim_t kNumIndices = 4;
  constexpr dim_t kRows = 10;
  constexpr dim_t kCols = 5;
  constexpr dim_t kMaxIndex = 10;

  auto *indices = mod.createPlaceholder(ElemKind::Int64ITy, {kNumIndices},
                                        "indices", false);
  auto *values =
      mod.createPlaceholder(DTy, {kNumIndices, kRows, kCols}, "data", false);
  auto *dataToInferDim = mod.createPlaceholder(ElemKind::FloatTy, {kMaxIndex},
                                               "dataToInferDim", false);

  auto IH = bindings.allocate(indices)->getHandle<int64_t>();
  auto VH = bindings.allocate(values)->getHandle<DataType>();

  // Duplicate one index to test that the corresponding values are added.
  IH = {1, 3, 1, 9};
  VH.randomize(-3.0, 3.0, mod.getPRNG());

  auto *STDN = F->createSparseToDense("STDN", indices, values, dataToInferDim);
  auto *S = F->createSave("save", STDN);
  bindings.allocate(S->getPlaceholder());

  EE.compile(CompilationMode::Infer);
  EE.run(bindings);

  Tensor &result = *bindings.get(S->getPlaceholder());

  // Compute expected output.
  Tensor expected(DTy, {kMaxIndex, kRows, kCols});
  auto EH = expected.getHandle<DataType>();

  expected.zero();
  for (dim_t i = 0; i < kNumIndices; ++i) {
    dim_t idx = IH.at({i});
    for (dim_t j = 0; j < kRows; ++j) {
      for (dim_t k = 0; k < kCols; ++k) {
        EH.at({idx, j, k}) += VH.at({i, j, k});
      }
    }
  }

  EXPECT_TRUE(expected.isEqual(result));
}

TEST_P(OperatorTest, SparseToDense_Float) {
  CHECK_IF_ENABLED();
  testSparseToDense<float>(bindings_, mod_, F_, EE_, ElemKind::FloatTy);
}

TEST_P(OperatorTest, SparseToDense_Int64) {
  CHECK_IF_ENABLED();
  testSparseToDense<int64_t>(bindings_, mod_, F_, EE_, ElemKind::Int64ITy);
}

TEST_P(OperatorTest, SparseToDenseMask1) {
  CHECK_IF_ENABLED();

  /*
    INDICES = [4, 42, 13, 0, 100, 13]
    VALUES = [-5.5, 0.7, 11, 1e6, 2, 3.5]
    DEFAULTVALUE = 1.1
    LENGTHS = [4, 2]
    MASK = [2, 1, 0, 13, 42, 43]
    OUTPUT =  [[1.1, 1.1, 1e6, 11, 0.7, 1.1], [1.1, 1.1, 1.1, 3.5, 1.1, 1.1]]
  */
  auto *indices =
      mod_.createPlaceholder(ElemKind::Int64ITy, {6}, "indices", false);
  auto *values =
      mod_.createPlaceholder(ElemKind::FloatTy, {6}, "values", false);
  auto *defaultValue =
      mod_.createPlaceholder(ElemKind::FloatTy, {}, "default_value", false);
  auto *lengths =
      mod_.createPlaceholder(ElemKind::Int32ITy, {2}, "lengths", false);
  std::vector<dim_t> mask{2, 1, 0, 13, 42, 43};

  bindings_.allocate(indices)->getHandle<int64_t>() = {4, 42, 13, 0, 100, 13};
  bindings_.allocate(values)->getHandle<float>() = {-5.5, 0.7, 11, 1e6, 2, 3.5};
  bindings_.allocate(defaultValue)->getHandle<float>().raw(0) = 1.1;
  bindings_.allocate(lengths)->getHandle<int32_t>() = {4, 2};

  auto *R = F_->createSparseToDenseMask("STDM", indices, values, defaultValue,
                                        lengths, mask);
  auto *S = F_->createSave("save", R);
  bindings_.allocate(S->getPlaceholder());

  EE_.compile(CompilationMode::Infer);
  EE_.run(bindings_);

  Tensor &result = *bindings_.get(S->getPlaceholder());
  Tensor expected(ElemKind::FloatTy, {2, 6});
  expected.getHandle<float>() = {
      1.1, 1.1, 1e6, 11, 0.7, 1.1, 1.1, 1.1, 1.1, 3.5, 1.1, 1.1,
  };

  EXPECT_TRUE(expected.isEqual(result));
}

TEST_P(OperatorTest, SparseToDenseMask2) {
  CHECK_IF_ENABLED();

  /*
    INDICES = [300, 100, 101, 299]
    VALUES = [[[-0.1, -0.2], [-0.3, -0.4]], [[2, -2], [2, 9]],
              [[15, 4.2], [10.3, 30.4]], [[0, 2], [3, 4.4]]]
    DEFAULTVALUE = [[0.1, 0.2], [0.3, 0.4]]
    LENGTHS = []
    MASK = [100, 300, 1]
    OUTPUT =  [[[2, -2], [2, 9]], [[-0.1, -0.2], [-0.3, -0.4]],
               [[0.1, 0.2], [0.3, 0.4]]]
  */
  auto *indices =
      mod_.createPlaceholder(ElemKind::Int64ITy, {4}, "indices", false);
  auto *values =
      mod_.createPlaceholder(ElemKind::FloatTy, {4, 2, 2}, "values", false);
  auto *defaultValue =
      mod_.createPlaceholder(ElemKind::FloatTy, {2, 2}, "default_value", false);
  auto *lengths =
      mod_.createPlaceholder(ElemKind::Int32ITy, {}, "lengths", false);
  std::vector<dim_t> mask{100, 300, 1};

  bindings_.allocate(indices)->getHandle<int64_t>() = {300, 100, 101, 299};
  bindings_.allocate(values)->getHandle<float>() = {
      -0.1, -0.2, -0.3, -0.4, 2, -2, 2, 9, 15, 4.2, 10.3, 30.4, 0, 2, 3, 4.4};
  bindings_.allocate(defaultValue)->getHandle<float>() = {0.1, 0.2, 0.3, 0.4};
  bindings_.allocate(lengths)->getHandle<int32_t>() = {4};

  auto *R = F_->createSparseToDenseMask("STDM", indices, values, defaultValue,
                                        lengths, mask);
  auto *S = F_->createSave("save", R);
  bindings_.allocate(S->getPlaceholder());

  EE_.compile(CompilationMode::Infer);
  EE_.run(bindings_);

  Tensor &result = *bindings_.get(S->getPlaceholder());
  Tensor expected(ElemKind::FloatTy, {3, 2, 2});
  expected.getHandle<float>() = {
      2, -2, 2, 9, -0.1, -0.2, -0.3, -0.4, 0.1, 0.2, 0.3, 0.4,
  };

  EXPECT_TRUE(expected.isEqual(result));
}

TEST_P(OperatorTest, FP16Reshape) {
  CHECK_IF_ENABLED();

  auto *A = mod_.createPlaceholder(ElemKind::Float16Ty, {20, 13}, "A", false);
  auto inputHandle = bindings_.allocate(A)->getHandle<float16_t>();
  inputHandle.randomize(-3.0, 3.0, mod_.getPRNG());

  auto *tr = F_->createReshape("tr", A, {13, 20, 1});
  auto *result = F_->createSave("saveTranspose", tr);
  bindings_.allocate(result->getPlaceholder());

  EE_.compile(CompilationMode::Infer);
  EE_.run(bindings_);

  auto outputHandle =
      bindings_.get(result->getPlaceholder())->getHandle<float16_t>();
  ASSERT_EQ(outputHandle.size(), inputHandle.size());
  for (size_t idx = 0, end = inputHandle.size(); idx != end; ++idx) {
    EXPECT_EQ(inputHandle.raw(idx), outputHandle.raw(idx));
  }
}

/// Verify that the Reshape operator works correctly.
TEST_P(OperatorTest, Reshape) {
  CHECK_IF_ENABLED();

  auto *A = mod_.createPlaceholder(ElemKind::FloatTy, {5, 7}, "A", false);
  auto inputHandle = bindings_.allocate(A)->getHandle();
  inputHandle.randomize(-3.0, 3.0, mod_.getPRNG());

  auto *RN = F_->createReshape("reshape", A, {7, 5, 1});
  auto *result = F_->createSave("saveReshape", RN);
  bindings_.allocate(result->getPlaceholder());

  EE_.compile(CompilationMode::Infer);
  EE_.run(bindings_);

  auto outputHandle = bindings_.get(result->getPlaceholder())->getHandle();
  ASSERT_EQ(outputHandle.size(), inputHandle.size());
  ASSERT_EQ(outputHandle.dims().size(), 3);
  EXPECT_EQ(outputHandle.dims()[0], 7);
  EXPECT_EQ(outputHandle.dims()[1], 5);
  EXPECT_EQ(outputHandle.dims()[2], 1);

  // Check values are still in the same order.
  for (size_t idx = 0, end = inputHandle.size(); idx != end; ++idx) {
    EXPECT_EQ(inputHandle.raw(idx), outputHandle.raw(idx));
  }
}

/// Verify that the Reshape operator works correctly with Int64ITy.
TEST_P(OperatorTest, ReshapeInt) {
  CHECK_IF_ENABLED();

  auto *A = mod_.createPlaceholder(ElemKind::Int64ITy, {5, 7}, "A", false);
  auto inputHandle = bindings_.allocate(A)->getHandle<int64_t>();
  inputHandle.randomize<int64_t>(0, 100, mod_.getPRNG());

  auto *RN = F_->createReshape("reshape", A, {7, 5, 1});
  auto *result = F_->createSave("saveReshape", RN);
  bindings_.allocate(result->getPlaceholder());

  EE_.compile(CompilationMode::Infer);
  EE_.run(bindings_);

  auto outputHandle =
      bindings_.get(result->getPlaceholder())->getHandle<int64_t>();
  ASSERT_EQ(outputHandle.size(), inputHandle.size());
  ASSERT_EQ(outputHandle.dims().size(), 3);
  EXPECT_EQ(outputHandle.dims()[0], 7);
  EXPECT_EQ(outputHandle.dims()[1], 5);
  EXPECT_EQ(outputHandle.dims()[2], 1);

  // Check values are still in the same order.
  for (size_t idx = 0, end = inputHandle.size(); idx != end; ++idx) {
    EXPECT_EQ(inputHandle.raw(idx), outputHandle.raw(idx));
  }
}

/// Verify that the Select operator works correctly.
TEST_P(OperatorTest, Select) {
  CHECK_IF_ENABLED();

  auto *A = mod_.createPlaceholder(ElemKind::BoolTy, {5}, "A", false);
  bindings_.allocate(A)->getHandle<bool>() = {false, true, true, false, false};

  auto SNTy = mod_.uniqueType(ElemKind::FloatTy, {5});
  SplatNode *SN10 = F_->createSplat("zero", SNTy, 10.0);
  SplatNode *SN20 = F_->createSplat("zero", SNTy, 20.0);

  auto *SN = F_->createSelect("select", A, SN10, SN20);
  auto *result = F_->createSave("saveSelect", SN);
  bindings_.allocate(result->getPlaceholder());

  EE_.compile(CompilationMode::Infer);
  EE_.run(bindings_);

  auto resH = bindings_.get(result->getPlaceholder())->getHandle();
  EXPECT_EQ(resH.at({0}), 20.0);
  EXPECT_EQ(resH.at({1}), 10.0);
  EXPECT_EQ(resH.at({2}), 10.0);
  EXPECT_EQ(resH.at({3}), 20.0);
  EXPECT_EQ(resH.at({4}), 20.0);
}

/// Verify that the CmpLTE operator works correctly.
TEST_P(OperatorTest, CmpLTE) {
  CHECK_IF_ENABLED();

  Placeholder *A = mod_.createPlaceholder(ElemKind::FloatTy, {5}, "A", false);
  Placeholder *B = mod_.createPlaceholder(ElemKind::FloatTy, {5}, "B", false);
  bindings_.allocate(A)->getHandle<float>() = {0.0, 1.0, 2.0, 3.0, 4.0};
  bindings_.allocate(B)->getHandle<float>() = {0.0, 1.1, 1.5, 10.1, -1.0};

  auto *CMPLTE = F_->createCmpLTE("select", A, B);
  auto *result = F_->createSave("saveCMPLTE", CMPLTE);
  Tensor *resultT = bindings_.allocate(result->getPlaceholder());

  EE_.compile(CompilationMode::Infer);
  EE_.run(bindings_);

  auto resH = resultT->getHandle<bool>();
  EXPECT_TRUE(resH.at({0}));
  EXPECT_TRUE(resH.at({1}));
  EXPECT_FALSE(resH.at({2}));
  EXPECT_TRUE(resH.at({3}));
  EXPECT_FALSE(resH.at({4}));
}

/// Helper to test SliceReshape using \p DTy.
template <typename DataType>
static void testSliceReshape(glow::PlaceholderBindings &bindings,
                             glow::Module &mod, glow::Function *F,
                             glow::ExecutionEngine &EE, ElemKind DTy) {
  auto *X =
      createPlaceholderConditionallyQuantized(mod, DTy, {3, 3}, "X", false);

  auto XH = bindings.allocate(X)->getHandle<DataType>();
  for (dim_t i = 0; i < 3; i++) {
    for (dim_t j = 0; j < 3; j++) {
      XH.at({i, j}) = i * 3 + j;
    }
  }

  // Do an assortment of slices/reshapes stacked on top of each other.
  auto *SX = F->createSlice("sliceX", X, {2, 0}, {3, 3});
  auto *RSX = F->createReshape("reshapeSX", SX, {3});
  auto *SSX = F->createSlice("sliceSliceX", SX, {0, 2}, {1, 3});
  auto *RSSX = F->createReshape("reshapeSliceSliceX", SSX, {1});

  auto *resultSX = F->createSave("saveSX", SX);
  auto *resultRSX = F->createSave("saveRSX", RSX);
  auto *resultSSX = F->createSave("saveSSX", SSX);
  auto *resultRSSX = F->createSave("saveRSSX", RSSX);

  bindings.allocate(resultSX->getPlaceholder());
  bindings.allocate(resultRSX->getPlaceholder());
  bindings.allocate(resultSSX->getPlaceholder());
  bindings.allocate(resultRSSX->getPlaceholder());

  EE.compile(CompilationMode::Infer);

  EE.run(bindings);

  // Verify the slice has the same data as the original X.
  auto SXH = bindings.get(resultSX->getPlaceholder())->getHandle<DataType>();
  for (dim_t i = 0; i < 3; i++) {
    EXPECT_NEAR(SXH.at({0, i}), XH.at({2, i}), 1E-5);
  }

  // Verify the reshaped slice has the same data as the slice.
  auto RSXH = bindings.get(resultRSX->getPlaceholder())->getHandle<DataType>();
  for (dim_t i = 0; i < 3; i++) {
    EXPECT_NEAR(SXH.at({0, i}), RSXH.at({i}), 1E-5);
  }

  // Verify the slice of the slice has the same data as the slice.
  auto SSXH = bindings.get(resultSSX->getPlaceholder())->getHandle<DataType>();
  EXPECT_NEAR(SXH.at({0, 2}), SSXH.at({0, 0}), 1E-5);

  // Verify the reshape of the slice of the slice has the same data as the
  // slice of the slice.
  auto RSSXH =
      bindings.get(resultRSSX->getPlaceholder())->getHandle<DataType>();
  EXPECT_NEAR(RSSXH.at({0}), SSXH.at({0, 0}), 1E-5);
}

/// Stack many slices/reshapes together. Some of these may be turned into
/// tensor views stacked onto each other. Test in FloatTy.
TEST_P(OperatorTest, sliceReshape_Float) {
  CHECK_IF_ENABLED();

  testSliceReshape<float>(bindings_, mod_, F_, EE_, ElemKind::FloatTy);
}

/// Stack many slices/reshapes together. Some of these may be turned into
/// tensor views stacked onto each other. Test in Float16Ty.
TEST_P(OperatorTest, sliceReshape_Float16) {
  CHECK_IF_ENABLED();
  testSliceReshape<float16_t>(bindings_, mod_, F_, EE_, ElemKind::Float16Ty);
}

/// Stack many slices/reshapes together. Some of these may be turned into
/// tensor views stacked onto each other. Test in Int8QTy.
TEST_P(OperatorTest, sliceReshape_Int8) {
  CHECK_IF_ENABLED();
  testSliceReshape<int8_t>(bindings_, mod_, F_, EE_, ElemKind::Int8QTy);
}

/// Stack many slices/reshapes together. Some of these may be turned into
/// tensor views stacked onto each other. Test in Int32QTy.
TEST_P(OperatorTest, sliceReshape_Int32) {
  CHECK_IF_ENABLED();
  testSliceReshape<int32_t>(bindings_, mod_, F_, EE_, ElemKind::Int32QTy);
}

/// Helper to test Flatten using \p DTy.
template <typename DataType>
static void testFlatten(glow::PlaceholderBindings &bindings, glow::Module &mod,
                        glow::Function *F, glow::ExecutionEngine &EE,
                        ElemKind DTy) {
  auto *tensor4D = createPlaceholderConditionallyQuantized(
      mod, DTy, {3, 2, 4, 3}, "4D", false, "NHWC");
  bindings.allocate(tensor4D)->getHandle<DataType>().randomize(0, 100,
                                                               mod.getPRNG());

  NodeValue reshape4Dto2DAxis1 = F->createFlatten("flat4Dto2Da1", tensor4D, 1);
  EXPECT_EQ(reshape4Dto2DAxis1.dims().size(), 2);
  EXPECT_EQ(reshape4Dto2DAxis1.dims()[0], 3);
  EXPECT_EQ(reshape4Dto2DAxis1.dims()[1], 24);

  NodeValue reshape4Dto2DAxis2 = F->createFlatten("flat4Dto2Da2", tensor4D, 2);
  EXPECT_EQ(reshape4Dto2DAxis2.dims().size(), 2);
  EXPECT_EQ(reshape4Dto2DAxis2.dims()[0], 6);
  EXPECT_EQ(reshape4Dto2DAxis2.dims()[1], 12);

  NodeValue reshape4Dto2DAxis3 = F->createFlatten("flat4Dto2Da3", tensor4D, 3);
  EXPECT_EQ(reshape4Dto2DAxis3.dims().size(), 2);
  EXPECT_EQ(reshape4Dto2DAxis3.dims()[0], 24);
  EXPECT_EQ(reshape4Dto2DAxis3.dims()[1], 3);

  // Now, let us do the fifth (4) axis.
  // This comes straight from caffe2 because flattening is
  // supported for every axis up and including the rank of a tensor.
  // The rank of this tensor is 4, so axis 4 is fine.
  NodeValue reshape4Dto2DAxis4 = F->createFlatten("flat4Dto2Da4", tensor4D, 4);
  EXPECT_EQ(reshape4Dto2DAxis4.dims().size(), 2);
  EXPECT_EQ(reshape4Dto2DAxis4.dims()[0], 72);
  EXPECT_EQ(reshape4Dto2DAxis4.dims()[1], 1);

  // This one is weird because we flatten something that is already flat, but
  // again because flattening is supported for every axis up and including the
  // rank of a tensor, 1D vector means we can flatten it on axis 1.
  auto *tensor1D =
      createPlaceholderConditionallyQuantized(mod, DTy, {15}, "1D", false, "N");
  bindings.allocate(tensor1D)->getHandle<DataType>().randomize(0, 100,
                                                               mod.getPRNG());

  NodeValue reshape1Dto2DAxis1 = F->createFlatten("flat1Dto2D", tensor1D, 1);
  EXPECT_EQ(reshape1Dto2DAxis1.dims().size(), 2);
  EXPECT_EQ(reshape1Dto2DAxis1.dims()[0], 15);
  EXPECT_EQ(reshape1Dto2DAxis1.dims()[1], 1);

  // Save all the reshapes so that the optimizations won't kill the network.
  auto *save1Dto2D = F->createSave("save1Dto2D", reshape1Dto2DAxis1);
  auto *save4Dto2Da1 = F->createSave("save4Dto2Da1", reshape4Dto2DAxis1);
  auto *save4Dto2Da2 = F->createSave("save4Dto2Da2", reshape4Dto2DAxis2);
  auto *save4Dto2Da3 = F->createSave("save4Dto2Da3", reshape4Dto2DAxis3);
  auto *save4Dto2Da4 = F->createSave("save4Dto2Da4", reshape4Dto2DAxis4);

  bindings.allocate(save1Dto2D->getPlaceholder());
  bindings.allocate(save4Dto2Da1->getPlaceholder());
  bindings.allocate(save4Dto2Da2->getPlaceholder());
  bindings.allocate(save4Dto2Da3->getPlaceholder());
  bindings.allocate(save4Dto2Da4->getPlaceholder());

  EE.compile(CompilationMode::Infer);

  EE.run(bindings);

  // Verify the reshapes have the same data as the original value.
  auto tensor4DH = bindings.get(tensor4D)->getHandle<DataType>();
  auto save4Dto2Da1H =
      bindings.get(save4Dto2Da1->getPlaceholder())->getHandle<DataType>();
  for (size_t i = 0; i < 72; i++) {
    EXPECT_NEAR(tensor4DH.raw(i), save4Dto2Da1H.raw(i), 1E-5);
  }

  auto save4Dto2Da2H =
      bindings.get(save4Dto2Da2->getPlaceholder())->getHandle<DataType>();
  for (size_t i = 0; i < 72; i++) {
    EXPECT_NEAR(tensor4DH.raw(i), save4Dto2Da2H.raw(i), 1E-5);
  }

  auto save4Dto2Da3H =
      bindings.get(save4Dto2Da3->getPlaceholder())->getHandle<DataType>();
  for (size_t i = 0; i < 72; i++) {
    EXPECT_NEAR(tensor4DH.raw(i), save4Dto2Da3H.raw(i), 1E-5);
  }

  auto save4Dto2Da4H =
      bindings.get(save4Dto2Da4->getPlaceholder())->getHandle<DataType>();
  for (size_t i = 0; i < 72; i++) {
    EXPECT_NEAR(tensor4DH.raw(i), save4Dto2Da4H.raw(i), 1E-5);
  }

  auto tensor1DH = bindings.get(tensor1D)->getHandle<DataType>();
  auto save1Dto2DH =
      bindings.get(save1Dto2D->getPlaceholder())->getHandle<DataType>();
  for (size_t i = 0; i < 15; i++) {
    EXPECT_NEAR(tensor1DH.raw(i), save1Dto2DH.raw(i), 1E-5);
  }
}

/// Check that the flatten operator produces 2D tensors of the right
/// dimensions, using FloatTy.
TEST_P(OperatorTest, Flatten_FloatTy) {
  CHECK_IF_ENABLED();
  testFlatten<float>(bindings_, mod_, F_, EE_, ElemKind::FloatTy);
}

/// Check that the flatten operator produces 2D tensors of the right
/// dimensions, using Float16Ty.
TEST_P(OperatorTest, Flatten_Float16Ty) {
  CHECK_IF_ENABLED();
  testFlatten<float16_t>(bindings_, mod_, F_, EE_, ElemKind::Float16Ty);
}

/// Check that the flatten operator produces 2D tensors of the right
/// dimensions, using Int8QTy.
TEST_P(OperatorTest, Flatten_Int8) {
  CHECK_IF_ENABLED();
  testFlatten<int8_t>(bindings_, mod_, F_, EE_, ElemKind::Int8QTy);
}

/// Check that div on Int64ITy/size_t works.
TEST_P(OperatorTest, DivSizeT) {
  CHECK_IF_ENABLED();

  auto *LHS = mod_.createPlaceholder(ElemKind::Int64ITy, {3, 2}, "LHS", false);
  auto *RHS = mod_.createPlaceholder(ElemKind::Int64ITy, {3, 2}, "RHS", false);
  auto LHSH = bindings_.allocate(LHS)->getHandle<int64_t>();
  auto RHSH = bindings_.allocate(RHS)->getHandle<int64_t>();

  LHSH = {10, 20, 30, 40, 50, 60};
  RHSH = {2, 20, 100, 41, 3, 59};

  auto *R = F_->createDiv("div", LHS, RHS);

  auto *result = F_->createSave("save", R);
  bindings_.allocate(result->getPlaceholder());

  CompilationContext cctx;
  cctx.compMode = CompilationMode::Infer;
  // Disabling this so that  division of Int64ITy/size_t can be tested.
  cctx.optimizationOpts.enableTypeDemotion = false;
  EE_.compile(cctx);
  EE_.run(bindings_);

  auto H = bindings_.get(result->getPlaceholder())->getHandle<int64_t>();

  for (dim_t i = 0; i < 3; i++) {
    for (dim_t j = 0; j < 2; j++) {
      EXPECT_EQ(LHSH.at({i, j}) / RHSH.at({i, j}), H.at({i, j}));
    }
  }
}

TEST_P(OperatorTest, SigmoidCrossEntropyWithLogits) {
  CHECK_IF_ENABLED();

  /*
    LOGITS  = [
      [
        [1.0, 1.2, -0.5],
        [0.1, 0.6, 0.5],
      ],
      [
        [-0.1, -2., 0.3],
        [1, 2, 3],
      ],
    ]
    TARGETS = [
      [
        [0.7, 0.7, 0.7],
        [-0.7, -0.99, 1.0],
      ],
      [
        [0, 0, 0],
        [1, 2, 3],
      ],
    ]
    OUTPUT = [
      [ 0.68687367,  0.97332054],
      [ 0.5418933,  -2.50374103],
    ]
  */
  auto *logits =
      mod_.createPlaceholder(ElemKind::FloatTy, {2, 2, 3}, "logits", false);
  auto *targets =
      mod_.createPlaceholder(ElemKind::FloatTy, {2, 2, 3}, "targets", false);

  bindings_.allocate(logits)->getHandle() = {
      1.0f, 1.2f, -0.5f, 0.1f, 0.6f, 0.5f, -0.1f, -2.f, 0.3f, 1.f, 2.f, 3.f};
  bindings_.allocate(targets)->getHandle() = {
      0.7f, 0.7f, 0.7f, -0.7f, -0.99f, 1.0f, 0.f, 0.f, 0.f, 1.f, 2.f, 3.f};

  auto *R = F_->createSigmoidCrossEntropyWithLogits("SCEL", logits, targets);

  auto *result = F_->createSave("save", R);
  bindings_.allocate(result->getPlaceholder());

  EE_.compile(CompilationMode::Infer);
  EE_.run(bindings_);

  Tensor expected(ElemKind::FloatTy, {2, 2});
  expected.getHandle() = {
      0.68687367f,
      0.97332054f,
      0.5418933f,
      -2.50374103f,
  };

  EXPECT_TRUE(expected.isEqual(*bindings_.get(result->getPlaceholder())));
}

/// Test the InsertTensor node works correctly.
TEST_P(OperatorTest, insertTensorTest) {
  CHECK_IF_ENABLED();

  // 0 0 0 0 0 0
  // 0 0 0 0 0 0
  // 0 0 0 0 0 0
  // 0 0 0 0 0 0
  auto *SN0 = mod_.createPlaceholder(ElemKind::FloatTy, {4, 6}, "SN0", false);
  bindings_.allocate(SN0)->init(Tensor::InitKind::Broadcast, 0, mod_.getPRNG());

  // 1 1
  // 1 1
  auto *SN1 = mod_.createPlaceholder(ElemKind::FloatTy, {2, 2}, "SN1", false);
  bindings_.allocate(SN1)->init(Tensor::InitKind::Broadcast, 1, mod_.getPRNG());

  // 0 0 0 0 0 0
  // 0 1 1 1 1 0
  // 0 1 1 1 1 0
  // 0 0 0 0 0 0
  Node *IN = F_->createInsertTensor("insert", SN0, SN1, /* start */ {1, 1},
                                    /* count */ 2, /* axis */ 1);
  SaveNode *result = F_->createSave("result", IN);
  bindings_.allocate(result->getPlaceholder());

  EE_.compile(CompilationMode::Infer);

  EE_.run(bindings_);

  // Verify the output looks as expected (pictured above).
  auto resultH = bindings_.get(result->getPlaceholder())->getHandle<float>();
  for (dim_t i = 0; i < 4; i++) {
    for (dim_t j = 0; j < 6; j++) {
      int64_t expected = 1;
      if (i == 0 || i == 3 || j == 0 || j == 5)
        expected = 0;
      EXPECT_EQ(resultH.at({i, j}), expected);
    }
  }
}

/// Test the InsertTensor node works correctly for 3 dimensions.
TEST_P(OperatorTest, insertTensorTest3D) {
  CHECK_IF_ENABLED();

  // 0 0 0 0 0 0 | 0 0 0 0 0 0
  // 0 0 0 0 0 0 | 0 0 0 0 0 0
  // 0 0 0 0 0 0 | 0 0 0 0 0 0
  // 0 0 0 0 0 0 | 0 0 0 0 0 0
  auto *SN0 =
      mod_.createPlaceholder(ElemKind::FloatTy, {2, 4, 6}, "SN0", false);
  bindings_.allocate(SN0)->init(Tensor::InitKind::Broadcast, 0, mod_.getPRNG());

  // 1 1 | 1 1
  // 1 1 | 1 1
  auto *SN1 =
      mod_.createPlaceholder(ElemKind::FloatTy, {2, 2, 2}, "SN1", false);
  bindings_.allocate(SN1)->init(Tensor::InitKind::Broadcast, 1, mod_.getPRNG());

  // 0 0 0 0 0 0 | 0 0 0 0 0 0
  // 0 1 1 1 1 0 | 0 1 1 1 1 0
  // 0 1 1 1 1 0 | 0 1 1 1 1 0
  // 0 0 0 0 0 0 | 0 0 0 0 0 0
  Node *IN = F_->createInsertTensor("insert", SN0, SN1, /* start */ {0, 1, 1},
                                    /* count */ 2, /* axis */ 2);
  SaveNode *result = F_->createSave("result", IN);
  bindings_.allocate(result->getPlaceholder());

  EE_.compile(CompilationMode::Infer);

  EE_.run(bindings_);

  // Verify the output looks as expected (pictured above).
  auto resultH = bindings_.get(result->getPlaceholder())->getHandle<float>();
  for (dim_t i = 0; i < 2; i++) {
    for (dim_t j = 0; j < 4; j++) {
      for (dim_t k = 0; k < 6; k++) {
        int64_t expected = 1;
        if (j == 0 || j == 3 || k == 0 || k == 5)
          expected = 0;
        EXPECT_EQ(resultH.at({i, j, k}), expected);
      }
    }
  }
}

/// Test that the InsertTensor operator works correctly when crossing outer
/// dimensions.
TEST_P(OperatorTest, insertTensorCrossDimensions) {
  CHECK_IF_ENABLED();

  // 0 0 0 0 0
  // 0 0 0 0 0
  // 0 0 0 0 0
  // 0 0 0 0 0
  // 0 0 0 0 0
  // 0 0 0 0 0
  auto *SN0 =
      mod_.createPlaceholder(ElemKind::FloatTy, {3, 2, 5}, "SN0", false);
  bindings_.allocate(SN0)->init(Tensor::InitKind::Broadcast, 0, mod_.getPRNG());

  // 1 1 1 1 1 1 (T)
  auto *SN1 =
      mod_.createPlaceholder(ElemKind::FloatTy, {3, 2, 1}, "SN1", false);
  bindings_.allocate(SN1)->init(Tensor::InitKind::Broadcast, 1, mod_.getPRNG());

  // 2 2 | 2 2
  // 2 2 | 2 2
  // 2 2 | 2 2
  auto *SN2 =
      mod_.createPlaceholder(ElemKind::FloatTy, {3, 2, 2}, "SN2", false);
  bindings_.allocate(SN2)->init(Tensor::InitKind::Broadcast, 2, mod_.getPRNG());

  // 1 0 2 2 0
  // 1 0 2 2 0
  // 1 0 2 2 0
  // 1 0 2 2 0
  // 1 0 2 2 0
  // 1 0 2 2 0
  Node *IN = F_->createInsertTensor("insert", SN0, SN1, /* start */ {0, 0, 0},
                                    /* count */ 1, /* axis */ 2);
  Node *IN2 = F_->createInsertTensor("insert", IN, SN2, /* start */ {0, 0, 2},
                                     /* count */ 1, /* axis */ 2);
  SaveNode *result = F_->createSave("result", IN2);
  bindings_.allocate(result->getPlaceholder());

  EE_.compile(CompilationMode::Infer);

  EE_.run(bindings_);

  // Verify the output looks as expected (pictured above).
  auto resultH = bindings_.get(result->getPlaceholder())->getHandle<float>();
  for (dim_t i = 0; i < 3; i++) {
    for (dim_t j = 0; j < 2; j++) {
      for (dim_t k = 0; k < 5; k++) {
        int64_t expected = 0;
        if (k == 0)
          expected = 1;
        if (k == 2 || k == 3)
          expected = 2;
        EXPECT_EQ(resultH.at({i, j, k}), expected);
      }
    }
  }
}

/// Test the InsertTensor operator works correctly when inserting across an
/// outer dimension where the inner dimensions have different sizes.
TEST_P(OperatorTest, insertTensorPartialSliceInnerDim) {
  CHECK_IF_ENABLED();

  // 0 0 0 0 0
  // 0 0 0 0 0
  // 0 0 0 0 0
  // 0 0 0 0 0
  // 0 0 0 0 0
  // 0 0 0 0 0
  // 0 0 0 0 0
  // 0 0 0 0 0
  // 0 0 0 0 0
  auto *SN0 =
      mod_.createPlaceholder(ElemKind::FloatTy, {3, 3, 5}, "SN0", false);
  bindings_.allocate(SN0)->init(Tensor::InitKind::Broadcast, 0, mod_.getPRNG());

  // 1 1
  // 1 1
  // 1 1
  auto *SN1 =
      mod_.createPlaceholder(ElemKind::FloatTy, {3, 1, 2}, "SN1", false);
  bindings_.allocate(SN1)->init(Tensor::InitKind::Broadcast, 1, mod_.getPRNG());

  // 2 2 2
  // 2 2 2
  // 2 2 2
  auto *SN2 =
      mod_.createPlaceholder(ElemKind::FloatTy, {3, 1, 3}, "SN2", false);
  bindings_.allocate(SN2)->init(Tensor::InitKind::Broadcast, 2, mod_.getPRNG());

  // 1 1 0 0 0
  // 0 2 2 2 0
  // 0 0 0 0 0
  // 1 1 0 0 0
  // 0 2 2 2 0
  // 0 0 0 0 0
  // 1 1 0 0 0
  // 0 2 2 2 0
  // 0 0 0 0 0
  Node *IN = F_->createInsertTensor("insert", SN0, SN1, /* start */ {0, 0, 0},
                                    /* count */ 1, /* axis */ 2);
  Node *IN2 = F_->createInsertTensor("insert", IN, SN2, /* start */ {0, 1, 1},
                                     /* count */ 1, /* axis */ 2);
  SaveNode *result = F_->createSave("result", IN2);
  bindings_.allocate(result->getPlaceholder());

  EE_.compile(CompilationMode::Infer);

  EE_.run(bindings_);
  // Verify the output looks as expected (pictured above).
  auto resultH = bindings_.get(result->getPlaceholder())->getHandle<float>();
  for (dim_t i = 0; i < 3; i++) {
    for (dim_t j = 0; j < 3; j++) {
      for (dim_t k = 0; k < 5; k++) {
        int64_t expected = 0;
        if (j == 0 && k <= 1)
          expected = 1;
        if (j == 1 && k >= 1 && k <= 3)
          expected = 2;
        EXPECT_EQ(resultH.at({i, j, k}), expected);
      }
    }
  }
}

static FunctionTensorPair
createAndInitBasicRowwiseFCTest(glow::PlaceholderBindings &bindings,
                                glow::ExecutionEngine &EE) {
  auto &mod = EE.getModule();
  Function *F = mod.createFunction("main");

  // In this test we subtract the outputs of a row-wise quantized FC and a
  // floating-point FC and ensure that the error is below some low value.
  auto *input = mod.createPlaceholder(ElemKind::FloatTy, {2, 100}, "in", false);
  auto *fc = F->createFullyConnected(bindings, "FC", input, 5);

  auto *weights = llvm::cast<Placeholder>(fc->getWeights());
  auto *bias = llvm::cast<Placeholder>(fc->getBias());

  bindings.allocate(input)->getHandle().randomize(-1.0, 1.0, mod.getPRNG());
  bindings.get(bias)->getHandle().randomize(0, 0.1, mod.getPRNG());
  bindings.get(weights)->getHandle().randomize(-1.1, 1.1, mod.getPRNG());

  auto *res = F->createSave("save", fc);
  ::glow::convertPlaceholdersToConstants(F, bindings,
                                         {input, res->getPlaceholder()});
  auto *resultTensor = bindings.allocate(res->getPlaceholder());

  return std::make_pair(F, resultTensor);
}

/// Test Int8 RowwiseQuantizedFullyConnected Node with Int8 bias.
TEST_P(OperatorStatelessTest, rowwiseQuantizedFCTest_Int8_BiasInt8) {
  ENABLED_BACKENDS("Interpreter", "CPU");
  compareAgainstInterpreter(
      getBackendName(), createAndInitBasicRowwiseFCTest, ElemKind::FloatTy,
      ElemKind::Int8QTy, 0.06f, parCloneCountOpt,
      /* convertToRowwiseQuantization */ true, quantization::Schema::Asymmetric,
      ElemKind::Int8QTy);
}

/// Test Int8 RowwiseQuantizedFullyConnected Node with Int32 bias.
TEST_P(OperatorStatelessTest, rowwiseQuantizedFCTest_Int8_BiasInt32) {
  ENABLED_BACKENDS("Interpreter", "CPU");
  compareAgainstInterpreter(
      getBackendName(), createAndInitBasicRowwiseFCTest, ElemKind::FloatTy,
      ElemKind::Int8QTy, 0.06f, parCloneCountOpt,
      /* convertToRowwiseQuantization */ true, quantization::Schema::Asymmetric,
      ElemKind::Int32QTy);
}

/// Test RowwiseQuantizedFullyConnected Node with Symmetric quantization.
TEST_P(OperatorStatelessTest, rowwiseQuantizedFCTestSymmetric) {
  CHECK_IF_ENABLED();
  compareAgainstInterpreter(
      getBackendName(), createAndInitBasicRowwiseFCTest, ElemKind::FloatTy,
      ElemKind::Int8QTy, 0.07f, parCloneCountOpt,
      /* convertToRowwiseQuantization */ true, quantization::Schema::Symmetric);
}

static FunctionTensorPair
createAndInitBasicSLWSTest(glow::PlaceholderBindings &bindings,
                           glow::ExecutionEngine &EE) {
  auto &mod = EE.getModule();
  Function *F = mod.createFunction("main");

  /*
    DATA  =   [2.0, -0.5, 13]
    WEIGHTS = [3, 1, 0, 0, 0, 0, 2, -0.5]
    INDICES = [1, 0, 2, 0, 1, 2, 2, 0]
    LENGTHS = [3, 0, 3, 2]
    OUTPUT =  [0.5, 0, 0, 25]
  */
  auto *data = mod.createPlaceholder(ElemKind::FloatTy, {3}, "data", false);
  auto *weights =
      mod.createPlaceholder(ElemKind::FloatTy, {8}, "weights", false);
  auto *indices =
      mod.createPlaceholder(ElemKind::Int64ITy, {8}, "indices", false);
  auto *lengths =
      mod.createPlaceholder(ElemKind::Int32ITy, {4}, "lengths", false);

  bindings.allocate(data)->getHandle() = {
      2.0,
      -0.5,
      13,
  };
  bindings.allocate(weights)->getHandle() = {
      3, 1, 0, 0, 0, 0, 2, -0.5,
  };
  bindings.allocate(indices)->getHandle<int64_t>() = {
      1, 0, 2, 0, 1, 2, 2, 0,
  };
  bindings.allocate(lengths)->getHandle<int32_t>() = {
      3,
      0,
      3,
      2,
  };

  auto *SLWS = F->createSparseLengthsWeightedSum("SLWS", data, weights, indices,
                                                 lengths);
  auto *res = F->createSave("save", SLWS);
  ::glow::convertPlaceholdersToConstants(
      F, bindings, {indices, lengths, res->getPlaceholder()});
  auto *resultTensor = bindings.allocate(res->getPlaceholder());

  return std::make_pair(F, resultTensor);
}

/// Test RowwiseQuantizedSLWS Node.
TEST_P(OperatorStatelessTest, rowwiseQuantizedSLWSTest) {
  CHECK_IF_ENABLED();
  compareAgainstInterpreter(getBackendName(), createAndInitBasicSLWSTest,
                            ElemKind::FloatTy, ElemKind::Int8QTy, 0.01f,
                            parCloneCountOpt,
                            /* convertToRowwiseQuantization */ true);
}

static SaveNode *setupBucketNode(Function *F, PlaceholderBindings &bindings,
                                 Placeholder *input,
                                 const std::string &suffix) {
  std::vector<float> boundaries = {0.1, 2.5};

  auto *bucketize =
      F->createBucketizeNode("bucketize" + suffix, input, boundaries);
  auto *save = F->createSave("save" + suffix, bucketize);
  bindings.allocate(save->getPlaceholder());
  return save;
}

/// Check the correctness of the bucketize operator.
TEST_P(OperatorTest, Bucketize) {
  CHECK_IF_ENABLED();

  auto *input1 =
      mod_.createPlaceholder(ElemKind::FloatTy, {3}, "input1", false);
  bindings_.allocate(input1)->getHandle<float>() = {2.0, 4.0, 1.0};
  auto *save1 =
      setupBucketNode(F_, bindings_, input1, /* suffix */ std::to_string(1));

  auto *input2 =
      mod_.createPlaceholder(ElemKind::FloatTy, {3, 2}, "input2", false);
  bindings_.allocate(input2)->getHandle<float>() = {2.0, 3.0, 4.0,
                                                    1.0, 2.0, 5.0};
  auto *save2 =
      setupBucketNode(F_, bindings_, input2, /* suffix */ std::to_string(2));

  EE_.compile(CompilationMode::Infer);
  EE_.run(bindings_);

  // Check the result of the first op:
  Tensor *result1 = bindings_.get(save1->getPlaceholder());
  Tensor expected1(ElemKind::Int32ITy, {3});
  expected1.getHandle<int32_t>() = {1, 2, 1};
  EXPECT_TRUE(expected1.isEqual(*result1));

  // Check the result of the second op:
  Tensor *result2 = bindings_.get(save2->getPlaceholder());
  Tensor expected2(ElemKind::Int32ITy, {3, 2});
  expected2.getHandle<int32_t>() = {1, 2, 2, 1, 1, 2};
  EXPECT_TRUE(expected2.isEqual(*result2));
}

/// Check the correctness of the SoftMax operator.
/// The semantic of SoftMax is
/// res_i = exp(input_i) / (exp(input_0) + ... + exp(input_N)).
TEST_P(OperatorTest, SoftMax) {
  CHECK_IF_ENABLED();

  auto *input =
      mod_.createPlaceholder(ElemKind::FloatTy, {1, 6}, "input", false);
  bindings_.allocate(input)->getHandle<float>() = {1., 3., 2.5, 5., 4., 2.};
  auto *selected =
      mod_.createPlaceholder(ElemKind::Int64ITy, {1, 1}, "expected", false);
  auto *Pool = F_->createSoftMax("pool", input, selected);
  auto *S = F_->createSave("save", Pool);
  bindings_.allocate(S->getPlaceholder());

  EE_.compile(CompilationMode::Infer);
  EE_.run(bindings_);

  auto result = bindings_.get(S->getPlaceholder());
  Tensor out(ElemKind::FloatTy, {1, 6});
  // Expected results are:
  // sum = exp(input_0) + ... + exp(input_N) = ~245.387
  // res_0 = exp(1) / sum = ~0.011
  // res_1 = exp(3) / sum = ~0.082
  // And so on.
  out.getHandle<float>() = {0.011f, 0.082f, 0.05f, 0.605f, 0.222f, 0.03f};
  EXPECT_TRUE(out.isEqual(*result, 0.001));
}

/// Check that the softmax operator works properly with FP16.
/// See the test that check the SoftMax operator for more details.
TEST_P(OperatorTest, FP16SoftMax) {
  CHECK_IF_ENABLED();

  auto *input =
      mod_.createPlaceholder(ElemKind::Float16Ty, {1, 6}, "input", false);
  bindings_.allocate(input)->getHandle<float16_t>() = {1., 3., 2.5, 5., 4., 2.};
  auto *selected =
      mod_.createPlaceholder(ElemKind::Int64ITy, {1, 1}, "expected", false);
  auto *Pool = F_->createSoftMax("pool", input, selected);
  auto *S = F_->createSave("save", Pool);
  bindings_.allocate(S->getPlaceholder());

  EE_.compile(CompilationMode::Infer);
  EE_.run(bindings_);

  auto result = bindings_.get(S->getPlaceholder());
  Tensor out(ElemKind::Float16Ty, {1, 6});
  out.getHandle<float16_t>() = {0.011f, 0.082f, 0.05f, 0.605f, 0.222f, 0.03f};
  EXPECT_TRUE(out.isEqual(*result, 0.001));
}

/// Verify that Quantize, Rescale, Dequantize work correctly together.
static void quantizeSimpleTest(glow::PlaceholderBindings &bindings_,
                               glow::Module &mod_, glow::Function *F_,
                               glow::ExecutionEngine &EE_, ElemKind QTy) {
  auto *input =
      mod_.createPlaceholder(ElemKind::FloatTy, {1, 1}, "input", true);
  bindings_.allocate(input)->init(Tensor::InitKind::Broadcast, 21,
                                  mod_.getPRNG());

  auto *Q =
      F_->createQuantize("quant", input, mod_.uniqueType(QTy, {1, 1}, 0.25, 4));
  auto *RS = F_->createRescaleQuantized("rescale", Q,
                                        mod_.uniqueType(QTy, {1, 1}, 0.5, 11));
  auto *D = F_->createDequantize("dequantize", RS);
  auto *save = F_->createSave("ret", D);
  auto *result = bindings_.allocate(save->getPlaceholder());

  EXPECT_EQ(F_->getNodes().size(), 4);
  EE_.compile(CompilationMode::Infer);

  EE_.run(bindings_);
  EXPECT_EQ(F_->getNodes().size(), 1);

  auto RH = result->getHandle();
  EXPECT_NEAR(RH.at({0, 0}), 21.0, 0.001);
}

TEST_P(OperatorTest, QuantizeSimpleInt8) {
  CHECK_IF_ENABLED();
  quantizeSimpleTest(bindings_, mod_, F_, EE_, ElemKind::Int8QTy);
}
TEST_P(OperatorTest, QuantizeSimpleInt16) {
  CHECK_IF_ENABLED();
  quantizeSimpleTest(bindings_, mod_, F_, EE_, ElemKind::Int16QTy);
}
TEST_P(OperatorTest, QuantizeSimpleInt32) {
  CHECK_IF_ENABLED();
  quantizeSimpleTest(bindings_, mod_, F_, EE_, ElemKind::Int32QTy);
}

TEST_P(OperatorTest, LengthsToRanges) {
  CHECK_IF_ENABLED();

  /*
    LENGTHS = [1, 3, 0, 2]
    OUTPUT =  [[0, 1], [1, 3], [4, 0], [4, 2]]
  */
  auto *lengths =
      mod_.createPlaceholder(ElemKind::Int32ITy, {4}, "lengths", false);

  bindings_.allocate(lengths)->getHandle<int32_t>() = {1, 3, 0, 2};

  auto *R = F_->createLengthsToRanges("LTR", lengths);
  auto *S = F_->createSave("save", R);
  bindings_.allocate(S->getPlaceholder());

  EE_.compile(CompilationMode::Infer);
  EE_.run(bindings_);

  Tensor &result = *bindings_.get(S->getPlaceholder());
  Tensor expected(ElemKind::Int32ITy, {4, 2});
  expected.getHandle<int32_t>() = {
      0, 1, 1, 3, 4, 0, 4, 2,
  };

  EXPECT_TRUE(expected.isEqual(result));
}

/// Test that LengthsRangeFill works.
TEST_P(OperatorTest, LengthsRangeFill) {
  CHECK_IF_ENABLED();

  /*
    LENGTHS = [4, 3, 1]
    OUTPUT =  [0, 1, 2, 3, 0, 1, 2, 0]
  */
  auto *lengths =
      mod_.createPlaceholder(ElemKind::Int32ITy, {3}, "lengths", false);

  bindings_.allocate(lengths)->getHandle<int32_t>() = {4, 3, 1};

  auto *LRF = F_->createLengthsRangeFill("LRF", lengths, /* maxOutputSize */ 8);
  auto *S = F_->createSave("save", LRF);
  bindings_.allocate(S->getPlaceholder());

  EE_.compile(CompilationMode::Infer);
  EE_.run(bindings_);

  Tensor &result = *bindings_.get(S->getPlaceholder());
  Tensor expected(ElemKind::Int32ITy, {8});
  expected.getHandle<int32_t>() = {0, 1, 2, 3, 0, 1, 2, 0};

  EXPECT_TRUE(expected.isEqual(result));
}

/// Helper for testing BatchOneHot with different \p DTy.
template <typename DataType>
void batchOneHotTest(glow::PlaceholderBindings &bindings, glow::Module &mod,
                     glow::Function *F, glow::ExecutionEngine &EE,
                     ElemKind DTy) {
  /*
    DATA = [[5, 0], [11, 3], [0, 5]]
    LENGTHS = [4, 2]
    VALUES = [5, 0, 11, 0, 5, 0]
    OUTPUT =  [[1, 0, 0, 0, 0, 1], [0, 0, 1, 0, 0, 0], [0, 1, 0, 1, 1, 0]]
  */
  auto *data =
      createPlaceholderConditionallyQuantized(mod, DTy, {3, 2}, "data", false);
  auto *lengths =
      mod.createPlaceholder(ElemKind::Int32ITy, {2}, "lengths", false, "N");
  auto *values = createPlaceholderConditionallyQuantized(mod, DTy, {6},
                                                         "values", false, "N");

  bindings.allocate(data)->getHandle<DataType>() = {5, 0, 11, 3, 0, 5};
  bindings.allocate(lengths)->getHandle<int32_t>() = {4, 2};
  bindings.allocate(values)->getHandle<DataType>() = {5, 0, 11, 0, 5, 0};

  auto *R = F->createBatchOneHot("BOH", data, lengths, values);
  auto *S = F->createSave("save", R);
  bindings.allocate(S->getPlaceholder());

  EE.compile(CompilationMode::Infer);
  EE.run(bindings);

  Tensor &result = *bindings.get(S->getPlaceholder());
  auto expected = createTensorConditionallyQuantized(DTy, {3, 6});
  expected.getHandle<DataType>() = {
      1, 0, 0, 0, 0, 1, 0, 0, 1, 0, 0, 0, 0, 1, 0, 1, 1, 0,
  };

  EXPECT_TRUE(expected.isEqual(result));
}

/// Test BatchOneHot with Float data and Int32 Lengths.
TEST_P(OperatorTest, BatchOneHotDataFloat) {
  CHECK_IF_ENABLED();
  batchOneHotTest<float>(bindings_, mod_, F_, EE_, ElemKind::FloatTy);
}

/// Test BatchOneHot with Float16 data and Int32 Lengths
TEST_P(OperatorTest, BatchOneHotDataFloat16) {
  CHECK_IF_ENABLED();
  batchOneHotTest<float16_t>(bindings_, mod_, F_, EE_, ElemKind::Float16Ty);
}

/// Test BatchOneHot with Int64 data and Int32 Lengths.
TEST_P(OperatorTest, BatchOneHotDataInt64) {
  CHECK_IF_ENABLED();
  batchOneHotTest<int64_t>(bindings_, mod_, F_, EE_, ElemKind::Int64ITy);
}

/// Test BatchOneHot with Int32 data and Int32 Lengths.
TEST_P(OperatorTest, BatchOneHotDataInt32) {
  CHECK_IF_ENABLED();
  batchOneHotTest<int32_t>(bindings_, mod_, F_, EE_, ElemKind::Int32ITy);
}

/// Test BatchOneHot with Int8 data and Int32 Lengths.
TEST_P(OperatorTest, BatchOneHotDataInt8) {
  CHECK_IF_ENABLED();
  batchOneHotTest<int8_t>(bindings_, mod_, F_, EE_, ElemKind::Int8QTy);
}

/// Modulo with Int64 Tensors with SignFollowDivisor off.
TEST_P(OperatorTest, ModuloInt64NoSignFollow) {
  CHECK_IF_ENABLED();

  auto *src = mod_.createPlaceholder(ElemKind::Int64ITy, {3, 5}, "src", false);
  auto srcH = bindings_.allocate(src)->getHandle<int64_t>();

  srcH = {-7, -6, -5, -4, -3, -2, -1, 0, 1, 2, 3, 4, 5, 6, 7};

  int64_t divisor = 3;
  bool signFollowDivisor = false;

  auto *modulo = F_->createModulo("mod", src, divisor, signFollowDivisor);
  auto *result = F_->createSave("save", modulo);
  bindings_.allocate(result->getPlaceholder());

  EE_.compile(CompilationMode::Infer);
  EE_.run(bindings_);

  auto resultH = bindings_.get(result->getPlaceholder())->getHandle<int64_t>();

  std::vector<int64_t> expectedResults = {-1, 0, -2, -1, 0, -2, -1, 0,
                                          1,  2, 0,  1,  2, 0,  1};
  ASSERT_EQ(expectedResults.size(), resultH.size());

  for (size_t i = 0, end = expectedResults.size(); i < end; ++i) {
    EXPECT_EQ(resultH.raw(i), expectedResults.at(i));
  }
}

/// Modulo with Int64 Tensors with SignFollowDivisor on.
TEST_P(OperatorTest, ModuloInt64SignFollow) {
  CHECK_IF_ENABLED();

  auto *src = mod_.createPlaceholder(ElemKind::Int64ITy, {3, 5}, "src", false);
  auto srcH = bindings_.allocate(src)->getHandle<int64_t>();

  srcH = {-7, -6, -5, -4, -3, -2, -1, 0, 1, 2, 3, 4, 5, 6, 7};

  int64_t divisor = 3;
  bool signFollowDivisor = true;

  auto *modulo = F_->createModulo("mod", src, divisor, signFollowDivisor);
  auto *result = F_->createSave("save", modulo);
  bindings_.allocate(result->getPlaceholder());

  EE_.compile(CompilationMode::Infer);
  EE_.run(bindings_);

  auto resultH = bindings_.get(result->getPlaceholder())->getHandle<int64_t>();

  std::vector<int64_t> expectedResults = {2, 0, 1, 2, 0, 1, 2, 0,
                                          1, 2, 0, 1, 2, 0, 1};
  ASSERT_EQ(expectedResults.size(), resultH.size());

  for (size_t i = 0, end = expectedResults.size(); i < end; ++i) {
    EXPECT_EQ(resultH.raw(i), expectedResults.at(i));
  }
}

/// Modulo with Int32 Tensors with SignFollowDivisor off.
TEST_P(OperatorTest, ModuloInt32NoSignFollow) {
  CHECK_IF_ENABLED();
#define TENSORTYPE int32_t
  auto *src = mod_.createPlaceholder(ElemKind::Int32ITy, {3, 5}, "src", false);
  auto srcH = bindings_.allocate(src)->getHandle<int32_t>();

  srcH = {-7, -6, -5, -4, -3, -2, -1, 0, 1, 2, 3, 4, 5, 6, 7};

  int64_t divisor = 3;
  bool signFollowDivisor = false;

  auto *modulo = F_->createModulo("mod", src, divisor, signFollowDivisor);
  auto *result = F_->createSave("save", modulo);
  bindings_.allocate(result->getPlaceholder());

  EE_.compile(CompilationMode::Infer);
  EE_.run(bindings_);

  auto resultH = bindings_.get(result->getPlaceholder())->getHandle<int32_t>();

  std::vector<int32_t> expectedResults = {-1, 0, -2, -1, 0, -2, -1, 0,
                                          1,  2, 0,  1,  2, 0,  1};
  ASSERT_EQ(expectedResults.size(), resultH.size());

  for (size_t i = 0, end = expectedResults.size(); i < end; ++i) {
    EXPECT_EQ(resultH.raw(i), expectedResults.at(i));
  }
}

/// Modulo with Int32 Tensors with SignFollowDivisor off.
TEST_P(OperatorTest, ModuloInt32SignFollow) {
  CHECK_IF_ENABLED();

  auto *src = mod_.createPlaceholder(ElemKind::Int32ITy, {3, 5}, "src", false);
  auto srcH = bindings_.allocate(src)->getHandle<int32_t>();

  srcH = {-7, -6, -5, -4, -3, -2, -1, 0, 1, 2, 3, 4, 5, 6, 7};

  int64_t divisor = 3;
  bool signFollowDivisor = true;

  auto *modulo = F_->createModulo("mod", src, divisor, signFollowDivisor);
  auto *result = F_->createSave("save", modulo);
  bindings_.allocate(result->getPlaceholder());

  EE_.compile(CompilationMode::Infer);
  EE_.run(bindings_);

  auto resultH = bindings_.get(result->getPlaceholder())->getHandle<int32_t>();

  std::vector<int32_t> expectedResults = {2, 0, 1, 2, 0, 1, 2, 0,
                                          1, 2, 0, 1, 2, 0, 1};
  ASSERT_EQ(expectedResults.size(), resultH.size());

  for (size_t i = 0, end = expectedResults.size(); i < end; ++i) {
    EXPECT_EQ(resultH.raw(i), expectedResults.at(i));
  }
}

/// Helper to test DotProduct1D using \p DTy.
template <typename DataType>
static void testDotProduct1D(glow::PlaceholderBindings &bindings,
                             glow::Module &mod, glow::Function *F,
                             glow::ExecutionEngine &EE, ElemKind DTy) {
  // Input tensors.
  constexpr dim_t kDataSize = 10;
  auto *X = createPlaceholderConditionallyQuantized(mod, DTy, {kDataSize}, "X",
                                                    false, "N");
  auto *Y = createPlaceholderConditionallyQuantized(mod, DTy, {kDataSize}, "Y",
                                                    false, "N");
  auto XH = bindings.allocate(X)->getHandle<DataType>();
  auto YH = bindings.allocate(Y)->getHandle<DataType>();

  // Fill inputs with random values.
  XH.randomize(-10.0, 10.0, mod.getPRNG());
  YH.randomize(-10.0, 10.0, mod.getPRNG());

  // Compute expected output.
  auto expected = createTensorConditionallyQuantized(DTy, {kDataSize});
  auto expectedH = expected.getHandle<DataType>();

  for (dim_t i = 0; i < kDataSize; ++i) {
    expectedH.at({i}) = XH.at({i}) * YH.at({i});
  }

  // Compile and run the model.
  auto *dotProduct = F->createDotProduct("prod", X, Y);
  auto *result = F->createSave("save", dotProduct);
  bindings.allocate(result->getPlaceholder());

  EE.compile(CompilationMode::Infer);
  EE.run(bindings);

  auto actualH = bindings.get(result->getPlaceholder())->getHandle<DataType>();

  // Check that the output tensor is the same as the expected output.
  EXPECT_EQ(actualH.size(), expectedH.size());
  for (std::size_t i = 0; i < actualH.size(); ++i) {
    EXPECT_NEAR(actualH.raw(i), expectedH.raw(i), 0.00001);
  }
}

/// Test a DotProduct operator with 1D inputs, using FloatTy.
TEST_P(OperatorTest, dotProduct1D_Float) {
  CHECK_IF_ENABLED();
  testDotProduct1D<float>(bindings_, mod_, F_, EE_, ElemKind::FloatTy);
}

/// Test a DotProduct operator with 1D inputs, using Float16Ty.
TEST_P(OperatorTest, dotProduct1D_Float16) {
  CHECK_IF_ENABLED();
  testDotProduct1D<float16_t>(bindings_, mod_, F_, EE_, ElemKind::Float16Ty);
}

/// Test a DotProduct operator with 1D inputs, using Int8Ty.
TEST_P(OperatorTest, dotProduct1D_Int8) {
  CHECK_IF_ENABLED();
  testDotProduct1D<int8_t>(bindings_, mod_, F_, EE_, ElemKind::Int8QTy);
}

// Test a BatchedPairwiseDotProduct operator.
TEST_P(OperatorTest, batchedPairwiseDotProduct) {
  CHECK_IF_ENABLED();

  // Input tensors.
  constexpr dim_t kBatchSize = 2;
  constexpr dim_t kVectorSize = 6;

  auto *W = createPlaceholderConditionallyQuantized(
      mod_, ElemKind::FloatTy, {kBatchSize, kVectorSize}, "X", false);
  auto *X = createPlaceholderConditionallyQuantized(
      mod_, ElemKind::FloatTy, {kBatchSize, kVectorSize}, "X", false);
  auto *Y = createPlaceholderConditionallyQuantized(
      mod_, ElemKind::FloatTy, {kBatchSize, kVectorSize}, "Y", false);
  auto *Z = createPlaceholderConditionallyQuantized(
      mod_, ElemKind::FloatTy, {kBatchSize, kVectorSize}, "Z", false);
  auto WH = bindings_.allocate(W)->getHandle();
  auto XH = bindings_.allocate(X)->getHandle();
  auto YH = bindings_.allocate(Y)->getHandle();
  auto ZH = bindings_.allocate(Z)->getHandle();

  // Fill inputs with random values.

  WH = {1, 1, 1, 1, 1, 1, 2, 2, 2, 2, 2, 2};
  XH = {2, 2, 2, 2, 2, 2, 3, 3, 3, 3, 3, 3};
  YH = {3, 3, 3, 3, 3, 3, 4, 4, 4, 4, 4, 4};
  ZH = {4, 4, 4, 4, 4, 4, 5, 5, 5, 5, 5, 5};

  // Compute expected output.
  auto expected =
      createTensorConditionallyQuantized(ElemKind::FloatTy, {kBatchSize, 6});
  auto expectedH = expected.getHandle();

  expectedH = {12, 18, 36, 24, 48, 72, 36, 48, 72, 60, 90, 120};

  // Compile and run the model.
  auto *pairwiseDotProduct =
      F_->createBatchedPairwiseDotProduct("prod", {W, X, Y, Z});
  auto *result = F_->createSave("save", pairwiseDotProduct);
  bindings_.allocate(result->getPlaceholder());

  EE_.compile(CompilationMode::Infer);
  EE_.run(bindings_);

  auto actualH = bindings_.get(result->getPlaceholder())->getHandle();

  // Check that the output tensor is the same as the expected output.
  EXPECT_TRUE(actualH.size() == expectedH.size());
  EXPECT_TRUE(actualH.getType().isEqual(expectedH.getType()));
  for (std::size_t i = 0; i < actualH.size(); ++i) {
    EXPECT_NEAR(actualH.raw(i), expectedH.raw(i), 0.00001);
  }
}

// Test an ElementwiseLinear operator with both axis = 0 and axis = 1
// arguments.
TEST_P(OperatorTest, elementwiseLinear) {
  CHECK_IF_ENABLED();

  constexpr dim_t kRows = 10;
  constexpr dim_t kCols = 20;

  // Create and allocate input placeholders.
  auto *X =
      mod_.createPlaceholder(ElemKind::FloatTy, {kCols, kRows}, "X", false);
  auto *w = mod_.createPlaceholder(ElemKind::FloatTy, {kCols}, "w", false);
  auto *b = mod_.createPlaceholder(ElemKind::FloatTy, {kCols}, "b", false);

  auto XH = bindings_.allocate(X)->getHandle();
  auto wH = bindings_.allocate(w)->getHandle();
  auto bH = bindings_.allocate(b)->getHandle();

  // Fill inputs with random values.
  XH.randomize(-3.0, 3.0, mod_.getPRNG());
  wH.randomize(-3.0, 3.0, mod_.getPRNG());
  bH.randomize(-3.0, 3.0, mod_.getPRNG());

  // Create two separate models to test behaviour when axis = 0 and axis = 1.
  // For the test with axis = 0, the 0th dimension of X, w, and b must match.
  auto *elementwiseLinearAxisZero =
      F_->createElementwiseLinear("elAxisZero", X, w, b, /*axis=*/0);
  auto *resultAxisZero =
      F_->createSave("saveAxisZero", elementwiseLinearAxisZero);
  bindings_.allocate(resultAxisZero->getPlaceholder());

  // For the test with axis = 1, the 1st dimension of X must match the 0th
  // dimension of w and b must match, so a transpose is needed.
  auto *XT = F_->createTranspose("XT", X, {1, 0});
  auto *elementwiseLinearAxisOne =
      F_->createElementwiseLinear("elAxisOne", XT, w, b, /*axis=*/1);
  auto *resultAxisOne = F_->createSave("saveAxisOne", elementwiseLinearAxisOne);
  bindings_.allocate(resultAxisOne->getPlaceholder());

  // Compile and run the model.
  EE_.compile(CompilationMode::Infer);
  EE_.run(bindings_);

  auto resAxisZeroH =
      bindings_.get(resultAxisZero->getPlaceholder())->getHandle();
  auto resAxisOneH =
      bindings_.get(resultAxisOne->getPlaceholder())->getHandle();

  // Results should be the same shape as X/XT.
  ASSERT_EQ(resAxisZeroH.size(), XH.size());
  ASSERT_EQ(resAxisOneH.size(), (XT->getResult().getType())->size());

  // Compute the expected output and check that the model outputs match.
  for (dim_t i = 0; i < resAxisZeroH.dims()[0]; ++i) {
    for (dim_t j = 0; j < resAxisZeroH.dims()[1]; ++j) {
      float expected = (XH.at({i, j}) * wH.at({i})) + bH.at({i});
      EXPECT_NEAR(resAxisZeroH.at({i, j}), expected, 0.00001);
      EXPECT_NEAR(resAxisOneH.at({j, i}), expected, 0.00001);
    }
  }
}

/// Helper to test DotProduct2D using \p DTy.
template <typename DataType>
static void testDotProduct2D(glow::PlaceholderBindings &bindings,
                             glow::Module &mod, glow::Function *F,
                             glow::ExecutionEngine &EE, ElemKind DTy) {
  // Input tensors.
  constexpr dim_t kRows = 10;
  constexpr dim_t kCols = 14;
  auto *X = createPlaceholderConditionallyQuantized(mod, DTy, {kRows, kCols},
                                                    "X", false);
  auto *Y = createPlaceholderConditionallyQuantized(mod, DTy, {kRows, kCols},
                                                    "Y", false);
  auto XH = bindings.allocate(X)->getHandle<DataType>();
  auto YH = bindings.allocate(Y)->getHandle<DataType>();

  // Fill inputs with random values.
  XH.randomize(-3.0, 3.0, mod.getPRNG());
  YH.randomize(-3.0, 3.0, mod.getPRNG());

  // Compute expected output.
  auto expected = createTensorConditionallyQuantized(DTy, {kRows});
  auto expectedH = expected.getHandle<DataType>();

  for (dim_t i = 0; i < kRows; ++i) {
    DataType dotProduct = 0.0f;

    // Compute dot product of the i-th row of X and Y.
    for (dim_t j = 0; j < kCols; ++j) {
      dotProduct += (XH.at({i, j}) * YH.at({i, j}));
    }

    expectedH.at({i}) = dotProduct;
  }

  // Compile and run the model.
  auto *dotProduct = F->createDotProduct("prod", X, Y);
  auto *result = F->createSave("save", dotProduct);
  bindings.allocate(result->getPlaceholder());

  EE.compile(CompilationMode::Infer);
  EE.run(bindings);

  auto actualH = bindings.get(result->getPlaceholder())->getHandle<DataType>();

  // Check that the output tensor is the same as the expected output.
  EXPECT_EQ(actualH.size(), expectedH.size());
  for (std::size_t i = 0; i < actualH.size(); ++i) {
    EXPECT_NEAR(actualH.raw(i), expectedH.raw(i), 0.00001);
  }
}

// Test a DotProduct operator with 2D inputs, using FloatTy.
TEST_P(OperatorTest, dotProduct2D_Float) {
  CHECK_IF_ENABLED();
  testDotProduct2D<float>(bindings_, mod_, F_, EE_, ElemKind::FloatTy);
}

// Test a DotProduct operator with 2D inputs, using Float16Ty.
TEST_P(OperatorTest, dotProduct2D_Float16) {
  CHECK_IF_ENABLED();
  testDotProduct2D<float16_t>(bindings_, mod_, F_, EE_, ElemKind::Float16Ty);
}

// Test a DotProduct operator with 2D inputs, using Int8QTy.
TEST_P(OperatorTest, dotProduct2D_Int8) {
  CHECK_IF_ENABLED();
  testDotProduct2D<int8_t>(bindings_, mod_, F_, EE_, ElemKind::Int8QTy);
}

/// Helper to test BatchBoxCox using \p DTy.
template <typename DataType>
static void testBatchBoxCox(glow::PlaceholderBindings &bindings,
                            glow::Module &mod, glow::Function *F,
                            glow::ExecutionEngine &EE, ElemKind DTy,
                            float allowedError = 0.0001f, float maxRange = 5.0f,
                            float maxLambda2 = 2.0f) {
  // Input tensors.
  const dim_t kRows = 10;
  const dim_t kCols = 5;
  auto *data = mod.createPlaceholder(DTy, {kRows, kCols}, "data",
                                     /* isTrainable */ false);
  auto *lambda1 = mod.createPlaceholder(DTy, {kCols}, "lambda1",
                                        /* isTrainable */ false);
  auto *lambda2 = mod.createPlaceholder(DTy, {kCols}, "lambda2",
                                        /* isTrainable */ false);
  auto dataH = bindings.allocate(data)->getHandle<DataType>();
  auto lambda1H = bindings.allocate(lambda1)->getHandle<DataType>();
  auto lambda2H = bindings.allocate(lambda2)->getHandle<DataType>();

  // Fill inputs with random values.
  dataH.randomize(0.0, maxRange, mod.getPRNG());
  lambda1H.randomize(1.0, 2.0, mod.getPRNG());
  lambda2H.randomize(1.0, maxLambda2, mod.getPRNG());

  // Zero out every other element to lambda1 to test that case of the transform.
  for (dim_t i = 0; i < kCols; i += 2) {
    lambda1H.at({i}) = 0;
  }

  const float epsilon = std::is_same<float, DataType>::value
                            ? std::numeric_limits<float>::min()
                            : 1e-6f;

  // Construct the graph for the backend to run.
  auto *BBC = F->createBatchBoxCox("bbc", data, lambda1, lambda2, epsilon);
  auto *save = F->createSave("save", BBC);
  auto resultH =
      bindings.allocate(save->getPlaceholder())->getHandle<DataType>();

  // Compile and run the model, setting results in tensor backed by resultH.
  EE.compile(CompilationMode::Infer);
  EE.run(bindings);

  // Compute expected output here on the host to compare results.
  Tensor expected(DTy, {kRows, kCols});
  auto expectedH = expected.getHandle<DataType>();

  for (dim_t i = 0; i < kRows; ++i) {
    for (dim_t j = 0; j < kCols; ++j) {
      float d = dataH.at({i, j});
      float l1 = lambda1H.at({j});
      float l2 = lambda2H.at({j});

      // Compute elementwise Box-Cox transform.
      float tmp = std::max(d + l2, 1e-6f);
      if (l1 == 0) {
        // Clip argument to log and pow at 1e-6 to avoid saturation.
        expectedH.at({i, j}) = std::log(tmp);
      } else {
        expectedH.at({i, j}) = (std::pow(tmp, l1) - 1) / l1;
      }
    }
  }

  // Check that the output tensor is the same as the expected output.
  for (size_t i = 0; i < resultH.size(); ++i) {
    EXPECT_NEAR(resultH.raw(i), expectedH.raw(i), allowedError);
  }
}

/// Test that the BatchBoxCox operator works as expected in FloatTy.
TEST_P(OperatorTest, BatchBoxCox_Float) {
  CHECK_IF_ENABLED();
  testBatchBoxCox<float>(bindings_, mod_, F_, EE_, ElemKind::FloatTy, 0.001f);
}

/// Test that the BatchBoxCox operator works as expected in Float16Ty.
TEST_P(OperatorTest, BatchBoxCox_Large_Float16) {
  CHECK_IF_ENABLED();
  testBatchBoxCox<float16_t>(bindings_, mod_, F_, EE_, ElemKind::Float16Ty,
                             0.032f, 5.0f);
}
TEST_P(OperatorTest, BatchBoxCox_Medium_Float16) {
  CHECK_IF_ENABLED();
  testBatchBoxCox<float16_t>(bindings_, mod_, F_, EE_, ElemKind::Float16Ty,
                             0.016f, 3.0f);
}
TEST_P(OperatorTest, BatchBoxCox_Small_Float16) {
  CHECK_IF_ENABLED();
  testBatchBoxCox<float16_t>(bindings_, mod_, F_, EE_, ElemKind::Float16Ty,
                             0.003f, 1.0f, 1.001f);
}

/// Test that Arithmetic ops work.
#define TEST_ARITH_OP_FLOAT(OP_NAME_, OP_)                                     \
  TEST_P(OperatorTest, OP_NAME_##ArithFloatTest) {                             \
    CHECK_IF_ENABLED();                                                        \
    constexpr dim_t size = 50;                                                 \
    auto *A = mod_.createPlaceholder(ElemKind::FloatTy, {size}, "A", false);   \
    auto *B = mod_.createPlaceholder(ElemKind::FloatTy, {size}, "B", false);   \
    auto *AT = bindings_.allocate(A);                                          \
    auto *BT = bindings_.allocate(B);                                          \
    auto AH = AT->getHandle();                                                 \
    auto BH = BT->getHandle();                                                 \
    AH.randomize(-10.0f, 10.0f, mod_.getPRNG());                               \
    BH.randomize(0.01f, 10.0f, mod_.getPRNG());                                \
                                                                               \
    auto *N = F_->create##OP_NAME_("op", A, B);                                \
    auto *save = F_->createSave("save", N);                                    \
    auto resultH = bindings_.allocate(save->getPlaceholder())->getHandle();    \
                                                                               \
    EE_.compile(CompilationMode::Infer);                                       \
    EE_.run(bindings_);                                                        \
                                                                               \
    for (size_t i = 0; i < size; i++) {                                        \
      EXPECT_FLOAT_EQ(resultH.raw(i), OP_(AH.raw(i), BH.raw(i)));              \
    }                                                                          \
  }

TEST_ARITH_OP_FLOAT(Add, [](float a, float b) { return a + b; })
TEST_ARITH_OP_FLOAT(Sub, [](float a, float b) { return a - b; })
TEST_ARITH_OP_FLOAT(Mul, [](float a, float b) { return a * b; })
TEST_ARITH_OP_FLOAT(Div, [](float a, float b) { return a / b; })
TEST_ARITH_OP_FLOAT(Min, [](float a, float b) { return std::min(a, b); })
TEST_ARITH_OP_FLOAT(Max, [](float a, float b) { return std::max(a, b); })

/// Helper to test ConvertTo casting from \p STy to \p DTy.
template <typename SourceType, typename DestType>
static void testConvertTo(glow::PlaceholderBindings &bindings_,
                          glow::Module &mod_, glow::Function *F_,
                          glow::ExecutionEngine &EE_, ElemKind STy,
                          ElemKind DTy) {
  // Input tensor in source type.
  dim_t shape[] = {5, 3, 20};
  auto *data = mod_.createPlaceholder(STy, shape, "data",
                                      /* isTrainable */ false);
  auto dataH = bindings_.allocate(data)->getHandle<SourceType>();
  dataH.randomize(-1000, 1000, mod_.getPRNG());

  // Construct the graph for the backend to run, converting to dest type.
  auto OT = mod_.uniqueType(DTy, shape);
  auto *convert = F_->createConvertTo("convert", data, OT);
  auto *save = F_->createSave("save", convert);
  auto resultH =
      bindings_.allocate(save->getPlaceholder())->getHandle<DestType>();

  // Compile and run the model, setting results in tensor backed by resultH.
  EE_.compile(CompilationMode::Infer);
  EE_.run(bindings_);

  // Compute expected output here on the host to compare results.
  Tensor expected(DTy, shape);
  auto expectedH = expected.getHandle<DestType>();
  for (size_t i = 0, e = expectedH.size(); i < e; ++i) {
    expectedH.raw(i) = static_cast<DestType>(dataH.raw(i));
  }

  // Check that the output tensor is the same as the expected output.
  for (size_t i = 0, e = resultH.size(); i < e; i++) {
    const DestType exp = expectedH.raw(i);
    const DestType res = resultH.raw(i);
    if (DTy == ElemKind::FloatTy) {
      EXPECT_FLOAT_EQ(exp, res);
    } else {
      EXPECT_EQ(exp, res);
    }
  }
}

/// Test that ConvertTo operator casts correctly from one type to another.
#define TEST_CONVERT_TO(T_FROM, T_TO, DTY_FROM, DTY_TO)                        \
  TEST_P(OperatorTest, ConvertFrom_##DTY_FROM##_To_##DTY_TO) {                 \
    CHECK_IF_ENABLED();                                                        \
    testConvertTo<T_FROM, T_TO>(bindings_, mod_, F_, EE_, ElemKind::DTY_FROM,  \
                                ElemKind::DTY_TO);                             \
  }
TEST_CONVERT_TO(float, float, FloatTy, FloatTy)
TEST_CONVERT_TO(float, float16_t, FloatTy, Float16Ty)
TEST_CONVERT_TO(float, int32_t, FloatTy, Int32ITy)
TEST_CONVERT_TO(float, int64_t, FloatTy, Int64ITy)
TEST_CONVERT_TO(float16_t, float, Float16Ty, FloatTy)
TEST_CONVERT_TO(float16_t, float16_t, Float16Ty, Float16Ty)
TEST_CONVERT_TO(float16_t, int32_t, Float16Ty, Int32ITy)
TEST_CONVERT_TO(float16_t, int64_t, Float16Ty, Int64ITy)
TEST_CONVERT_TO(int32_t, float, Int32ITy, FloatTy)
TEST_CONVERT_TO(int32_t, float16_t, Int32ITy, Float16Ty)
TEST_CONVERT_TO(int32_t, int32_t, Int32ITy, Int32ITy)
TEST_CONVERT_TO(int32_t, int64_t, Int32ITy, Int64ITy)
TEST_CONVERT_TO(int64_t, float, Int64ITy, FloatTy)
TEST_CONVERT_TO(int64_t, float16_t, Int64ITy, Float16Ty)
TEST_CONVERT_TO(int64_t, int32_t, Int64ITy, Int32ITy)
TEST_CONVERT_TO(int64_t, int64_t, Int64ITy, Int64ITy)

#undef TEST_CONVERT_TO

/// Helper to test ConvertTo casting from \p STy to \p DTy and back.
template <typename SourceType, typename DestType>
static void testConvertToAndBack(glow::PlaceholderBindings &bindings_,
                                 glow::Module &mod_, glow::Function *F_,
                                 glow::ExecutionEngine &EE_, ElemKind STy,
                                 ElemKind DTy, bool castIsNoOp) {
  // Input tensor in source type.
  dim_t shape[] = {5, 3, 20};
  auto *data = mod_.createPlaceholder(STy, shape, "data",
                                      /* isTrainable */ false);
  auto dataH = bindings_.allocate(data)->getHandle<SourceType>();
  dataH.randomize(-1000, 1000, mod_.getPRNG());

  // Construct the graph for the backend to run, converting to dest type and
  // back.
  auto IT = mod_.uniqueType(STy, shape);
  auto OT = mod_.uniqueType(DTy, shape);
  auto *convert = F_->createConvertTo("convert_forth", data, OT);
  auto *convertBack = F_->createConvertTo("convert_back", convert, IT);
  auto *save = F_->createSave("save", convertBack);
  auto resultH =
      bindings_.allocate(save->getPlaceholder())->getHandle<SourceType>();

  // Compile and run the model, setting results in tensor backed by resultH.
  EXPECT_EQ(F_->getNodes().size(), 3);
  EE_.compile(CompilationMode::Infer);
  EE_.run(bindings_);
  EXPECT_EQ(F_->getNodes().size(), size_t(castIsNoOp ? 1 : 3));

  for (size_t i = 0, e = resultH.size(); i < e; i++) {
    const SourceType res = resultH.raw(i);
    const SourceType expected =
        static_cast<SourceType>(static_cast<DestType>(dataH.raw(i)));
    EXPECT_EQ(res, expected);
  }
}

/// Test that ConvertTo operator casts correctly from one type to another.
#define TEST_CAST_2WAYS(T_FROM, T_TO, DTY_FROM, DTY_TO, NOOP_CAST)             \
  TEST_P(OperatorTest, ConvertFrom_##DTY_FROM##_To_##DTY_TO##_AndBack) {       \
    CHECK_IF_ENABLED();                                                        \
    testConvertToAndBack<T_FROM, T_TO>(bindings_, mod_, F_, EE_,               \
                                       ElemKind::DTY_FROM, ElemKind::DTY_TO,   \
                                       NOOP_CAST);                             \
  }
TEST_CAST_2WAYS(float, float, FloatTy, FloatTy, /* castIsNoOp */ true)
TEST_CAST_2WAYS(float, float16_t, FloatTy, Float16Ty, /* castIsNoOp */ false)
TEST_CAST_2WAYS(float, int32_t, FloatTy, Int32ITy, /* castIsNoOp */ false)
TEST_CAST_2WAYS(float, int64_t, FloatTy, Int64ITy, /* castIsNoOp */ false)
TEST_CAST_2WAYS(float16_t, float, Float16Ty, FloatTy, /* castIsNoOp */ true)
TEST_CAST_2WAYS(float16_t, float16_t, Float16Ty, Float16Ty,
                /* castIsNoOp */ true)
TEST_CAST_2WAYS(float16_t, int32_t, Float16Ty, Int32ITy,
                /* castIsNoOp */ false)
TEST_CAST_2WAYS(float16_t, int64_t, Float16Ty, Int64ITy,
                /* castIsNoOp */ false)
TEST_CAST_2WAYS(int32_t, float, Int32ITy, FloatTy, /* castIsNoOp */ false)
TEST_CAST_2WAYS(int32_t, float16_t, Int32ITy, Float16Ty,
                /* castIsNoOp */ false)
TEST_CAST_2WAYS(int32_t, int32_t, Int32ITy, Int32ITy, /* castIsNoOp */ true)
TEST_CAST_2WAYS(int32_t, int64_t, Int32ITy, Int64ITy, /* castIsNoOp */ true)
TEST_CAST_2WAYS(int64_t, float, Int64ITy, FloatTy, /* castIsNoOp */ false)
TEST_CAST_2WAYS(int64_t, float16_t, Int64ITy, Float16Ty,
                /* castIsNoOp */ false)
TEST_CAST_2WAYS(int64_t, int32_t, Int64ITy, Int32ITy, /* castIsNoOp */ false)
TEST_CAST_2WAYS(int64_t, int64_t, Int64ITy, Int64ITy, /* castIsNoOp */ true)

#undef TEST_CAST_2WAYS

template <typename DataType>
glow::Handle<DataType>
mulHelper(glow::PlaceholderBindings &bindings, glow::Module &mod,
          glow::Function *F, glow::ExecutionEngine &EE, ElemKind DTy,
          llvm::ArrayRef<DataType> lhsValues,
          llvm::ArrayRef<DataType> rhsValues, llvm::ArrayRef<dim_t> lhsDims,
          llvm::ArrayRef<dim_t> rhsDims) {
  auto *lhs = mod.createPlaceholder(DTy, lhsDims, "lhs", false);
  auto *rhs = mod.createPlaceholder(DTy, rhsDims, "rhs", false);
  bindings.allocate(lhs)->getHandle<DataType>() = lhsValues;
  bindings.allocate(rhs)->getHandle<DataType>() = rhsValues;

  auto *N = F->createMul("Mul", lhs, rhs);
  auto *save = F->createSave("save", N);
  auto *saveTensor = bindings.allocate(save->getPlaceholder());

  EE.compile(CompilationMode::Infer);
  EE.run(bindings);

  return saveTensor->getHandle<DataType>();
}

/// Check that the Mul operator behaves correctly with int32.
TEST_P(OperatorTest, mul_int32) {
  CHECK_IF_ENABLED();

  llvm::SmallVector<int32_t, 16> xValues = {
      3, 2, 3, 6, 4, 5, 6, 3, 7, 8, 9, 2, 3, 5, 7, 1,

      1, 2, 3, 6, 4, 5, 6, 3, 7, 8, 9, 2, 3, 5, 7, 1,

      1, 2, 3, 6, 4, 5, 6, 3, 7, 8, 9, 2, 3, 5, 7, 1,

      1, 2, 3, 6, 4, 5, 6, 3, 7, 8, 9, 2, 3, 5, 7, 1};

  llvm::SmallVector<int32_t, 16> yValues = {
      3, 4, 5, 7, 2, 5, 0, 6, 4, 2, 1, 8, 5, 9, 2, 6,

      3, 4, 5, 7, 2, 1, 0, 6, 4, 2, 1, 8, 5, 9, 2, 6,

      3, 4, 5, 7, 2, 1, 0, 6, 4, 2, 1, 8, 5, 9, 2, 6,

      3, 4, 5, 7, 2, 1, 0, 6, 4, 2, 1, 8, 5, 9, 2, 6};

  llvm::SmallVector<dim_t, 4> xDims = {2, 2, 4, 4};
  llvm::SmallVector<dim_t, 4> yDims = {2, 2, 4, 4};

  Handle<int32_t> saveH =
      mulHelper<int32_t>(bindings_, mod_, F_, EE_, ElemKind::Int32ITy, xValues,
                         yValues, xDims, yDims);

  int counter = 0;
  for (dim_t i = 0; i < saveH.dims()[0]; ++i) {
    for (dim_t j = 0; j < saveH.dims()[1]; ++j) {
      for (dim_t k = 0; k < saveH.dims()[2]; ++k) {
        for (dim_t f = 0; f < saveH.dims()[3]; ++f) {
          EXPECT_EQ(xValues[counter] * yValues[counter],
                    saveH.at({i, j, k, f}));
          ++counter;
        }
      }
    }
  }
}

/// Check that the Mul operator behaves correctly with int64.
TEST_P(OperatorTest, mul_int64) {
  CHECK_IF_ENABLED();

  llvm::SmallVector<int64_t, 16> xValues = {
      3, 2, 3, 6, 4, 5, 6, 3, 7, 8, 9, 2, 3, 5, 7, 1,

      1, 2, 3, 6, 4, 5, 6, 3, 7, 8, 9, 2, 3, 5, 7, 1,

      1, 2, 3, 6, 4, 5, 6, 3, 7, 8, 9, 2, 3, 5, 7, 1,

      1, 2, 3, 6, 4, 5, 6, 3, 7, 8, 9, 2, 3, 5, 7, 1};

  llvm::SmallVector<int64_t, 16> yValues = {
      3, 4, 5, 7, 2, 5, 0, 6, 4, 2, 1, 8, 5, 9, 2, 6,

      3, 4, 5, 7, 2, 1, 0, 6, 4, 2, 1, 8, 5, 9, 2, 6,

      3, 4, 5, 7, 2, 1, 0, 6, 4, 2, 1, 8, 5, 9, 2, 6,

      3, 4, 5, 7, 2, 1, 0, 6, 4, 2, 1, 8, 5, 9, 2, 6};

  llvm::SmallVector<dim_t, 4> xDims = {2, 2, 4, 4};
  llvm::SmallVector<dim_t, 4> yDims = {2, 2, 4, 4};

  Handle<int64_t> saveH =
      mulHelper<int64_t>(bindings_, mod_, F_, EE_, ElemKind::Int64ITy, xValues,
                         yValues, xDims, yDims);

  int counter = 0;
  for (dim_t i = 0; i < saveH.dims()[0]; ++i) {
    for (dim_t j = 0; j < saveH.dims()[1]; ++j) {
      for (dim_t k = 0; k < saveH.dims()[2]; ++k) {
        for (dim_t f = 0; f < saveH.dims()[3]; ++f) {
          EXPECT_EQ(xValues[counter] * yValues[counter],
                    saveH.at({i, j, k, f}));
          ++counter;
        }
      }
    }
  }
}
/// Check that the Mul operator behaves correctly with float.
TEST_P(OperatorTest, mul_float) {
  CHECK_IF_ENABLED();

  llvm::SmallVector<float, 16> xValues = {
      3, 2, 3, 6, 4, 5, 6, 3, 7, 8, 9, 2, 3, 5, 7, 1,

      1, 2, 3, 6, 4, 5, 6, 3, 7, 8, 9, 2, 3, 5, 7, 1,

      1, 2, 3, 6, 4, 5, 6, 3, 7, 8, 9, 2, 3, 5, 7, 1,

      1, 2, 3, 6, 4, 5, 6, 3, 7, 8, 9, 2, 3, 5, 7, 1};

  llvm::SmallVector<float, 16> yValues = {
      3, 4, 5, 7, 2, 5, 0, 6, 4, 2, 1, 8, 5, 9, 2, 6,

      3, 4, 5, 7, 2, 1, 0, 6, 4, 2, 1, 8, 5, 9, 2, 6,

      3, 4, 5, 7, 2, 1, 0, 6, 4, 2, 1, 8, 5, 9, 2, 6,

      3, 4, 5, 7, 2, 1, 0, 6, 4, 2, 1, 8, 5, 9, 2, 6};

  llvm::SmallVector<dim_t, 4> xDims = {2, 2, 4, 4};
  llvm::SmallVector<dim_t, 4> yDims = {2, 2, 4, 4};

  Handle<float> saveH =
      mulHelper<float>(bindings_, mod_, F_, EE_, ElemKind::FloatTy, xValues,
                       yValues, xDims, yDims);

  int counter = 0;
  for (dim_t i = 0; i < saveH.dims()[0]; ++i) {
    for (dim_t j = 0; j < saveH.dims()[1]; ++j) {
      for (dim_t k = 0; k < saveH.dims()[2]; ++k) {
        for (dim_t f = 0; f < saveH.dims()[3]; ++f) {
          EXPECT_FLOAT_EQ(xValues[counter] * yValues[counter],
                          saveH.at({i, j, k, f}));
          ++counter;
        }
      }
    }
  }
}

template <typename DataType>
glow::Handle<DataType>
addHelper(glow::PlaceholderBindings &bindings, glow::Module &mod,
          glow::Function *F, glow::ExecutionEngine &EE, ElemKind DTy,
          llvm::ArrayRef<DataType> lhsValues,
          llvm::ArrayRef<DataType> rhsValues, llvm::ArrayRef<dim_t> lhsDims,
          llvm::ArrayRef<dim_t> rhsDims) {
  auto *lhs = mod.createPlaceholder(DTy, lhsDims, "lhs", false);
  auto *rhs = mod.createPlaceholder(DTy, rhsDims, "rhs", false);
  bindings.allocate(lhs)->getHandle<DataType>() = lhsValues;
  bindings.allocate(rhs)->getHandle<DataType>() = rhsValues;

  auto *N = F->createAdd("Add", lhs, rhs);
  auto *save = F->createSave("save", N);
  auto *saveTensor = bindings.allocate(save->getPlaceholder());

  EE.compile(CompilationMode::Infer);
  EE.run(bindings);

  return saveTensor->getHandle<DataType>();
}

/// Check that the Mul operator behaves correctly with int32.
TEST_P(OperatorTest, add_int32) {
  CHECK_IF_ENABLED();

  llvm::SmallVector<int32_t, 16> xValues = {
      3, 2, 3, 6, 4, 5, 6, 3, 7, 8, 9, 2, 3, 5, 7, 1,

      1, 2, 3, 6, 4, 5, 6, 3, 7, 8, 9, 2, 3, 5, 7, 1,

      1, 2, 3, 6, 4, 5, 6, 3, 7, 8, 9, 2, 3, 5, 7, 1,

      1, 2, 3, 6, 4, 5, 6, 3, 7, 8, 9, 2, 3, 5, 7, 1};

  llvm::SmallVector<int32_t, 16> yValues = {
      3, 4, 5, 7, 2, 5, 0, 6, 4, 2, 1, 8, 5, 9, 2, 6,

      3, 4, 5, 7, 2, 1, 0, 6, 4, 2, 1, 8, 5, 9, 2, 6,

      3, 4, 5, 7, 2, 1, 0, 6, 4, 2, 1, 8, 5, 9, 2, 6,

      3, 4, 5, 7, 2, 1, 0, 6, 4, 2, 1, 8, 5, 9, 2, 6};

  llvm::SmallVector<dim_t, 4> xDims = {2, 2, 4, 4};
  llvm::SmallVector<dim_t, 4> yDims = {2, 2, 4, 4};

  Handle<int32_t> saveH =
      addHelper<int32_t>(bindings_, mod_, F_, EE_, ElemKind::Int32ITy, xValues,
                         yValues, xDims, yDims);

  int counter = 0;
  for (dim_t i = 0; i < saveH.dims()[0]; ++i) {
    for (dim_t j = 0; j < saveH.dims()[1]; ++j) {
      for (dim_t k = 0; k < saveH.dims()[2]; ++k) {
        for (dim_t f = 0; f < saveH.dims()[3]; ++f) {
          EXPECT_EQ(xValues[counter] + yValues[counter],
                    saveH.at({i, j, k, f}));
          ++counter;
        }
      }
    }
  }
}

/// Check that the Mul operator behaves correctly with int32.
TEST_P(OperatorTest, add_int64) {
  CHECK_IF_ENABLED();

  llvm::SmallVector<int64_t, 16> xValues = {
      3, 2, 3, 6, 4, 5, 6, 3, 7, 8, 9, 2, 3, 5, 7, 1,

      1, 2, 3, 6, 4, 5, 6, 3, 7, 8, 9, 2, 3, 5, 7, 1,

      1, 2, 3, 6, 4, 5, 6, 3, 7, 8, 9, 2, 3, 5, 7, 1,

      1, 2, 3, 6, 4, 5, 6, 3, 7, 8, 9, 2, 3, 5, 7, 1};

  llvm::SmallVector<int64_t, 16> yValues = {
      3, 4, 5, 7, 2, 5, 0, 6, 4, 2, 1, 8, 5, 9, 2, 6,

      3, 4, 5, 7, 2, 1, 0, 6, 4, 2, 1, 8, 5, 9, 2, 6,

      3, 4, 5, 7, 2, 1, 0, 6, 4, 2, 1, 8, 5, 9, 2, 6,

      3, 4, 5, 7, 2, 1, 0, 6, 4, 2, 1, 8, 5, 9, 2, 6};

  llvm::SmallVector<dim_t, 4> xDims = {2, 2, 4, 4};
  llvm::SmallVector<dim_t, 4> yDims = {2, 2, 4, 4};

  Handle<int64_t> saveH =
      addHelper<int64_t>(bindings_, mod_, F_, EE_, ElemKind::Int64ITy, xValues,
                         yValues, xDims, yDims);

  int counter = 0;
  for (dim_t i = 0; i < saveH.dims()[0]; ++i) {
    for (dim_t j = 0; j < saveH.dims()[1]; ++j) {
      for (dim_t k = 0; k < saveH.dims()[2]; ++k) {
        for (dim_t f = 0; f < saveH.dims()[3]; ++f) {
          EXPECT_EQ(xValues[counter] + yValues[counter],
                    saveH.at({i, j, k, f}));
          ++counter;
        }
      }
    }
  }
}
/// Check that the Mul operator behaves correctly with int32.
TEST_P(OperatorTest, add_float) {
  CHECK_IF_ENABLED();

  llvm::SmallVector<float, 16> xValues = {
      3, 2, 3, 6, 4, 5, 6, 3, 7, 8, 9, 2, 3, 5, 7, 1,

      1, 2, 3, 6, 4, 5, 6, 3, 7, 8, 9, 2, 3, 5, 7, 1,

      1, 2, 3, 6, 4, 5, 6, 3, 7, 8, 9, 2, 3, 5, 7, 1,

      1, 2, 3, 6, 4, 5, 6, 3, 7, 8, 9, 2, 3, 5, 7, 1};

  llvm::SmallVector<float, 16> yValues = {
      3, 4, 5, 7, 2, 5, 0, 6, 4, 2, 1, 8, 5, 9, 2, 6,

      3, 4, 5, 7, 2, 1, 0, 6, 4, 2, 1, 8, 5, 9, 2, 6,

      3, 4, 5, 7, 2, 1, 0, 6, 4, 2, 1, 8, 5, 9, 2, 6,

      3, 4, 5, 7, 2, 1, 0, 6, 4, 2, 1, 8, 5, 9, 2, 6};

  llvm::SmallVector<dim_t, 4> xDims = {2, 2, 4, 4};
  llvm::SmallVector<dim_t, 4> yDims = {2, 2, 4, 4};

  Handle<float> saveH =
      addHelper<float>(bindings_, mod_, F_, EE_, ElemKind::FloatTy, xValues,
                       yValues, xDims, yDims);

  int counter = 0;
  for (dim_t i = 0; i < saveH.dims()[0]; ++i) {
    for (dim_t j = 0; j < saveH.dims()[1]; ++j) {
      for (dim_t k = 0; k < saveH.dims()[2]; ++k) {
        for (dim_t f = 0; f < saveH.dims()[3]; ++f) {
          EXPECT_FLOAT_EQ(xValues[counter] + yValues[counter],
                          saveH.at({i, j, k, f}));
          ++counter;
        }
      }
    }
  }
}

static FunctionTensorPair
createAndInitLayerNormTest(glow::PlaceholderBindings &bindings,
                           glow::ExecutionEngine &EE) {
  auto &mod = EE.getModule();
  Function *F = mod.createFunction("main");

  auto *input =
      mod.createPlaceholder(ElemKind::FloatTy, {1, 4, 5, 5}, "in", false);

  Tensor scaleT(ElemKind::FloatTy, {5, 5});
  scaleT.getHandle().randomize(0.0f, 1.0f, mod.getPRNG());
  Constant *scaleC = mod.createConstant("scale", std::move(scaleT));
  Tensor biasT(ElemKind::FloatTy, {5, 5});
  biasT.getHandle().randomize(0.0f, 1.0f, mod.getPRNG());
  Constant *biasC = mod.createConstant("bias", std::move(biasT));

  LayerNormalizationNode *LNN =
      F->createLayerNormalization("LN", input, scaleC, biasC, 1e-5);

  bindings.allocate(input)->getHandle().randomize(0.0f, 1.0f, mod.getPRNG());

  auto *res = F->createSave("save", LNN);
  ::glow::convertPlaceholdersToConstants(F, bindings,
                                         {input, res->getPlaceholder()});
  auto *resultTensor = bindings.allocate(res->getPlaceholder());

  return std::make_pair(F, resultTensor);
}

/// Test LayerNorm with FloatTy.
TEST_P(OperatorStatelessTest, LayerNorm_Float) {
  CHECK_IF_ENABLED();
  compareAgainstInterpreter(getBackendName(), createAndInitLayerNormTest,
                            ElemKind::FloatTy, ElemKind::FloatTy, 0.0001f,
                            parCloneCountOpt);
}

/// Test LayerNorm with Float16Ty.
TEST_P(OperatorStatelessTest, LayerNorm_Float16) {
  CHECK_IF_ENABLED();
  compareAgainstInterpreter(getBackendName(), createAndInitLayerNormTest,
                            ElemKind::FloatTy, ElemKind::Float16Ty, 0.01f,
                            parCloneCountOpt);
}

/// Test LayerNorm with Int8Ty.
TEST_P(OperatorStatelessTest, LayerNorm_Int8) {
  CHECK_IF_ENABLED();
  compareAgainstInterpreter(getBackendName(), createAndInitLayerNormTest,
                            ElemKind::FloatTy, ElemKind::Int8QTy, 0.04f,
                            parCloneCountOpt);
}

INSTANTIATE_BACKEND_TEST(OperatorStatelessTest);
INSTANTIATE_BACKEND_TEST(OperatorTest);<|MERGE_RESOLUTION|>--- conflicted
+++ resolved
@@ -7212,8 +7212,6 @@
   EXPECT_FLOAT_EQ(result.at({0, 0, 2, 3}), 30);
 }
 
-<<<<<<< HEAD
-=======
 /// Test the functionality of channelwise quantized group convolution using
 /// ChannelwiseQuantizedConvNode.
 TEST_P(OperatorTest, ChannelwiseQuantizedGroupConvolution3D) {
@@ -7346,7 +7344,6 @@
   EXPECT_FLOAT_EQ(result.at({0, 3, 0, 0}), 2);
 }
 
->>>>>>> b0f94ef7
 /// Test the functionality of channelwise quantized group convolution using
 /// ChannelwiseQuantizedConvNode with non-zero offsets and biases.
 TEST_P(OperatorTest, ChannelwiseQuantizedConv_NonZero) {
