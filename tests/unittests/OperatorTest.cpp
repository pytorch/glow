--- conflicted
+++ resolved
@@ -8350,7 +8350,6 @@
   return std::make_pair(F, resultTensor);
 }
 
-<<<<<<< HEAD
 /// Test Int8 RowwiseQuantizedFullyConnected Node with Int8 bias.
 TEST_P(OperatorStatelessTest, rowwiseQuantizedFCTest_Int8_BiasInt8) {
   ENABLED_BACKENDS(Interpreter, CPU);
@@ -8369,15 +8368,6 @@
       ElemKind::Int8QTy, 0.06f, parCloneCountOpt,
       /* enableRowwiseQuantization */ true, quantization::Schema::Asymmetric,
       ElemKind::Int32QTy);
-=======
-/// Test RowwiseQuantizedFullyConnected Node.
-TEST_P(OperatorStatelessTest, rowwiseQuantizedFCTest) {
-  CHECK_IF_ENABLED();
-  compareAgainstInterpreter(getBackendName(), createAndInitBasicRowwiseFCTest,
-                            ElemKind::FloatTy, ElemKind::Int8QTy, 0.06f,
-                            parCloneCountOpt,
-                            /* enableRowwiseQuantization */ true);
->>>>>>> dadd4e9f
 }
 
 /// Test RowwiseQuantizedFullyConnected Node with Symmetric quantization.
