/**
 * Copyright (c) Glow Contributors. See CONTRIBUTORS file.
 *
 * Licensed under the Apache License, Version 2.0 (the "License");
 * you may not use this file except in compliance with the License.
 * You may obtain a copy of the License at
 *
 *     http://www.apache.org/licenses/LICENSE-2.0
 *
 * Unless required by applicable law or agreed to in writing, software
 * distributed under the License is distributed on an "AS IS" BASIS,
 * WITHOUT WARRANTIES OR CONDITIONS OF ANY KIND, either express or implied.
 * See the License for the specific language governing permissions and
 * limitations under the License.
 */
#include "glow/ExecutionEngine/ExecutionEngine.h"
#include "glow/Exporter/ONNXModelWriter.h"
#include "glow/Graph/Graph.h"
#include "glow/Graph/Nodes.h"
#include "glow/Graph/PlaceholderBindings.h"
#include "glow/Importer/ONNXModelLoader.h"
#include "gtest/gtest.h"

#include "llvm/Support/FileSystem.h"

#ifndef GLOW_DATA_PATH
#define GLOW_DATA_PATH
#endif

using namespace glow;

namespace {
/// Given a Function \p F and input names \p inputTensorNames and input types \p
/// inputTensorTypes, writes the function to file and reads it back using the
/// ONNXModelWriter and ONNXModelReader respectively then \returns the
/// reloaded function. \p useGlowCustomOps is used for determining the format
/// for ONNXModelWriter to write with.
Expected<Function *> saveAndReloadFunction(
    Module &reloadMod, Function *F,
    llvm::ArrayRef<const char *> inputTensorNames,
    llvm::ArrayRef<TypeRef> inputTensorTypes, size_t irVer = 5,
    size_t opsetVer = 10, bool zipMode = false, bool useGlowCustomOps = false,
    bool includeConstantData = true,
    ConstantFoldingRecordMap *constFoldRecord = nullptr,
    CompilationContext *reloadCctx = nullptr,
    const BackendSpecificNodeInfo &backendSpecificNodeInfo = {}) {
  llvm::SmallString<64> path;
  auto tempFileRes = llvm::sys::fs::createTemporaryFile(
      "exporter", zipMode ? "output.zip" : "output.onnxtxt", path);

  RETURN_ERR_IF_NOT(tempFileRes.value() == 0,
                    "Failed to create temp file to write into.");

  std::string outputFilename(path.c_str());
  ScopeGuard cleanup([&]() { llvm::sys::fs::remove(outputFilename); });

  // Write model to file.
  {
    Error err = Error::empty();
    llvm::StringMap<std::string> extraMetadataProps;
    ONNXModelWriter onnxWR(
        outputFilename, *F, irVer, opsetVer, &err, !zipMode, zipMode,
        useGlowCustomOps, includeConstantData, extraMetadataProps,
        constFoldRecord ? *constFoldRecord : ConstantFoldingRecordMap(),
        backendSpecificNodeInfo);
    RETURN_IF_ERR(std::move(err));
  }

  Function *R = nullptr;
  Module &origMod = *F->getParent();
  if (!includeConstantData) {
    R = reloadMod.getFunction(F->getName());
    RETURN_ERR_IF_NOT(R, "Did not find Function to reload into.");
    R->clear();
    if (constFoldRecord) {
      // Additionally remove the original Constants that we first folded, so
      // that when we reload below we can recreate them.
      std::unordered_set<Function *> funsToDelete;
      for (auto &pair : *constFoldRecord) {
        Function *origF = pair.second->getParent();
        funsToDelete.insert(origF);
        Constant *C = reloadMod.getConstantByName(pair.first->getName());
        RETURN_ERR_IF_NOT(C, "Did not find constant that was initially folded");
        reloadMod.eraseConstant(C);
      }
      for (Function *origF : funsToDelete) {
        Function *reloadConstFoldF = reloadMod.getFunction(origF->getName());
        RETURN_ERR_IF_NOT(reloadConstFoldF,
                          "Did not find const folding function reloaded");
        reloadMod.eraseFunction(reloadConstFoldF);
        origMod.eraseFunction(origF);
      }
    }
  } else {
    R = reloadMod.createFunction("R");
  }

  // Load model from file.
  {
    Error err = Error::empty();
    ONNXModelLoader onnxLD(
        outputFilename, inputTensorNames, inputTensorTypes, *R, &err, zipMode,
        reloadCctx ? &reloadCctx->backendOpts.backendSpecificNodeInfo : nullptr,
        /* disableConstFoldInLoader */ true,
        /* loadIntoExistingModule */ !includeConstantData);

    if (err) {
      llvm::errs() << "ONNXModelLoader failed to reload model: "
                   << outputFilename << "\n";
    }

    RETURN_IF_ERR(std::move(err));
  }

  // Verify reloaded function is valid.
  RETURN_ERR_IF_NOT(R->verify(), "Reloaded function is not valid.");

  // Verify that the Constants from the original Module have the same data as
  // those in the reloaded module.
  if (constFoldRecord) {
    deleteUnusedConstants(reloadMod);
    deleteUnusedConstants(origMod);
    for (Constant *newC : reloadMod.getConstants()) {
      Constant *origC = R->getParent()->getConstantByName(newC->getName());
      RETURN_ERR_IF_NOT(origC,
                        strFormat("Expected original Constant by name %s",
                                  newC->getName().data()));
      RETURN_ERR_IF_NOT(newC->getPayload().isBitwiseEqual(origC->getPayload()),
                        strFormat("Mismatch on Constants of name %s",
                                  newC->getName().data()));
    }
  }

  return R;
}

/// Loads model from ONNX format file \p name into glow Function.
/// On success exports glow graph to the output file in "extended" ONNX format,
/// i.e. some glow operators don't have presentation in vanilla ONNX standard.
void testLoadAndSaveONNXModel(const std::string &name, bool zipMode) {
  ExecutionEngine EE{};
  auto &mod = EE.getModule();
  Function *F = mod.createFunction("main");
  llvm::errs() << "loading model " << name << "\n";

  size_t irVer = 0, opsetVer = 0;

  bool useGlowCustomOps = false;

  // Load model from file.
  {
    Error err = Error::empty();
    ONNXModelLoader onnxLD(name, {}, {}, *F, &err);
    irVer = onnxLD.getIrVersion();
    opsetVer = onnxLD.getOpSetVersion();
    useGlowCustomOps = onnxLD.usingGlowCustomOps();

    if (err) {
      llvm::errs() << "ONNXModelLoader failed to load model: " << name << "\n";
    }
    FAIL_TEST_IF_ERR(std::move(err));
  }

  Module reloadMod;
  FAIL_TEST_IF_ERR(saveAndReloadFunction(reloadMod, F, {}, {}, irVer, opsetVer,
                                         zipMode, useGlowCustomOps)
                       .takeError());
}

bool endsWith(const std::string &full, const std::string &ending) {
  if (full.length() >= ending.length()) {
    return (0 == full.compare(full.length() - ending.length(), ending.length(),
                              ending));
  } else {
    return false;
  }
}

/// Given a Function \p F, \returns a list of nodes with the Kind \p kind.
std::vector<Node *> getNodesByType(Function *F, Kinded::Kind kind) {
  std::vector<Node *> found;
  for (auto &N : F->getNodes()) {
    if (N.getKind() == kind) {
      found.push_back(&N);
    }
  }
  return found;
}

/// Given a function \p F and a Kind \p type, returns a casted pointer to the
/// single node in F with that kind or an Error if one occurs.
template <typename T>
Expected<T *> getSingleNodeWithKind(Function *F, Kinded::Kind type) {
  auto nodesWithKind = getNodesByType(F, type);

  RETURN_ERR_IF_NOT(nodesWithKind.size() == 1,
                    strFormat("Expected one node with kind %s but found %lu",
                              Kinded::getKindName(type), nodesWithKind.size()));

  T *node = llvm::dyn_cast<T>(nodesWithKind[0]);

  RETURN_ERR_IF_NOT(node != nullptr, "Node is not of expected types");

  return node;
}

/// Helper that \returns whether two StringMaps \p LHS and \p RHS are equal.
template <typename T>
static bool isStrMapEqual(const llvm::StringMap<T> &LHS,
                          const llvm::StringMap<T> &RHS) {
  if (LHS.size() != RHS.size()) {
    return false;
  }
  for (const auto &keyValue : LHS) {
    auto findInRHS = RHS.find(keyValue.getKey());
    if (findInRHS == RHS.end()) {
      return false;
    }
    if (keyValue.getValue() != findInRHS->getValue()) {
      return false;
    }
  }
  return true;
}

} // namespace

/// Use to test constant folding exporting and reloading tests, where some
/// constant folding is recorded and serialized in the custom Glow ONNX model.
class ConstFoldReloadTest : public ::testing::Test {
public:
  ConstFoldReloadTest() : EE_("Interpreter"), mod_(EE_.getModule()) {
    F_ = mod_.createFunction("main");
  }

protected:
  ExecutionEngine EE_;
  Module &mod_;
  Function *F_;
  PlaceholderBindings bindings_;
  CompilationContext cctx_;

  /// Constant folds \ref F_ and then serializes it. Then deserializes it and
  /// runs it and makes sure that running the original and the reloaded Function
  /// are bitwise equal. Verifies that \p numExpectedConstsFolded constant
  /// folding records are created during constant folding/recording. Any Nodes
  /// listed in \p nodesToPar will be Model parallelized in two.
  void serializeAndReloadAndCompareResults(
      unsigned numExpectedConstsFolded,
      const std::unordered_set<Node *> &nodesToPar = {}) {
    bindings_.allocate(mod_.getPlaceholders());

    // Perform constant folding, recording what occurs so we can serialize it.
    ConstantFoldingRecordMap record = constantFoldAndRecord(F_, cctx_);
    EXPECT_EQ(record.size(), numExpectedConstsFolded);
    runDCEPass(F_, cctx_);

    if (nodesToPar.size()) {
      llvm::DenseMap<Node *, size_t> numChunks;
      llvm::DenseMap<Node *, ParallelTransformKind> parOpts;
      for (Node *N : nodesToPar) {
        numChunks[N] = 2;
        parOpts[N] = ParallelTransformKind::Model;
      }

      std::unordered_map<Node *, ConcatNode *> replacedMap;
      ASSIGN_VALUE_OR_FAIL_TEST(replacedMap,
                                ::glow::parallelizeOps(F_, numChunks, parOpts));
      EXPECT_EQ(replacedMap.size(), parOpts.size());

      ConstantFoldingRecordMap parRecord = constantFoldAndRecord(F_, cctx_);
      record.insert(parRecord.begin(), parRecord.end());
      runDCEPass(F_, cctx_);
    }

    // Clone the original module into a new module used for reloading the model.
    ExecutionEngine reloadEE(EE_.getBackendName());
    Module &reloadMod = reloadEE.getModule();
    mod_.clone(&reloadMod);

    // Save and reload F.
    Function *reloadF;
    CompilationContext reloadCctx;
    ASSIGN_VALUE_OR_FAIL_TEST(
        reloadF, saveAndReloadFunction(
                     reloadMod, F_, {}, {}, 7, 9,
                     /* zipMode */ false,
                     /* useGlowCustomOps */ true,
                     /* includeConstantData */ false, &record, &reloadCctx,
                     cctx_.backendOpts.backendSpecificNodeInfo));

    // Verify that the Function and its Module are the same before and after.
    EXPECT_EQ(reloadF->toString(), F_->toString());
    EXPECT_EQ(reloadMod.toString(), mod_.toString());

    PlaceholderBindings reloadBindings =
        bindings_.clone(reloadMod.getPlaceholders());

    // Now run both to check they have bitwise equal results.
    EE_.compile(cctx_);
    EE_.run(bindings_);

    reloadEE.compile(reloadCctx);
    reloadEE.run(reloadBindings);

    EXPECT_TRUE(
        PlaceholderBindings::compare(&bindings_, &reloadBindings, 0.0f));

    // Verify that backend-specific node info was serialized correctly.
    EXPECT_EQ(cctx_.backendOpts.backendSpecificNodeInfo.count(F_),
              reloadCctx.backendOpts.backendSpecificNodeInfo.count(reloadF));

    if (cctx_.backendOpts.backendSpecificNodeInfo.count(F_)) {
      auto &origNodeMap = cctx_.backendOpts.backendSpecificNodeInfo[F_];
      auto &reloadNodeMap =
          reloadCctx.backendOpts.backendSpecificNodeInfo[reloadF];

      for (const Node &origN : F_->getNodes()) {
        auto reloadNodeIt = std::find_if(
            reloadF->getNodes().begin(), reloadF->getNodes().end(),
            [&](const Node &N) { return N.getName() == origN.getName(); });
        ASSERT_NE(reloadNodeIt, reloadF->getNodes().end());
        EXPECT_TRUE(
            isStrMapEqual(reloadNodeMap[&*reloadNodeIt], origNodeMap[&origN]));
      }
    }
  }
};

TEST(exporter, onnxModels) {
  std::string inputDirectory(GLOW_DATA_PATH "tests/models/onnxModels");
  std::error_code code;
  for (llvm::sys::fs::directory_iterator dirIt(inputDirectory, code);
       !code && dirIt != llvm::sys::fs::directory_iterator();
       dirIt.increment(code)) {
    auto name = dirIt->path();
    if (!endsWith(name, ".onnxtxt")) {
      llvm::outs() << "Ignore non-onnxtxt input: " << name << "\n";
      continue;
    }
    if (name.find("preluInvalidBroadcastSlope.onnxtxt") != std::string::npos ||
        name.find("padReflect.onnxtxt") != std::string::npos ||
        name.find("gatherConstantFolding.onnxtxt") != std::string::npos ||
        name.find("averagePool3D.onnxtxt") != std::string::npos ||
        name.find("sparseLengthsSum.onnxtxt") != std::string::npos ||
        name.find("constantOfShapeInt32Fail.onnxtxt") != std::string::npos ||
        name.find("padEdge.onnxtxt") != std::string::npos ||
        name.find("castToFloat.onnxtxt") != std::string::npos ||
        name.find("castToFloat16.onnxtxt") != std::string::npos ||
        name.find("castToInt64.onnxtxt") != std::string::npos ||
        name.find("castToInt32.onnxtxt") != std::string::npos ||
        name.find("simpleConvBiasFail.onnxtxt") != std::string::npos ||
        name.find("Where.onnxtxt") != std::string::npos ||
        name.find("constantOfShapeInt64Fail.onnxtxt") != std::string::npos ||
        name.find("ArgMaxDefault.onnxtxt") != std::string::npos ||
        name.find("ArgMaxKeepDim.onnxtxt") != std::string::npos ||
        name.find("ArgMaxNoKeepDim.onnxtxt") != std::string::npos ||
        name.find("upsampleOpset7.onnxtxt") != std::string::npos ||
        name.find("upsampleOpset9.onnxtxt") != std::string::npos ||
        name.find("resizeNearest.onnxtxt") != std::string::npos ||
        name.find("resizeNearestV11compat.onnxtxt") != std::string::npos ||
        name.find("resizeNearestV11compat_sizes.onnxtxt") !=
            std::string::npos ||
        name.find("resizeBilinear.onnxtxt") != std::string::npos ||
        name.find("resizeBilinearV11compat.onnxtxt") != std::string::npos ||
        name.find("resizeBilinearV11compat_sizes.onnxtxt") !=
            std::string::npos ||
        name.find("upsampleOpset9.onnxtxt") != std::string::npos ||
        name.find("NonMaxSuppressionSSD_ONNX.onnxtxt") != std::string::npos ||
        name.find("NonMaxSuppression.onnxtxt") != std::string::npos ||
        name.find("NonMaxSuppressionSSD.onnxtxt") != std::string::npos ||
        name.find("Less.onnxtxt") != std::string::npos ||
<<<<<<< HEAD
        name.find("Sin.onnxtxt") != std::string::npos ||
        name.find("Cos.onnxtxt") != std::string::npos ||
=======
        name.find("log.onnxtxt") != std::string::npos ||
        name.find("scatterND.onnxtxt") != std::string::npos ||
        name.find("mscatterND.onnxtxt") != std::string::npos ||
>>>>>>> 049a0945
        name.find("simpleConvTranspose.onnxtxt") != std::string::npos ||
        name.find("simpleConvTransposeOutShape.onnxtxt") != std::string::npos ||
        name.find("simpleConvTransposeOutShapeDilation.onnxtxt") !=
            std::string::npos ||
        name.find("simpleConvTransposeOutShapeSameLower.onnxtxt") !=
            std::string::npos ||
        name.find("simpleConvTransposeOutShapeSameUpper.onnxtxt") !=
            std::string::npos ||
        name.find("simpleConvTransposeAutoPadSameLower.onnxtxt") !=
            std::string::npos ||
        name.find("simpleConvTransposeAutoPadSameUpper.onnxtxt") !=
            std::string::npos ||
        name.find("convTransposeAsymmetric.onnxtxt") != std::string::npos ||
        name.find("NonZero.onnxtxt") != std::string::npos ||
        name.find("simpleConvTransposePads.onnxtxt") != std::string::npos ||
        name.find("simpleConvTransposeAutoPadValid.onnxtxt") !=
            std::string::npos ||
        name.find("simpleConvTransposeOutShapeSameUpper.onnxtxt") !=
            std::string::npos ||
        name.find("simpleConvTransposeAutoPadSameLower.onnxtxt") !=
            std::string::npos ||
        name.find("simpleConvTransposeAutoPadSameUpper.onnxtxt") !=
            std::string::npos) {
      // Ignore invalid ONNX files and graphs without nodes.
      llvm::outs() << "Ignore invalid input files: " << name << "\n";
      continue;
    }
    if (name.find("constant.onnxtxt") != std::string::npos ||
        name.find("shape.onnxtxt") != std::string::npos ||
        name.find("sum1.onnxtxt") != std::string::npos) {
      // Ignore invalid ONNX files and graphs without nodes.
      llvm::outs() << "Ignore empty graph file: " << name << "\n";
      continue;
    }
    if (name.find(".output.onnxtxt") != std::string::npos) {
      // Ignore output files - debugging mode only.
      llvm::outs() << "Ignore output file: " << name << "\n";
      continue;
    }
    // TODO: Debug why these RNN models don`t work!
    if (name.find("rnn") != std::string::npos) {
      // Ignore RNN files.
      llvm::outs() << "Ignore RNN model file: " << name << "\n";
      continue;
    }
    if (name.find("gru") != std::string::npos) {
      // Ignore GRU files.
      llvm::outs() << "Ignore GRU model file: " << name << "\n";
      continue;
    }
    if (name.find("lstm") != std::string::npos) {
      // Ignore LSTM files.
      llvm::outs() << "Ignore LSTM model file: " << name << "\n";
      continue;
    }
    const bool customOnnxDefineSymbol =
        name.find("dimParam.onnxtxt") != std::string::npos;
    if (customOnnxDefineSymbol) {
      setOnnxDefineSymbol({"ONNXUndefinedSymbol,1"});
    }

    // Disable constant folding for these tests.
    setConstantFoldLoaderOpsFlag(false);

    testLoadAndSaveONNXModel(dirIt->path(), /* zipMode */ true);
    testLoadAndSaveONNXModel(dirIt->path(), /* zipMode */ false);

    // Reset the custom symbol used.
    if (customOnnxDefineSymbol) {
      setOnnxDefineSymbol({});
    }
  }
}

TEST(exporter, ChannelwiseQuantizedConvolution) {
  ExecutionEngine EE{};
  auto &mod = EE.getModule();
  auto *F = mod.createFunction("F");

  unsigned_t inChannels = 8;
  unsigned_t inSide = 6;
  unsigned_t batchSize = 8;
  unsigned_t outChannels = 12;
  unsigned_t filterSide = 3;
  unsigned_t groups = 4;
  unsigned_t dilation = 1;

  Placeholder *input = mod.createPlaceholder(
      ElemKind::Int8QTy, {batchSize, inSide, inSide, inChannels}, 1.2, 3,
      "input", /* isTrainable */ false);

  Constant *biasConstant =
      mod.createConstant(ElemKind::FloatTy, {outChannels}, "bias");
  biasConstant->getPayloadMutable().getHandle<float>().randomize(-0.1, 0.1,
                                                                 mod.getPRNG());

  Constant *filterScalesConstant =
      mod.createConstant(ElemKind::FloatTy, {outChannels}, "filter_scales");

  Constant *filterOffsetsConstant =
      mod.createConstant(ElemKind::Int32ITy, {outChannels}, "filter_offsets");

  Constant *weightsConstant = mod.createConstant(
      ElemKind::Int8QTy,
      {outChannels, filterSide, filterSide, inChannels / groups}, 2.5, 1,
      "offsets");

  std::vector<unsigned_t> kernels = {filterSide, filterSide};
  std::vector<unsigned_t> strides = {1, 1};
  std::vector<unsigned_t> pads = {1, 1, 1, 1};

  auto outSize =
      calculateConvPoolOutputDims(inSide, inSide, kernels, strides, pads);
  auto *outTy = mod.uniqueType(
      ElemKind::Int8QTy,
      {batchSize, outSize.first, outSize.second, outChannels}, 3.8, 4);

  auto *cqConv = F->createChannelwiseQuantizedConv(
      "cqconv", input, weightsConstant, biasConstant, filterScalesConstant,
      filterOffsetsConstant, /* biasScales */ nullptr,
      /* biasOffsets */ nullptr, outTy, kernels, strides, pads, groups,
      dilation);

  auto *save = F->createSave("save_out", cqConv);

  Placeholder *output = save->getPlaceholder();

  ASSERT_TRUE(F->verify());

  PlaceholderBindings bindings;
  bindings.allocate({input, output});

  // Save and reload F.
  Function *R;
  Module reloadMod;
  ASSIGN_VALUE_OR_FAIL_TEST(
      R, saveAndReloadFunction(reloadMod, F, {"input"}, {input->getType()}));

  ChannelwiseQuantizedConvolutionNode *cqConvReloaded;
  ASSIGN_VALUE_OR_FAIL_TEST(
      cqConvReloaded,
      getSingleNodeWithKind<ChannelwiseQuantizedConvolutionNode>(
          R, Kinded::Kind::ChannelwiseQuantizedConvolutionNodeKind));

  EXPECT_TRUE(cqConvReloaded->getInput().getType()->isEqual(
      *cqConv->getInput().getType()));
  EXPECT_TRUE(cqConvReloaded->getResult().getType()->isEqual(
      *cqConv->getResult().getType()));

  EXPECT_TRUE(cqConvReloaded->getFilter().getType()->isEqual(
      *cqConv->getFilter().getType()));
  EXPECT_TRUE(cqConvReloaded->getBias().getType()->isEqual(
      *cqConv->getBias().getType()));
  EXPECT_TRUE(cqConvReloaded->getFilterScales().getType()->isEqual(
      *cqConv->getFilterScales().getType()));
  EXPECT_TRUE(cqConvReloaded->getFilterOffsets().getType()->isEqual(
      *cqConv->getFilterOffsets().getType()));
  EXPECT_TRUE(cqConvReloaded->getBiasScales().getType()->isEqual(
      *cqConv->getBiasScales().getType()));
  EXPECT_TRUE(cqConvReloaded->getBiasOffsets().getType()->isEqual(
      *cqConv->getBiasOffsets().getType()));

  EXPECT_EQ(cqConvReloaded->getKernels(), cqConv->getKernels());
  EXPECT_EQ(cqConvReloaded->getStrides(), cqConv->getStrides());
  EXPECT_EQ(cqConvReloaded->getPads(), cqConv->getPads());
  EXPECT_EQ(cqConvReloaded->getGroup(), cqConv->getGroup());
  EXPECT_EQ(cqConvReloaded->getDilation(), cqConv->getDilation());
}

TEST(exporter, QuantizedConvolution) {
  ExecutionEngine EE{};
  auto &mod = EE.getModule();
  auto *F = mod.createFunction("F");

  unsigned_t inChannels = 8;
  unsigned_t inSide = 6;
  unsigned_t batchSize = 8;
  unsigned_t outChannels = 12;
  unsigned_t filterSide = 3;
  unsigned_t groups = 4;
  unsigned_t dilation = 1;

  Placeholder *input = mod.createPlaceholder(
      ElemKind::Int8QTy, {batchSize, inSide, inSide, inChannels}, 1.2, 3,
      "input", /* isTrainable */ false);

  Placeholder *weights = mod.createPlaceholder(
      ElemKind::Int8QTy,
      {outChannels, filterSide, filterSide, inChannels / groups}, 2.5, 1,
      "weights",
      /* isTrainable */ false);

  Placeholder *bias =
      mod.createPlaceholder(ElemKind::Int32QTy, {outChannels}, 0.25, 2, "bias",
                            /* isTrainable */ false);

  std::vector<unsigned_t> kernels = {filterSide, filterSide};
  std::vector<unsigned_t> strides = {1, 1};
  std::vector<unsigned_t> pads = {1, 1, 1, 1};

  auto outSize =
      calculateConvPoolOutputDims(inSide, inSide, kernels, strides, pads);
  auto *outTy = mod.uniqueType(
      ElemKind::Int8QTy,
      {batchSize, outSize.first, outSize.second, outChannels}, 3.8, 4);

  auto *qConv = F->createConv("qconv", input, weights, bias, outTy, kernels,
                              strides, pads, groups, dilation);

  auto *save = F->createSave("save_out", qConv);

  Placeholder *output = save->getPlaceholder();

  ASSERT_TRUE(F->verify());

  PlaceholderBindings bindings;
  bindings.allocate({weights, bias, input, output});
  convertPlaceholdersToConstants(F, bindings, {input, output});

  // Save and reload F.
  Function *R;
  Module reloadMod;
  ASSIGN_VALUE_OR_FAIL_TEST(
      R, saveAndReloadFunction(reloadMod, F, {"input"}, {input->getType()}));

  // Verify reloaded function matches the original.
  ConvolutionNode *qConvReloaded;
  ASSIGN_VALUE_OR_FAIL_TEST(qConvReloaded,
                            getSingleNodeWithKind<ConvolutionNode>(
                                R, Kinded::Kind::ConvolutionNodeKind));

  EXPECT_TRUE(qConvReloaded->getInput().getType()->isEqual(
      *qConv->getInput().getType()));
  EXPECT_TRUE(qConvReloaded->getResult().getType()->isEqual(
      *qConv->getResult().getType()));

  EXPECT_TRUE(qConvReloaded->getFilter().getType()->isEqual(
      *qConv->getFilter().getType()));
  EXPECT_TRUE(
      qConvReloaded->getBias().getType()->isEqual(*qConv->getBias().getType()));

  EXPECT_EQ(qConvReloaded->getKernels(), qConv->getKernels());
  EXPECT_EQ(qConvReloaded->getStrides(), qConv->getStrides());
  EXPECT_EQ(qConvReloaded->getPads(), qConv->getPads());
  EXPECT_EQ(qConvReloaded->getGroup(), qConv->getGroup());
  EXPECT_EQ(qConvReloaded->getDilation(), qConv->getDilation());
}

TEST(exporter, QuantizedMaxPool) {
  ExecutionEngine EE{};
  auto &mod = EE.getModule();
  auto *F = mod.createFunction("F");

  unsigned_t inChannels = 8;
  unsigned_t inSide = 6;
  unsigned_t batchSize = 8;
  unsigned_t filterSide = 3;

  Placeholder *input = mod.createPlaceholder(
      ElemKind::Int8QTy, {batchSize, inSide, inSide, inChannels}, 1.2, 3,
      "input", /* isTrainable */ false);

  std::vector<unsigned_t> kernels = {filterSide, filterSide};
  std::vector<unsigned_t> strides = {1, 1};
  std::vector<unsigned_t> pads = {1, 1, 1, 1};

  auto *maxPool = F->createMaxPool("maxpool", input, kernels, strides, pads);

  auto *save = F->createSave("save_out", maxPool->getNthResult(0));

  Placeholder *output = save->getPlaceholder();

  ASSERT_TRUE(F->verify());

  PlaceholderBindings bindings;
  bindings.allocate({input, output});
  convertPlaceholdersToConstants(F, bindings, {input, output});

  // Save and reload F.
  Function *R;
  Module reloadMod;
  ASSIGN_VALUE_OR_FAIL_TEST(
      R, saveAndReloadFunction(reloadMod, F, {"input"}, {input->getType()}));

  // Verify reloaded function matches the original.
  MaxPoolNode *maxPoolReloaded;
  ASSIGN_VALUE_OR_FAIL_TEST(
      maxPoolReloaded,
      getSingleNodeWithKind<MaxPoolNode>(R, Kinded::Kind::MaxPoolNodeKind));

  EXPECT_TRUE(maxPoolReloaded->getInput().getType()->isEqual(
      *maxPool->getInput().getType()));
  EXPECT_TRUE(maxPoolReloaded->getResult().getType()->isEqual(
      *maxPool->getResult().getType()));

  EXPECT_EQ(maxPoolReloaded->getKernels(), maxPool->getKernels());
  EXPECT_EQ(maxPoolReloaded->getStrides(), maxPool->getStrides());
  EXPECT_EQ(maxPoolReloaded->getPads(), maxPool->getPads());
}

TEST(exporter, QuantizedAvgPool) {
  ExecutionEngine EE{};
  auto &mod = EE.getModule();
  auto *F = mod.createFunction("F");

  unsigned_t inChannels = 8;
  unsigned_t inSide = 6;
  unsigned_t batchSize = 8;
  unsigned_t filterSide = 3;

  Placeholder *input = mod.createPlaceholder(
      ElemKind::Int8QTy, {batchSize, inSide, inSide, inChannels}, 1.2, 3,
      "input", /* isTrainable */ false);

  std::vector<unsigned_t> kernels = {filterSide, filterSide};
  std::vector<unsigned_t> strides = {1, 1};
  std::vector<unsigned_t> pads = {1, 1, 1, 1};

  auto *avgPool = F->createAvgPool("avgpool", input, kernels, strides, pads);

  auto *save = F->createSave("save_out", avgPool->getNthResult(0));

  Placeholder *output = save->getPlaceholder();

  ASSERT_TRUE(F->verify());

  PlaceholderBindings bindings;
  bindings.allocate({input, output});
  convertPlaceholdersToConstants(F, bindings, {input, output});

  // Save and reload F.
  Function *R;
  Module reloadMod;
  ASSIGN_VALUE_OR_FAIL_TEST(
      R, saveAndReloadFunction(reloadMod, F, {"input"}, {input->getType()}));

  // Verify reloaded function matches the original.
  AvgPoolNode *avgPoolReloaded;
  ASSIGN_VALUE_OR_FAIL_TEST(
      avgPoolReloaded,
      getSingleNodeWithKind<AvgPoolNode>(R, Kinded::Kind::AvgPoolNodeKind));

  EXPECT_TRUE(avgPoolReloaded->getInput().getType()->isEqual(
      *avgPool->getInput().getType()));
  EXPECT_TRUE(avgPoolReloaded->getResult().getType()->isEqual(
      *avgPool->getResult().getType()));

  EXPECT_EQ(avgPoolReloaded->getKernels(), avgPool->getKernels());
  EXPECT_EQ(avgPoolReloaded->getStrides(), avgPool->getStrides());
  EXPECT_EQ(avgPoolReloaded->getPads(), avgPool->getPads());
}

TEST(exporter, QuantizedAdaptiveAvgPool) {
  ExecutionEngine EE{};
  auto &mod = EE.getModule();
  auto *F = mod.createFunction("F");

  unsigned_t inChannels = 8;
  unsigned_t inSide = 6;
  unsigned_t batchSize = 8;

  Placeholder *input = mod.createPlaceholder(
      ElemKind::Int8QTy, {batchSize, inSide, inSide, inChannels}, 1.2, 3,
      "input", /* isTrainable */ false);

  auto *outTy = mod.uniqueTypeWithNewShape(input->getType(),
                                           {batchSize, 3, 3, inChannels});

  auto *adaptiveAvgPool =
      F->createAdaptiveAvgPool("adaptive_avgpool", input, outTy);

  auto *save = F->createSave("save_out", adaptiveAvgPool->getNthResult(0));

  Placeholder *output = save->getPlaceholder();

  ASSERT_TRUE(F->verify());

  PlaceholderBindings bindings;
  bindings.allocate({input, output});
  convertPlaceholdersToConstants(F, bindings, {input, output});

  // Save and reload F.
  Function *R;
  Module reloadMod;
  ASSIGN_VALUE_OR_FAIL_TEST(
      R, saveAndReloadFunction(reloadMod, F, {"input"}, {input->getType()}));

  // Verify reloaded function matches the original.
  AdaptiveAvgPoolNode *adaptiveAvgPoolReloaded;
  ASSIGN_VALUE_OR_FAIL_TEST(adaptiveAvgPoolReloaded,
                            getSingleNodeWithKind<AdaptiveAvgPoolNode>(
                                R, Kinded::Kind::AdaptiveAvgPoolNodeKind));

  EXPECT_TRUE(adaptiveAvgPoolReloaded->getInput().getType()->isEqual(
      *adaptiveAvgPool->getInput().getType()));
  EXPECT_TRUE(adaptiveAvgPoolReloaded->getResult().getType()->isEqual(
      *adaptiveAvgPool->getResult().getType()));
}

TEST(exporter, RowwiseQuantizedFullyConnected) {
  ExecutionEngine EE{};
  auto &mod = EE.getModule();
  auto *F = mod.createFunction("F");

  Placeholder *input = mod.createPlaceholder(
      ElemKind::Int8QTy, {2, 100}, 1.2, 3, "input", /* isTrainable */ false);

  Constant *weightsConstant =
      mod.createConstant(ElemKind::Int8QTy, {10, 100}, 1.0, 0, "weights");

  Constant *biasConstant =
      mod.createConstant(ElemKind::Int32QTy, {10}, 1.0, 0, "bias");

  Constant *scalesConstant =
      mod.createConstant(ElemKind::FloatTy, {10}, "scales");

  Constant *offsetsConstant =
      mod.createConstant(ElemKind::Int32ITy, {10}, "offsets");

  auto *outTy = mod.uniqueType(ElemKind::Int8QTy, {2, 10}, 3.8, 4);

  auto *rwqFC = F->createRowwiseQuantizedFullyConnected(
      "rwqFC", input, weightsConstant, scalesConstant, offsetsConstant,
      biasConstant, outTy);

  auto *save = F->createSave("save_out", rwqFC);

  Placeholder *output = save->getPlaceholder();

  ASSERT_TRUE(F->verify());

  PlaceholderBindings bindings;
  bindings.allocate({input, output});

  // Save and reload F.
  Function *R;
  Module reloadMod;
  ASSIGN_VALUE_OR_FAIL_TEST(
      R, saveAndReloadFunction(reloadMod, F, {"input"}, {input->getType()}));

  RowwiseQuantizedFullyConnectedNode *rwqFCReloaded;
  ASSIGN_VALUE_OR_FAIL_TEST(
      rwqFCReloaded,
      getSingleNodeWithKind<RowwiseQuantizedFullyConnectedNode>(
          R, Kinded::Kind::RowwiseQuantizedFullyConnectedNodeKind));

  EXPECT_TRUE(rwqFCReloaded->getInput().getType()->isEqual(
      *rwqFC->getInput().getType()));
  EXPECT_TRUE(rwqFCReloaded->getResult().getType()->isEqual(
      *rwqFC->getResult().getType()));

  EXPECT_TRUE(rwqFCReloaded->getWeights().getType()->isEqual(
      *rwqFC->getWeights().getType()));
  EXPECT_TRUE(
      rwqFCReloaded->getBias().getType()->isEqual(*rwqFC->getBias().getType()));
  EXPECT_TRUE(rwqFCReloaded->getScales().getType()->isEqual(
      *rwqFC->getScales().getType()));
  EXPECT_TRUE(rwqFCReloaded->getOffsets().getType()->isEqual(
      *rwqFC->getOffsets().getType()));
}

TEST_F(ConstFoldReloadTest, exportGraphWithOneConstFoldingRecord) {
  Placeholder *I =
      mod_.createPlaceholder(ElemKind::Float16Ty, {2, 100}, "input",
                             /* isTrainable */ false);
  Constant *W = mod_.createConstant(ElemKind::FloatTy, {10, 100}, "weight");
  ClipNode *clipW = F_->createClip("clip", W, -5.f, 5.f);
  ConvertToNode *convertW =
      F_->createConvertTo("conv", clipW, ElemKind::Float16Ty);
  TransposeNode *transposeW =
      F_->createTranspose("transpose", convertW, {1, 0});
  MatMulNode *MM = F_->createMatMul("matmul", I, transposeW);
  F_->createSave("save", MM);

  bindings_.allocate(I)->getHandle<float16_t>().randomize(-10, 10,
                                                          mod_.getPRNG());
  W->getPayloadMutable().getHandle<float>().randomize(-10, 10, mod_.getPRNG());

  serializeAndReloadAndCompareResults(1);
}

TEST_F(ConstFoldReloadTest, exportGraphWithTwoConstFoldingRecords) {
  Placeholder *I =
      mod_.createPlaceholder(ElemKind::Float16Ty, {2, 100}, "input",
                             /* isTrainable */ false);
  Constant *W = mod_.createConstant(ElemKind::FloatTy, {10, 100}, "weight");
  ClipNode *clipW = F_->createClip("clip", W, -5.f, 5.f);
  ConvertToNode *convertW =
      F_->createConvertTo("conv", clipW, ElemKind::Float16Ty);
  TransposeNode *transposeW =
      F_->createTranspose("transpose", convertW, {1, 0});
  MatMulNode *MM = F_->createMatMul("matmul", I, transposeW);
  F_->createSave("save_mm", MM);

  Constant *W2 = mod_.createConstant(ElemKind::Float16Ty, {2, 100}, "weight2");
  TanhNode *tanhW = F_->createTanh("tanh", W2);
  AddNode *add = F_->createAdd("add", tanhW, I);
  F_->createSave("save_add", add);

  bindings_.allocate(I)->getHandle<float16_t>().randomize(-10, 10,
                                                          mod_.getPRNG());
  W->getPayloadMutable().getHandle<float>().randomize(-10, 10, mod_.getPRNG());
  W2->getPayloadMutable().getHandle<float16_t>().randomize(-10, 10,
                                                           mod_.getPRNG());

  serializeAndReloadAndCompareResults(2);
}

TEST_F(ConstFoldReloadTest, exportGraphWithTwoConstFoldingMultiOutputRecord) {
  Constant *W = mod_.createConstant(ElemKind::FloatTy, {100}, "weight");
  SigmoidNode *sigmoidW = F_->createSigmoid("sig", W);
  ConvertToNode *convertW =
      F_->createConvertTo("conv", sigmoidW, ElemKind::Float16Ty);
  TopKNode *TK = F_->createTopK("topk", convertW, 5);
  F_->createSave("save_indices", TK->getIndices());

  Placeholder *I = mod_.createPlaceholder(ElemKind::Float16Ty, {5}, "input",
                                          /* isTrainable */ false);
  AddNode *add = F_->createAdd("add", I, TK->getValues());
  F_->createSave("save_add", add);

  bindings_.allocate(I)->getHandle<float16_t>().randomize(-10, 10,
                                                          mod_.getPRNG());
  W->getPayloadMutable().getHandle<float>().randomize(-10, 10, mod_.getPRNG());

  serializeAndReloadAndCompareResults(2);
}

/// Verify that exporting and reloading with placement hints retains the hints.
TEST_F(ConstFoldReloadTest, exportWithPlacementHints) {
  auto *input1 =
      mod_.createPlaceholder(ElemKind::Float16Ty, {16, 32}, "input1", false);
  auto *input2 =
      mod_.createPlaceholder(ElemKind::Float16Ty, {16, 32}, "input2", false);
  auto *weights =
      F_->getParent()->createConstant(ElemKind::Float16Ty, {16, 16}, "weights");
  auto *bias =
      F_->getParent()->createConstant(ElemKind::Float16Ty, {16}, "bias");
  weights->getPayloadMutable().getHandle<float16_t>().randomize(-1.0, 1.0,
                                                                mod_.getPRNG());
  bias->getPayloadMutable().getHandle<float16_t>().randomize(-1.0, 1.0,
                                                             mod_.getPRNG());

  auto *CI = F_->createConcat("concat", {input1, input2}, 1);
  auto *TN = F_->createTranspose("transpose", CI, {1, 0});
  auto *FC = F_->createFullyConnected("fc", TN, weights, bias);
  auto *THN = F_->createTanh("tanh", FC);
  auto *SN = F_->createSigmoid("sigmoid", THN);
  F_->createSave("ret", SN);

  auto *AN = F_->createAdd("add", input1, input2);
  F_->createSave("add_save", AN);

  bindings_.allocate(input1)->getHandle<float16_t>().randomize(-1.0, 1.0,
                                                               mod_.getPRNG());
  bindings_.allocate(input2)->getHandle<float16_t>().randomize(-1.0, 1.0,
                                                               mod_.getPRNG());

  auto &nodeInfo = cctx_.backendOpts.backendSpecificNodeInfo[F_];

  nodeInfo[AN]["Interpreter_Hint1"].push_back(CI->getName().str());
  nodeInfo[AN]["Interpreter_Hint2"].push_back("@1");
  nodeInfo[CI]["Interpreter_Hint1"].push_back(TN->getName().str());
  nodeInfo[CI]["Interpreter_Hint3"].push_back("@1");
  nodeInfo[CI]["Interpreter_Hint1"].push_back(FC->getName().str());
  nodeInfo[CI]["Interpreter_Hint3"].push_back("@1");
  nodeInfo[AN]["Interpreter_Hint1"].push_back(CI->getName().str());
  nodeInfo[AN]["Interpreter_Hint2"].push_back("@1");
  nodeInfo[TN]["Interpreter_Hint1"].push_back(FC->getName().str());
  nodeInfo[TN]["Interpreter_Hint1"].push_back(SN->getName().str());
  nodeInfo[FC]["Interpreter_Hint1"].push_back(THN->getName().str());

  nodeInfo[TN]["Interpreter_Hint4"].push_back("3");
  nodeInfo[FC]["Interpreter_Hint4"].push_back("2");
  nodeInfo[CI]["Interpreter_Hint4"].push_back("1");
  nodeInfo[CI]["Interpreter_Hint5"].push_back("@0");
  nodeInfo[CI]["Interpreter_Hint4"].push_back("3");
  nodeInfo[CI]["Interpreter_Hint5"].push_back("@1");

  serializeAndReloadAndCompareResults(0);
}

TEST_F(ConstFoldReloadTest, exportParallelizedGraphWithTwoConstFoldingRecords) {
  Placeholder *I =
      mod_.createPlaceholder(ElemKind::Float16Ty, {2, 100}, "input",
                             /* isTrainable */ false);
  Constant *W = mod_.createConstant(ElemKind::FloatTy, {10, 100}, "weights");
  Constant *B = mod_.createConstant(ElemKind::Float16Ty, {10}, "bias");

  ClipNode *clipW = F_->createClip("clip", W, -5.f, 5.f);
  ConvertToNode *convertW =
      F_->createConvertTo("conv", clipW, ElemKind::Float16Ty);
  TransposeNode *transposeW =
      F_->createTranspose("transpose", convertW, {1, 0});
  FullyConnectedNode *FC = F_->createFullyConnected("fc", I, transposeW, B);
  F_->createSave("save", FC);

  Constant *W2 = mod_.createConstant(ElemKind::Float16Ty, {2, 100}, "weight2");
  TanhNode *tanhW = F_->createTanh("tanh", W2);
  AddNode *add = F_->createAdd("add", tanhW, I);
  F_->createSave("save_add", add);

  bindings_.allocate(I)->getHandle<float16_t>().randomize(-10, 10,
                                                          mod_.getPRNG());
  W->getHandle().randomize(-1.0, 1.0, mod_.getPRNG());
  B->getHandle<float16_t>().randomize(0.0, 0.5, mod_.getPRNG());
  W2->getPayloadMutable().getHandle<float16_t>().randomize(-10, 10,
                                                           mod_.getPRNG());

  serializeAndReloadAndCompareResults(2, {FC});
}<|MERGE_RESOLUTION|>--- conflicted
+++ resolved
@@ -370,14 +370,11 @@
         name.find("NonMaxSuppression.onnxtxt") != std::string::npos ||
         name.find("NonMaxSuppressionSSD.onnxtxt") != std::string::npos ||
         name.find("Less.onnxtxt") != std::string::npos ||
-<<<<<<< HEAD
         name.find("Sin.onnxtxt") != std::string::npos ||
         name.find("Cos.onnxtxt") != std::string::npos ||
-=======
         name.find("log.onnxtxt") != std::string::npos ||
         name.find("scatterND.onnxtxt") != std::string::npos ||
         name.find("mscatterND.onnxtxt") != std::string::npos ||
->>>>>>> 049a0945
         name.find("simpleConvTranspose.onnxtxt") != std::string::npos ||
         name.find("simpleConvTransposeOutShape.onnxtxt") != std::string::npos ||
         name.find("simpleConvTransposeOutShapeDilation.onnxtxt") !=
