--- conflicted
+++ resolved
@@ -703,7 +703,38 @@
                           [](float a) { return std::floor(a); });
 }
 
-<<<<<<< HEAD
+// Tests log node for random positive values.
+static void testImportLog(std::string fileName,
+                          llvm::ArrayRef<dim_t> inputShape,
+                          std::string input_name, float delta,
+                          const std::function<float(float)> &op) {
+
+  ExecutionEngine EE{};
+  auto &mod = EE.getModule();
+  Function *F = mod.createFunction("main");
+  std::string NetFilename =
+      std::string(GLOW_DATA_PATH "tests/models/onnxModels/") + fileName;
+  PlaceholderBindings bindings;
+  Placeholder *graphOutputVar;
+  Type input_type(ElemKind::FloatTy, inputShape);
+  ONNXModelLoader onnxLD(NetFilename, {input_name.c_str()}, {&input_type}, *F);
+  graphOutputVar = EXIT_ON_ERR(onnxLD.getSingleOutput());
+  auto PH = mod.getPlaceholderByNameSlow(input_name);
+  auto *inTensor = bindings.allocate(PH);
+
+  inTensor->getHandle().randomize(0, 500.0, mod.getPRNG());
+  // Compile&run the graph, and check the output
+  EE.compile(CompilationMode::Infer);
+  bindings.allocate(mod.getPlaceholders());
+  EE.run(bindings);
+  auto result = bindings.get(graphOutputVar)->getHandle();
+  auto inHandle = inTensor->getHandle();
+  ASSERT_TRUE(result.dims() == inputShape);
+  for (size_t i = 0; i < result.getType().size(); i++) {
+    EXPECT_NEAR(result.raw(i), op(inHandle.raw(i)), delta);
+  }
+}
+
 /// Test loading of Elemenntwise Trigonometric Ops
 /// Extendable for other ops in future
 static void
@@ -711,13 +742,6 @@
                                 llvm::ArrayRef<dim_t> inputShape,
                                 std::string input_name, float delta,
                                 const std::function<float(float)> &op) {
-=======
-// Tests log node for random positive values.
-static void testImportLog(std::string fileName,
-                          llvm::ArrayRef<dim_t> inputShape,
-                          std::string input_name, float delta,
-                          const std::function<float(float)> &op) {
->>>>>>> fba41b9e
   ExecutionEngine EE{};
   auto &mod = EE.getModule();
   Function *F = mod.createFunction("main");
@@ -730,13 +754,9 @@
   graphOutputVar = EXIT_ON_ERR(onnxLD.getSingleOutput());
   auto PH = mod.getPlaceholderByNameSlow(input_name);
   auto *inTensor = bindings.allocate(PH);
-<<<<<<< HEAD
 
   // Range of Asin/Acos is -1 to 1
   inTensor->getHandle().randomize(-1.0, 1.0, mod.getPRNG());
-=======
-  inTensor->getHandle().randomize(0, 500.0, mod.getPRNG());
->>>>>>> fba41b9e
   // Compile&run the graph, and check the output
   EE.compile(CompilationMode::Infer);
   bindings.allocate(mod.getPlaceholders());
@@ -749,7 +769,7 @@
   }
 }
 
-<<<<<<< HEAD
+
 TEST_F(OnnxImporterTest, importAsin) {
   testEltwiseTrigonometricOpFloat("Asin.onnxtxt", {1, 3, 4, 5}, "input", 0.002,
                                   [](float a) { return std::asin(a); });
@@ -763,11 +783,9 @@
 TEST_F(OnnxImporterTest, importAtan) {
   testEltwiseTrigonometricOpFloat("Atan.onnxtxt", {1, 3, 4, 5}, "input", 0.002,
                                   [](float a) { return std::atan(a); });
-=======
 TEST_F(OnnxImporterTest, importLog) {
   testImportLog("log.onnxtxt", {1, 2, 3, 2}, "data", 0.002,
                 [](float a) { return std::log(a); });
->>>>>>> fba41b9e
 }
 
 static void testImportPRelu(std::string filename,
