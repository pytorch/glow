--- conflicted
+++ resolved
@@ -3156,7 +3156,6 @@
   EXPECT_EQ(lengths->getType()->getElementType(), ElemKind::Int32ITy);
 }
 
-<<<<<<< HEAD
 /// Test loading AudioSpectrogram from an ONNX model. The ONNX model already
 /// computes the error compared to a TensorFlow reference implementation.
 static void importAudioSpectrogram(std::string fileName) {
@@ -3235,7 +3234,8 @@
 
 TEST_F(OnnxImporterTest, importMFCCTwoWindow) {
   importMFCC(GLOW_DATA_PATH "tests/models/onnxModels/mfccTwoWindow.onnxtxt");
-=======
+}
+
 /// Test loading a custom ONNX Glow quantized TopK.
 TEST_F(OnnxImporterTest, CustomGlowTopKQuantized) {
   ExecutionEngine EE;
@@ -3354,5 +3354,4 @@
   EXPECT_EQ(offsets->getOutput().getType()->getElementType(),
             ElemKind::Int32ITy);
   EXPECT_EQ(offsets->getOutput().dims().vec(), std::vector<dim_t>({4}));
->>>>>>> e33af622
 }