/**
 * Copyright (c) Glow Contributors. See CONTRIBUTORS file.
 *
 * Licensed under the Apache License, Version 2.0 (the "License");
 * you may not use this file except in compliance with the License.
 * You may obtain a copy of the License at
 *
 *     http://www.apache.org/licenses/LICENSE-2.0
 *
 * Unless required by applicable law or agreed to in writing, software
 * distributed under the License is distributed on an "AS IS" BASIS,
 * WITHOUT WARRANTIES OR CONDITIONS OF ANY KIND, either express or implied.
 * See the License for the specific language governing permissions and
 * limitations under the License.
 */
#include "ImporterTestUtils.h"
#include "glow/ExecutionEngine/ExecutionEngine.h"
#include "glow/Graph/Graph.h"
#include "glow/Graph/Nodes.h"
#include "glow/Graph/PlaceholderBindings.h"
#include "glow/Importer/ONNXModelLoader.h"
#include "llvm/Support/FileSystem.h"
#include "gtest/gtest.h"

#ifndef GLOW_DATA_PATH
#define GLOW_DATA_PATH
#endif

using namespace glow;

#include <fstream>
using namespace std;

class OnnxImporterTest : public ::testing::Test {
protected:
  // By default constant folding at load time is enabled in general, but we do
  // many tests here loading Constants, so keep it false during these tests by
  // default.
  void SetUp() override { glow::setConstantFoldLoaderOpsFlag(false); }
  void TearDown() override { glow::setConstantFoldLoaderOpsFlag(true); }
};

/// Loads onnxtxt model file \p filename and \returns ModelProto object.
Expected<ONNX_NAMESPACE::ModelProto> loadProto(const std::string &filename) {
  std::ifstream ff(filename, std::ios::in | std::ios::binary);
  RETURN_ERR_IF_NOT(ff,
                    strFormat("Can't find the model or network files for %s.",
                              filename.c_str()),
                    ErrorValue::ErrorCode::MODEL_LOADER_INVALID_PROTOBUF);
  if (filename.find(".onnxtxt") != std::string::npos) {
    std::string str((std::istreambuf_iterator<char>(ff)),
                    std::istreambuf_iterator<char>());
    ONNX_NAMESPACE::ModelProto MP;
    bool parseNet = google::protobuf::TextFormat::ParseFromString(str, &MP);
    RETURN_ERR_IF_NOT(parseNet, "Failed to parse ModelProto",
                      ErrorValue::ErrorCode::MODEL_LOADER_INVALID_PROTOBUF);
    return MP;
  }
  RETURN_ERR("Can't load proto file");
}

/// Saves ModelProto object \p model as onnxtxt model file \p filename
/// and \returns true if successful.
Expected<bool> saveProto(const std::string &filename,
                         ONNX_NAMESPACE::ModelProto &model) {
  std::ofstream ff(filename, std::ios::out);
  RETURN_ERR_IF_NOT(ff, "Can't write the proto file.",
                    ErrorValue::ErrorCode::RUNTIME_ERROR);
  if (filename.find(".onnxtxt") != std::string::npos) {
    std::string onnx_message = model.DebugString();
    ff << onnx_message;
    ff.close();
    return true;
  }
  ff.close();
  return false;
}

/// Replaces placeholders with names \p tensorNames in model proto object \p
/// model with initializers of same  name and values specified in input tensor
/// array \p tensors and \returns true if successful.
Expected<bool>
replacePlaceholderWithConstant(ONNX_NAMESPACE::ModelProto &model,
                               llvm::ArrayRef<const char *> tensorNames,
                               llvm::ArrayRef<Tensor *> tensors) {
  ONNX_NAMESPACE::NodeProto np;
  ONNX_NAMESPACE::GraphProto *gp = model.mutable_graph();
  RETURN_ERR_IF_NOT(gp, "Can't get mutable graph.",
                    ErrorValue::ErrorCode::RUNTIME_ERROR);
  for (size_t i = 0; i < tensorNames.size(); i++) {
    for (int j = 0; j < gp->input_size(); j++) {
      ONNX_NAMESPACE::ValueInfoProto *valueInfo = gp->mutable_input(j);
      const std::string &inputName = valueInfo->name();
      if (inputName != tensorNames[i]) {
        continue;
      }
      std::string newName = "dummy_input" + std::to_string(i);
      valueInfo->set_name(newName);
      auto RH = tensors[i]->getHandle<>();
      ONNX_NAMESPACE::TensorProto *tp = gp->add_initializer();
      tp->set_name(tensorNames[i]);
      for (size_t k = 0; k < tensors[i]->dims().size(); k++) {
        tp->add_dims(tensors[i]->dims()[k]);
      }
      switch (RH.getElementType()) {
      case ElemKind::FloatTy:
        tp->set_data_type(ONNX_NAMESPACE::TensorProto::FLOAT);
        for (size_t k = 0; k < tensors[i]->size(); k++) {
          tp->add_float_data(RH.raw(k));
        }
        break;
      case ElemKind::Int64ITy:
        tp->set_data_type(ONNX_NAMESPACE::TensorProto::INT64);
        for (size_t k = 0; k < tensors[i]->size(); k++) {
          tp->add_int64_data(RH.raw(k));
        }
        break;
      case ElemKind::Int32ITy:
        tp->set_data_type(ONNX_NAMESPACE::TensorProto::INT32);
        for (size_t k = 0; k < tensors[i]->size(); k++) {
          tp->add_int32_data(RH.raw(k));
        }
        break;
      default:
        std::cout << "Unsupported datatype";
        return false;
      }
    }
  }
  gp->clear_input();
  return true;
}

/// Performs constant folding test on the given model file \p NetFilename
/// with single output and then checking against expected values
/// \p expectedValues and \returns true if the test completes without error.
Error checkConstFoldLegalName(std::string NetFilename,
                              std::vector<float> expectedValues) {
  Tensor T(glow::ElemKind::FloatTy, {3, 2});
  T.getHandle<float>() = expectedValues;
  ONNX_NAMESPACE::ModelProto modelDef;
  ASSIGN_VALUE_OR_RETURN_ERR(modelDef, loadProto(NetFilename));
  setConstantFoldLoaderOpsFlag(true);

  // It is expected that loading will fold the whole graph and output
  // nodes will become constants during the loading process.
  ExecutionEngine EE;
  Module &mod = EE.getModule();
  Function *F = mod.createFunction("temp");
  ONNXModelLoader onnxLD(NetFilename, {}, {}, *F);

  setConstantFoldLoaderOpsFlag(false);

  // The folded output tensors are expected to be constants and should
  // match the expected values.
  NodeValue NV;
  ASSIGN_VALUE_OR_RETURN_ERR(
      NV, onnxLD.getNodeValueByName(modelDef.graph().output(0).name()));
  auto *constOut = llvm::dyn_cast<Constant>(NV.getNode());
  RETURN_ERR_IF_NOT(constOut, "Failed cast to Constant");
  EXPECT_TRUE(T.isEqual(constOut->getPayload()));
  return Error::success();
}

/// Performs constant folding test on the given model file \p NetFilename
/// by replacing input tensors with name \p tensorNames, and values \p tensors
/// and then checking against expected output expectedTensors. \returns true
/// if the test completes without error.
Error checkConstFoldedOutput(std::string NetFilename,
                             llvm::ArrayRef<const char *> tensorNames,
                             llvm::ArrayRef<Tensor *> tensors,
                             llvm::ArrayRef<Tensor *> expectedTensors) {
  ONNX_NAMESPACE::ModelProto modelDef;
  llvm::SmallVector<char, 64> resultPath;
  llvm::sys::fs::createTemporaryFile("dummy", "onnxtxt", resultPath);
  std::string netFilename(resultPath.begin(), resultPath.end());

  ASSIGN_VALUE_OR_RETURN_ERR(modelDef, loadProto(NetFilename));
  // Replace placeholders in the original onnx model with constants.
  RETURN_IF_ERR(replacePlaceholderWithConstant(modelDef, tensorNames, tensors)
                    .takeError());
  RETURN_IF_ERR(saveProto(netFilename, modelDef).takeError());
  setConstantFoldLoaderOpsFlag(true);

  // It is expected that loading will fold the whole graph and output
  // nodes will become constants during the loading process.
  ExecutionEngine EE;
  Module &mod = EE.getModule();
  Function *F = mod.createFunction("temp");
  ONNXModelLoader onnxLD(netFilename, {}, {}, *F);
  setConstantFoldLoaderOpsFlag(false);

  // The folded output tensors are expected to be constants and should
  // match the expectedTensors passed in.
  for (int i = 0; i < modelDef.graph().output_size(); i++) {
    NodeValue NV;
    ASSIGN_VALUE_OR_RETURN_ERR(
        NV, onnxLD.getNodeValueByName(modelDef.graph().output(i).name()));
    auto *constOut = llvm::dyn_cast<Constant>(NV.getNode());
    RETURN_ERR_IF_NOT(constOut, "Failed cast to Constant");
    EXPECT_TRUE(expectedTensors[i]->isEqual(constOut->getPayload()));
  }
  return Error::success();
}

<<<<<<< HEAD
static void importReduceL2Test(const std::string &netFilename,
                               llvm::ArrayRef<float> inputValues,
                               llvm::ArrayRef<dim_t> inputShape,
                               llvm::ArrayRef<dim_t> outputShape,
                               llvm::ArrayRef<float> expectedValues) {
  float delta = 1e-08;
  ExecutionEngine EE{};
  auto &mod = EE.getModule();
  Function *F = mod.createFunction("main");
  PlaceholderBindings bindings;
  Placeholder *graphOutputVar;

  // Load the .onnxtxt model.
  Type inputType(ElemKind::FloatTy, inputShape);
  ONNXModelLoader onnxLD(netFilename, {"input"}, {&inputType}, *F);
  graphOutputVar = EXIT_ON_ERR(onnxLD.getSingleOutput());
  auto PH = mod.getPlaceholderByName("input");
  auto *inTensor = bindings.allocate(PH);
  inTensor->getHandle() = inputValues;
  EE.compile(CompilationMode::Infer);
  bindings.allocate(mod.getPlaceholders());
  EE.run(bindings);
  auto result = bindings.get(graphOutputVar)->getHandle();
  ASSERT_TRUE(result.dims() == (llvm::ArrayRef<dim_t>)outputShape);
  for (size_t i = 0; i < result.getType().size(); i++) {
    EXPECT_NEAR(result.raw(i), expectedValues[i], delta);
  }
}

/// Test loading reduceL2 op from an ONNX model
/// with axes = [].
TEST(onnx, reduceL2NoAxis) {
  std::vector<float> inputValues = {1, 2, 1, 2, 1, 2, 1, 2, 1, 2, 1, 2};
  std::vector<dim_t> inputShape = {2, 3, 2};
  std::vector<dim_t> outputShape = {1, 1, 1};
  std::vector<float> expectedValues = {5.477226};
  std::string netFilename(GLOW_DATA_PATH
                          "tests/models/onnxModels/ReduceL2NoAxis.onnxtxt");
  importReduceL2Test(netFilename, inputValues, inputShape, outputShape,
                     expectedValues);
}

/// Test loading reduceL2 op from an ONNX model
/// with negative axis values.
TEST(onnx, reduceL2NegAxis) {
  std::vector<float> inputValues = {1, 2, 1, 2, 1, 2, 1, 2, 1, 2, 1, 2};
  std::vector<dim_t> inputShape = {2, 3, 2};
  std::vector<dim_t> outputShape = {2, 1, 1};
  std::vector<float> expectedValues = {3.8729835, 3.8729835};
  std::string netFilename(GLOW_DATA_PATH
                          "tests/models/onnxModels/ReduceL2NegAxis.onnxtxt");
  importReduceL2Test(netFilename, inputValues, inputShape, outputShape,
                     expectedValues);
}

/// Test loading reduceL2 op from an ONNX model
/// with keepdims = True.
TEST(onnx, reduceL2KeepDims) {
  std::vector<float> inputValues = {1, 2, 1, 2, 1, 2, 1, 2, 1, 2, 1, 2};
  std::vector<dim_t> inputShape = {2, 3, 2};
  std::vector<dim_t> outputShape = {2, 1, 1};
  std::vector<float> expectedValues = {3.8729835, 3.8729835};
  std::string netFilename(GLOW_DATA_PATH
                          "tests/models/onnxModels/ReduceL2KeepDims.onnxtxt");
  importReduceL2Test(netFilename, inputValues, inputShape, outputShape,
                     expectedValues);
}

/// Test loading reduceL2 op from an ONNX model
/// with keepdims = False.
TEST(onnx, reduceL2NoKeepDims) {
  std::vector<float> inputValues = {1, 2, 1, 2, 1, 2, 1, 2, 1, 2, 1, 2};
  std::vector<dim_t> inputShape = {2, 3, 2};
  std::vector<dim_t> outputShape = {2};
  std::vector<float> expectedValues = {3.8729835, 3.8729835};
  std::string netFilename(GLOW_DATA_PATH
                          "tests/models/onnxModels/ReduceL2NoKeepDims.onnxtxt");
  importReduceL2Test(netFilename, inputValues, inputShape, outputShape,
                     expectedValues);
=======
/// Test loading constant+relu ops with numeric input names from an ONNX model.
TEST(onnx, reluConstFoldLegalName) {
  std::string NetFilename(GLOW_DATA_PATH
                          "tests/models/onnxModels/constRelu.onnxtxt");
  FAIL_TEST_IF_ERR(
      checkConstFoldLegalName(NetFilename, {1.0, 0.0, 0.0, 1.0, 1.0, 1.0}));
>>>>>>> 642db32d
}

template <class OpType>
static void
importArithMultiBroadcastTest(std::string fileName,
                              llvm::ArrayRef<dim_t> inputShape, bool multi,
                              int numLeftTile, int numRightTile,
                              const std::function<float(float, float)> &op) {
  ExecutionEngine EE{};
  auto &mod = EE.getModule();
  Function *F = mod.createFunction("main");

  std::string NetFilename =
      std::string(GLOW_DATA_PATH "tests/models/onnxModels/") + fileName;
  PlaceholderBindings bindings;
  Placeholder *graphOutputVar;
  // Destroy the loader after the graph is loaded since the following execution
  // will not depend on anyting from the loader.
  Tensor data;
  getNCHWData(&data, inputShape[0], inputShape[1], inputShape[2],
              inputShape[3]);
  {
    ONNXModelLoader onnxLD(NetFilename, {"data"}, {&data.getType()}, *F);
    graphOutputVar = EXIT_ON_ERR(onnxLD.getSingleOutput());
    bindings.allocate(mod.getPlaceholders());
    updateInputPlaceholdersByName(bindings, &mod, {"data"}, {&data});
  }
  // ONNX importer loads an arithmetic node and inserts:
  // - a Reshape node for each broadcasted operand
  // - a Tile node for each boardcasted dimension
  // Check the graph structure
  auto *saveNode = getSaveNodeFromDest(graphOutputVar);
  auto *node = saveNode->getInput().getNode();
  auto *opNode = llvm::dyn_cast<OpType>(node);
  EXPECT_NE(nullptr, opNode);

  // Left operand (numLeftTile dimensions to broadcast)
  if (numLeftTile > 0) {
    TileNode *tileNode = llvm::dyn_cast<TileNode>(opNode->getLHS().getNode());
    EXPECT_NE(nullptr, tileNode);
    for (int i = 1; i < numLeftTile; i++) {
      tileNode = llvm::dyn_cast<TileNode>(tileNode->getInput().getNode());
      EXPECT_NE(nullptr, tileNode);
    }
    auto *reshapeNode =
        llvm::dyn_cast<ReshapeNode>(tileNode->getInput().getNode());
    EXPECT_NE(nullptr, reshapeNode);
  }

  // Right operand (numRightTile dimensions to broadcast)
  if (numRightTile > 0) {
    TileNode *tileNode = llvm::dyn_cast<TileNode>(opNode->getRHS().getNode());
    EXPECT_NE(nullptr, tileNode);
    for (int i = 1; i < numRightTile; i++) {
      tileNode = llvm::dyn_cast<TileNode>(tileNode->getInput().getNode());
      EXPECT_NE(nullptr, tileNode);
    }
    auto *reshapeNode =
        llvm::dyn_cast<ReshapeNode>(tileNode->getInput().getNode());
    EXPECT_NE(nullptr, reshapeNode);
  }

  // Compile&run the graph, and check the output
  EE.compile(CompilationMode::Infer);
  EE.run(bindings);
  auto result = bindings.get(graphOutputVar)->getHandle();
  std::vector<dim_t> expectedDims = {1, 3, 4, 2};
  std::vector<float> expectedValues;

  if (multi) {
    expectedValues = {op(0, 2), op(1, 2), op(0, 2), op(1, 2), op(0, 2),
                      op(1, 2), op(0, 2), op(1, 2), op(2, 2), op(3, 2),
                      op(2, 2), op(3, 2), op(2, 2), op(3, 2), op(2, 2),
                      op(3, 2), op(4, 2), op(5, 2), op(4, 2), op(5, 2),
                      op(4, 2), op(5, 2), op(4, 2), op(5, 2)};
  } else {
    expectedValues = {op(0, 2),  op(1, 2),  op(2, 2),  op(3, 2),  op(4, 2),
                      op(5, 2),  op(6, 2),  op(7, 2),  op(8, 2),  op(9, 2),
                      op(10, 2), op(11, 2), op(12, 2), op(13, 2), op(14, 2),
                      op(15, 2), op(16, 2), op(17, 2), op(18, 2), op(19, 2),
                      op(20, 2), op(21, 2), op(22, 2), op(23, 2)};
  }
  EXPECT_TRUE(result.dims().vec() == expectedDims);
  for (size_t i = 0; i < result.getType().size(); i++) {
    EXPECT_FLOAT_EQ(result.raw(i), expectedValues[i]);
  }
  // Constant Folding Test.
  FAIL_TEST_IF_ERR(checkConstFoldedOutput(NetFilename, {"data"}, {&data},
                                          {bindings.get(graphOutputVar)}));
}

/// Import maxPool1D
static void importMaxPool1DTest(std::string &netFilename,
                                llvm::ArrayRef<float> inputValues,
                                llvm::ArrayRef<dim_t> inputShape,
                                llvm::ArrayRef<dim_t> outputShape,
                                llvm::ArrayRef<float> expectedValues) {
  float delta = 1e-08;
  ExecutionEngine EE{};
  auto &mod = EE.getModule();
  Function *F = mod.createFunction("main");
  PlaceholderBindings bindings;
  Placeholder *graphOutputVar;

  Type input_type(ElemKind::FloatTy, inputShape);
  ONNXModelLoader onnxLD(netFilename, {"x"}, {&input_type}, *F);

  graphOutputVar = EXIT_ON_ERR(onnxLD.getSingleOutput());

  auto PH = mod.getPlaceholderByName("x");
  auto *inTensor = bindings.allocate(PH);
  inTensor->getHandle() = inputValues;

  EE.compile(CompilationMode::Infer);
  bindings.allocate(mod.getPlaceholders());
  EE.run(bindings);

  auto result = bindings.get(graphOutputVar)->getHandle();
  ASSERT_TRUE(result.dims() == (llvm::ArrayRef<dim_t>)outputShape);
  for (size_t i = 0; i < result.getType().size(); i++) {
    EXPECT_NEAR(result.raw(i), expectedValues[i], delta);
  }
}

/// Test loading maxPool1D op from an ONNX model
/// with different ouput shape.
TEST(onnx, maxPool1D) {
  std::vector<float> inputValues = {
      1.4206449,  0.54408556, 1.3318906,  0.771925,   0.9450552,
      0.08600737, 0.30009857, 1.4206449,  0.54408556, 1.3318906,
      0.771925,   0.9450552,  0.08600737, 0.30009857};

  std::vector<dim_t> inputShape = {1, 2, 7};
  std::vector<dim_t> outputShape = {1, 2, 2};
  std::vector<float> expectedValues = {
      1.4206449,
      0.9450552,
      1.4206449,
      0.9450552,
  };
  std::string netFilename(GLOW_DATA_PATH
                          "tests/models/onnxModels/maxPool1D.onnxtxt");
  importMaxPool1DTest(netFilename, inputValues, inputShape, outputShape,
                      expectedValues);
}

/// Test loading LeakyRelu op from an ONNX model.
TEST_F(OnnxImporterTest, leakyRelu) {
  ExecutionEngine EE{};
  auto &mod = EE.getModule();
  Function *F = mod.createFunction("main");

  std::string netFilename(GLOW_DATA_PATH
                          "tests/models/onnxModels/leakyRelu.onnxtxt");

  PlaceholderBindings bindings;
  Placeholder *output;
  {
    Tensor x(ElemKind::FloatTy, {7});
    x.getHandle() = {0, -1, -2, -3, 4, 5, 6};

    ONNXModelLoader onnxLD(netFilename, {"x"}, {&x.getType()}, *F);
    output = EXIT_ON_ERR(onnxLD.getSingleOutput());
  }

  auto *save = getSaveNodeFromDest(output);
  PReluNode *PRL = llvm::dyn_cast<PReluNode>(save->getInput().getNode());
  ASSERT_TRUE(PRL);
  NodeValue slopeN = PRL->getSlope();
  SplatNode *splatN = llvm::dyn_cast<SplatNode>(slopeN.getNode());
  ASSERT_TRUE(splatN);
  EXPECT_FLOAT_EQ(splatN->getValue(), 0.100000001);
}

/// Test Loading LeakyRelu op from an ONNX model with default alpha.
TEST_F(OnnxImporterTest, leakyReluDefault) {
  ExecutionEngine EE{};
  auto &mod = EE.getModule();
  Function *F = mod.createFunction("main");

  std::string netFilename(GLOW_DATA_PATH
                          "tests/models/onnxModels/leakyReluDefault.onnxtxt");

  PlaceholderBindings bindings;
  Placeholder *output;
  {
    Tensor x(ElemKind::FloatTy, {7});
    x.getHandle() = {0, -1, -2, -3, 4, 5, 6};

    ONNXModelLoader onnxLD(netFilename, {"x"}, {&x.getType()}, *F);
    output = EXIT_ON_ERR(onnxLD.getSingleOutput());
  }

  auto *save = getSaveNodeFromDest(output);
  PReluNode *PRL = llvm::dyn_cast<PReluNode>(save->getInput().getNode());
  ASSERT_TRUE(PRL);
  NodeValue slopeN = PRL->getSlope();
  SplatNode *splatN = llvm::dyn_cast<SplatNode>(slopeN.getNode());
  ASSERT_TRUE(splatN);
  EXPECT_FLOAT_EQ(splatN->getValue(), 0.01);
}

TEST_F(OnnxImporterTest, importAddMultiBroadcastOp7) {
  importArithMultiBroadcastTest<AddNode>(
      "addMultiBroadcastOp7.onnxtxt", {1, 3, 1, 2}, true, 1, 2,
      [](float a, float b) { return a + b; });
}

TEST_F(OnnxImporterTest, importAddUniBroadcastOp6NoAxis) {
  importArithMultiBroadcastTest<AddNode>(
      "addUniBroadcastOp6NoAxis.onnxtxt", {1, 3, 4, 2}, false, 0, 2,
      [](float a, float b) { return a + b; });
}

TEST_F(OnnxImporterTest, importAddUniBroadcastOp6Axis) {
  importArithMultiBroadcastTest<AddNode>(
      "addUniBroadcastOp6Axis.onnxtxt", {1, 3, 4, 2}, false, 0, 2,
      [](float a, float b) { return a + b; });
}

TEST_F(OnnxImporterTest, importSubMultiBroadcastOp7) {
  importArithMultiBroadcastTest<SubNode>(
      "subMultiBroadcastOp7.onnxtxt", {1, 3, 1, 2}, true, 1, 2,
      [](float a, float b) { return a - b; });
}

TEST_F(OnnxImporterTest, importSubUniBroadcastOp6NoAxis) {
  importArithMultiBroadcastTest<SubNode>(
      "subUniBroadcastOp6NoAxis.onnxtxt", {1, 3, 4, 2}, false, 0, 2,
      [](float a, float b) { return a - b; });
}

TEST_F(OnnxImporterTest, importSubUniBroadcastOp6Axis) {
  importArithMultiBroadcastTest<SubNode>(
      "subUniBroadcastOp6Axis.onnxtxt", {1, 3, 4, 2}, false, 0, 2,
      [](float a, float b) { return a - b; });
}

TEST_F(OnnxImporterTest, importMulMultiBroadcastOp7) {
  importArithMultiBroadcastTest<MulNode>(
      "mulMultiBroadcastOp7.onnxtxt", {1, 3, 1, 2}, true, 1, 2,
      [](float a, float b) { return a * b; });
}

TEST_F(OnnxImporterTest, importMulUniBroadcastOp6NoAxis) {
  importArithMultiBroadcastTest<MulNode>(
      "mulUniBroadcastOp6NoAxis.onnxtxt", {1, 3, 4, 2}, false, 0, 2,
      [](float a, float b) { return a * b; });
}

TEST_F(OnnxImporterTest, importMulUniBroadcastOp6Axis) {
  importArithMultiBroadcastTest<MulNode>(
      "mulUniBroadcastOp6Axis.onnxtxt", {1, 3, 4, 2}, false, 0, 2,
      [](float a, float b) { return a * b; });
}

TEST_F(OnnxImporterTest, importDivMultiBroadcastOp7) {
  importArithMultiBroadcastTest<DivNode>(
      "divMultiBroadcastOp7.onnxtxt", {1, 3, 1, 2}, true, 1, 2,
      [](float a, float b) { return a / b; });
}

TEST_F(OnnxImporterTest, importDivUniBroadcastOp6NoAxis) {
  importArithMultiBroadcastTest<DivNode>(
      "divUniBroadcastOp6NoAxis.onnxtxt", {1, 3, 4, 2}, false, 0, 2,
      [](float a, float b) { return a / b; });
}

TEST_F(OnnxImporterTest, importDivUniBroadcastOp6Axis) {
  importArithMultiBroadcastTest<DivNode>(
      "divUniBroadcastOp6Axis.onnxtxt", {1, 3, 4, 2}, false, 0, 2,
      [](float a, float b) { return a / b; });
}

/// This tests reproduces issue #2135.
TEST_F(OnnxImporterTest, importUniBroadcastMultiOutput) {
  ExecutionEngine EE{};
  auto &mod = EE.getModule();
  Function *F = mod.createFunction("main");

  std::string NetFilename = std::string(
      GLOW_DATA_PATH "tests/models/onnxModels/UniBroadcastIssue2135.onnxtxt");
  Tensor data(ElemKind::FloatTy, {20});
  ONNXModelLoader onnxLD(NetFilename, {"data"}, {&data.getType()}, *F);
  (void)onnxLD;
}

/// Test loading of Elementwise Unary Ops floating point.
static void testEltwiseUnaryOpFloat(std::string fileName,
                                    llvm::ArrayRef<dim_t> inputShape,
                                    std::string input_name, float delta,
                                    const std::function<float(float)> &op) {
  ExecutionEngine EE{};
  auto &mod = EE.getModule();
  Function *F = mod.createFunction("main");
  std::string NetFilename =
      std::string(GLOW_DATA_PATH "tests/models/onnxModels/") + fileName;
  PlaceholderBindings bindings;
  Placeholder *graphOutputVar;
  Type input_type(ElemKind::FloatTy, inputShape);
  ONNXModelLoader onnxLD(NetFilename, {input_name.c_str()}, {&input_type}, *F);
  graphOutputVar = EXIT_ON_ERR(onnxLD.getSingleOutput());
  auto PH = mod.getPlaceholderByName(input_name);
  auto *inTensor = bindings.allocate(PH);
  inTensor->getHandle().randomize(-10.0, 10.0, mod.getPRNG());
  // Compile&run the graph, and check the output
  EE.compile(CompilationMode::Infer);
  bindings.allocate(mod.getPlaceholders());
  EE.run(bindings);
  auto result = bindings.get(graphOutputVar)->getHandle();
  auto inHandle = inTensor->getHandle();
  ASSERT_TRUE(result.dims() == inputShape);
  for (size_t i = 0; i < result.getType().size(); i++) {
    EXPECT_NEAR(result.raw(i), op(inHandle.raw(i)), delta);
  }
}

TEST_F(OnnxImporterTest, importExp) {
  testEltwiseUnaryOpFloat("exp.onnxtxt", {1, 2, 4, 3}, "data", 0.002,
                          [](float a) { return std::exp(a); });
}

static void testImportPRelu(std::string filename,
                            llvm::ArrayRef<dim_t> inputShape,
                            std::vector<float> expectedSlope) {
  ExecutionEngine EE{};
  auto &mod = EE.getModule();
  Function *F = mod.createFunction("main");

  std::string NetFileName =
      std::string(GLOW_DATA_PATH "tests/models/onnxModels/") + filename;

  PlaceholderBindings bindings;
  Placeholder *graphOutputVar;
  // Destroy the loader after the graph is loaded since the following execution
  // will not depend on anyting from the loader.
  Tensor data(ElemKind::FloatTy, inputShape);
  data.getHandle().randomize(-4.0, 4.0, mod.getPRNG());
  {
    ONNXModelLoader onnxLoader(NetFileName, {"data"}, {&data.getType()}, *F);
    graphOutputVar = EXIT_ON_ERR(onnxLoader.getSingleOutput());
    bindings.allocate(mod.getPlaceholders());
    updateInputPlaceholdersByName(bindings, &mod, {"data"}, {&data});
  }

  // Compile&run the graph, and check the output.
  EE.compile(CompilationMode::Infer);
  EE.run(bindings);
  auto dataH = bindings.get(bindings.getPlaceholderByName("data"))->getHandle();
  auto result = bindings.get(graphOutputVar)->getHandle();
  std::vector<dim_t> expectedDims = {inputShape[0], inputShape[1],
                                     inputShape[2], inputShape[3]};

  EXPECT_TRUE(result.dims().vec() == expectedDims);
  for (size_t i = 0; i < dataH.size(); i++) {
    float expectedVal = expectedSlope[i] * std::min<float>(0, dataH.raw(i)) +
                        std::max<float>(0, dataH.raw(i));
    EXPECT_FLOAT_EQ(result.raw(i), expectedVal);
  }

  // Constant Folding Test.
  FAIL_TEST_IF_ERR(checkConstFoldedOutput(NetFileName, {"data"}, {&data},
                                          {bindings.get(graphOutputVar)}));
}

TEST_F(OnnxImporterTest, importPreluSlopeHasSameShape) {
  // The expected slope values correspond to the pre-broadcast
  // initializer values in the model file.
  std::vector<float> expectedSlope = {1.0, 1.0, 1.0, 1.0, 2.0, 2.0, 2.0, 2.0,
                                      3.0, 3.0, 3.0, 3.0, 4.0, 4.0, 4.0, 4.0};
  testImportPRelu("preluSlopeHasSameShape.onnxtxt", {1, 4, 2, 2},
                  expectedSlope);
}

TEST_F(OnnxImporterTest, importPReluBroadcastSlope) {
  // The expected slope values correspond to the pre-broadcast
  // initializer values in the model file.
  std::vector<float> expectedSlope = {1.0, 1.0, 1.0, 1.0, 2.0, 2.0, 2.0, 2.0,
                                      3.0, 3.0, 3.0, 3.0, 4.0, 4.0, 4.0, 4.0};
  testImportPRelu("preluBroadcastSlope.onnxtxt", {1, 4, 2, 2}, expectedSlope);
}

/// Expects failure to load PRelu in case of invalid slope shape.
TEST_F(OnnxImporterTest, importPReluInvalidBroadcastSlope) {
  ExecutionEngine EE{};
  auto &mod = EE.getModule();
  Function *F = mod.createFunction("main");

  std::string NetFileName =
      std::string(GLOW_DATA_PATH
                  "tests/models/onnxModels/preluInvalidBroadcastSlope.onnxtxt");

  // Destroy the loader after the graph is loaded since the following execution
  // will not depend on anyting from the loader.
  {
    Tensor data(ElemKind::FloatTy, {1, 4, 2, 2});
    EXPECT_DEATH(ONNXModelLoader(NetFileName, {"data"}, {&data.getType()}, *F),
                 "");
  }
}

/// Helper method to run the Conv operator test cases.
/// \p filename contains the model .onnxtxt.
/// \p expectedDims: output Tensor dimensions.
/// \p expectedValues : output Tensor values expected.
/// The input is N*C*H*W (1*1*3*3), the kernels is {2, 2},
/// strides is {1, 1}, group is 1. Pads can vary.
static void convTestHelper(std::string &filename,
                           llvm::ArrayRef<dim_t> expectedDims,
                           llvm::ArrayRef<float> expectedValues) {

  ExecutionEngine EE{};
  auto &mod = EE.getModule();
  Function *F = mod.createFunction("main");

  std::string NetFilename =
      std::string(GLOW_DATA_PATH "tests/models/onnxModels/") + filename;

  PlaceholderBindings bindings;
  Placeholder *graphOutputVar;
  // Destroy the loader after the graph is loaded since the following execution
  // will not depend on anyting from the loader.
  {
    Tensor data;
    getNCHWData(&data, 1, 1, 3, 3);
    ONNXModelLoader onnxLD(NetFilename, {"data"}, {&data.getType()}, *F);
    graphOutputVar = EXIT_ON_ERR(onnxLD.getSingleOutput());
    bindings.allocate(mod.getPlaceholders());
    updateInputPlaceholdersByName(bindings, &mod, {"data"}, {&data});
  }

  // ONNX importer loads a conv node and converts it to 4 ops:
  // Transpose (input)   -> Conv -> Transpose
  // Transpose (filter) ->
  // A save node is added in the network as well. Therefore there are 5 nodes:
  // Transpose (input)   -> Conv -> Transpose -> Save
  // Transpose (filter) ->
  // Note that in case the convolution filter is a constant tensor, the filter
  // transpose node will be later optimized out by the optimizer.
  EXPECT_EQ(F->getNodes().size(), 5);
  EXPECT_EQ(mod.getPlaceholders().size(), 2);
  EXPECT_EQ(mod.getConstants().size(), 2);

  auto *saveNode = getSaveNodeFromDest(graphOutputVar);
  auto *node = saveNode->getInput().getNode();

  EXPECT_TRUE(node->getKind() == Kinded::Kind::TransposeNodeKind);
  auto *convNode = llvm::dyn_cast<TransposeNode>(node)->getInput().getNode();

  EXPECT_TRUE(convNode->getKind() == Kinded::Kind::ConvolutionNodeKind);
  auto *tInNode =
      llvm::dyn_cast<ConvolutionNode>(convNode)->getInput().getNode();
  auto *tFilterNode =
      llvm::dyn_cast<ConvolutionNode>(convNode)->getFilter().getNode();
  EXPECT_TRUE(tInNode->getKind() == Kinded::Kind::TransposeNodeKind);
  EXPECT_TRUE(tFilterNode->getKind() == Kinded::Kind::TransposeNodeKind);

  EE.compile(CompilationMode::Infer);
  EE.run(bindings);
  auto result = bindings.get(graphOutputVar)->getHandle();
  EXPECT_TRUE(result.dims() == expectedDims);
  for (size_t i = 0, e = expectedValues.size(); i < e; i++) {
    EXPECT_FLOAT_EQ(result.raw(i), expectedValues[i]);
  }
}

/// Test loading conv op from a ONNX model.
/// The input is N*C*H*W (1*1*3*3), the kernels is {2, 2},
/// strides is {1, 1}, pads is {1, 1, 1, 1}, group is 1.
TEST_F(OnnxImporterTest, importConv) {
  std::string filename("simpleConv.onnxtxt");
  std::vector<dim_t> expectedDims = {1, 1, 4, 4};
  std::vector<float> expectedValues = {2,  3,  5,  4,  5, 10, 14, 9,
                                       11, 22, 26, 15, 8, 15, 17, 10};
  convTestHelper(filename, expectedDims, expectedValues);
}

/// Test loading conv op from a ONNX model.
/// The input is N*C*H*W (1*1*3*3), the kernels is {2, 2},
/// strides is {1, 1}, auto_pad VALID (i.e. no padding), group is 1.
TEST_F(OnnxImporterTest, importConvAutoPadValid) {
  std::string filename("simpleConvAutoPadValid.onnxtxt");
  std::vector<dim_t> expectedDims = {1, 1, 2, 2};
  std::vector<float> expectedValues = {10, 14, 22, 26};
  convTestHelper(filename, expectedDims, expectedValues);
}

/// Test loading conv op from a ONNX model.
/// The input is N*C*H*W (1*1*3*3), the kernels is {2, 2},
/// strides is {1, 1}, auto_pad SAME_UPPER, group is 1.
TEST_F(OnnxImporterTest, importConvAutoPadSameUpper) {
  std::string filename("simpleConvAutoPadSameUpper.onnxtxt");
  std::vector<dim_t> expectedDims = {1, 1, 3, 3};
  std::vector<float> expectedValues = {10, 14, 9, 22, 26, 15, 15, 17, 10};
  convTestHelper(filename, expectedDims, expectedValues);
}

/// Test loading conv op from a ONNX model.
/// The input is N*C*H*W (1*1*3*3), the kernels is {2, 2},
/// strides is {1, 1}, auto_pad SAME_LOWER, group is 1.
TEST_F(OnnxImporterTest, importConvAutoPadSameLower) {
  std::string filename("simpleConvAutoPadSameLower.onnxtxt");
  std::vector<dim_t> expectedDims = {1, 1, 3, 3};
  std::vector<float> expectedValues = {2, 3, 5, 5, 10, 14, 11, 22, 26};
  convTestHelper(filename, expectedDims, expectedValues);
}

/// Import conv1D
static void importConv1DTest(std::string &netFilename,
                             llvm::ArrayRef<float> inputXValues,
                             llvm::ArrayRef<dim_t> inputXShape,
                             llvm::ArrayRef<float> inputWValues,
                             llvm::ArrayRef<dim_t> inputWShape,
                             llvm::ArrayRef<dim_t> outputShape,
                             llvm::ArrayRef<float> expectedValues) {
  float delta = 1e-07;
  ExecutionEngine EE{};
  auto &mod = EE.getModule();
  Function *F = mod.createFunction("main");
  PlaceholderBindings bindings;
  Placeholder *graphOutputVar;

  Type input_type_x(ElemKind::FloatTy, inputXShape);
  Type input_type_w(ElemKind::FloatTy, inputWShape);
  ONNXModelLoader onnxLD(netFilename, {"x", "w"},
                         {&input_type_x, &input_type_w}, *F);

  graphOutputVar = EXIT_ON_ERR(onnxLD.getSingleOutput());

  auto PHX = mod.getPlaceholderByName("x");
  auto *inTensorX = bindings.allocate(PHX);
  inTensorX->getHandle() = inputXValues;

  auto PHW = mod.getPlaceholderByName("w");
  auto *inTensorW = bindings.allocate(PHW);
  inTensorW->getHandle() = inputWValues;

  EE.compile(CompilationMode::Infer);
  bindings.allocate(mod.getPlaceholders());
  EE.run(bindings);

  auto result = bindings.get(graphOutputVar)->getHandle();
  ASSERT_TRUE(result.dims() == (llvm::ArrayRef<dim_t>)outputShape);
  for (size_t i = 0; i < result.getType().size(); i++) {
    EXPECT_NEAR(result.raw(i), expectedValues[i], delta);
  }
}

/// Test Conv1D
TEST(onnx, conv1D) {
  std::vector<float> inputXValues = {
      1.4206449,  -0.54408556, -1.3318906,  0.771925,   0.9450552,  0.08600737,
      0.30009857, -0.36060193, -0.33999684, -0.9809143, -1.0172559, -0.4921318,
      -1.0513021, 1.8671927,   -0.842103,   -0.8903683};
  std::vector<float> inputWValues = {0.16575365, -0.42219377, 0.55620337,
                                     -0.5700942, -1.1148645,  -0.33808824};
  std::vector<dim_t> inputXShape = {1, 2, 8};
  std::vector<dim_t> inputWShape = {3, 2, 1};
  std::vector<dim_t> outputShape = {1, 3, 8};
  std::vector<float> expectedValues = {
      0.3790216,  0.32395172, 0.20871338,  0.33572435, 0.6004995,   -0.7740611,
      0.40527308, 0.31613684, 0.9839977,   0.25659135, -0.16087033, 0.7099088,
      1.1249841,  -1.0166382, 0.6469939,   0.30702582, -1.4688776,  0.9382173,
      1.8287997,  -0.6942077, -0.69817555, -0.7271625, -0.04986412, 0.7030453};
  std::string netFilename(GLOW_DATA_PATH
                          "tests/models/onnxModels/conv1D.onnxtxt");
  importConv1DTest(netFilename, inputXValues, inputXShape, inputWValues,
                   inputWShape, outputShape, expectedValues);
}

/// Test to ensure error handling for missing bias
/// input is handled correctly. Remaining input is
/// still sane to make sure it only fails for the
/// intended case.
TEST_F(OnnxImporterTest, importConvBiasFail) {
  ExecutionEngine EE{};
  auto &mod = EE.getModule();
  Function *F = mod.createFunction("main");

  std::string NetFilename(GLOW_DATA_PATH
                          "tests/models/onnxModels/simpleConvBiasFail.onnxtxt");

  // Destroy the loader after the graph is loaded since the following execution
  // will not depend on anyting from the loader.
  {
    Tensor data;
    getNCHWData(&data, 1, 1, 3, 3);

    EXPECT_DEATH(ONNXModelLoader(NetFilename, {"data"}, {&data.getType()}, *F),
                 "");
  }
}

/// Helper method to run the ConvTranspose operator test cases.
/// \p filename contains the model .onnxtxt.
/// \p expectedDims: output Tensor dimensions.
/// \p expectedValues : output Tensor values expected.
/// The input is N*C*H*W (1*1*2*2), the kernels is {3, 3},
/// strides is {1, 1}, group is 1. Pads can vary.
static void convTransposeTestHelper(std::string &filename,
                                    llvm::ArrayRef<dim_t> expectedDims,
                                    llvm::ArrayRef<float> expectedValues) {

  ExecutionEngine EE{};
  auto &mod = EE.getModule();
  Function *F = mod.createFunction("main");

  std::string NetFilename =
      std::string(GLOW_DATA_PATH "tests/models/onnxModels/") + filename;

  PlaceholderBindings bindings;
  Placeholder *graphOutputVar;
  // Destroy the loader after the graph is loaded since the following execution
  // will not depend on anyting from the loader.
  {
    Tensor data(ElemKind::FloatTy, {1, 1, 2, 2});
    data.getHandle() = {2., 3., 4., 5.};

    ONNXModelLoader onnxLD(NetFilename, {"data"}, {&data.getType()}, *F);
    graphOutputVar = EXIT_ON_ERR(onnxLD.getSingleOutput());
    bindings.allocate(mod.getPlaceholders());
    updateInputPlaceholdersByName(bindings, &mod, {"data"}, {&data});
  }

  // ONNX importer loads a ConvTranspose node and converts it to 4 ops:
  // Transpose (input)   -> Conv -> Transpose
  // Transpose (filter) ->
  // A save node is added in the network as well. Therefore there are 5 nodes:
  // Transpose (input)   -> Conv -> Transpose -> Save
  // Transpose (filter) ->
  // Note that in case the convolution filter is a constant tensor, the filter
  // transpose node will be later optimized out by the optimizer.
  EXPECT_EQ(F->getNodes().size(), 5);
  EXPECT_EQ(mod.getPlaceholders().size(), 2);
  EXPECT_EQ(mod.getConstants().size(), 2);

  auto *saveNode = getSaveNodeFromDest(graphOutputVar);
  auto *node = saveNode->getInput().getNode();

  EXPECT_TRUE(node->getKind() == Kinded::Kind::TransposeNodeKind);
  auto *convTrNode = llvm::dyn_cast<TransposeNode>(node)->getInput().getNode();

  EXPECT_TRUE(convTrNode->getKind() == Kinded::Kind::ConvTransposeNodeKind);
  auto *tInNode =
      llvm::dyn_cast<ConvTransposeNode>(convTrNode)->getInput().getNode();
  auto *tFilterNode =
      llvm::dyn_cast<ConvTransposeNode>(convTrNode)->getFilter().getNode();
  EXPECT_TRUE(tInNode->getKind() == Kinded::Kind::TransposeNodeKind);
  EXPECT_TRUE(tFilterNode->getKind() == Kinded::Kind::TransposeNodeKind);

  EE.compile(CompilationMode::Infer);
  EE.run(bindings);

  EXPECT_EQ(F->getNodes().size(), 4);
  EXPECT_EQ(mod.getPlaceholders().size(), 2);
  EXPECT_EQ(mod.getConstants().size(), 2);

  auto result = bindings.get(graphOutputVar)->getHandle();
  EXPECT_TRUE(result.dims() == expectedDims);
  for (dim_t i = 0, e = expectedValues.size(); i < e; i++) {
    EXPECT_FLOAT_EQ(result.raw(i), expectedValues[i]);
  }
}

/// Test loading ConvTranspose op from a ONNX model.
/// The input is N*C*H*W (1*1*2*2), the kernels is {3, 3},
/// strides is {1, 1}, pads is {0, 0, 0, 0}, group is 1.
TEST(onnx, importConvTranspose) {
  std::string filename("simpleConvTranspose.onnxtxt");
  std::vector<dim_t> expectedDims = {1, 1, 4, 4};
  std::vector<float> expectedValues = {5,  13, 18,  13, 19, 50, 64, 42,
                                       37, 92, 106, 66, 33, 77, 86, 51};
  convTransposeTestHelper(filename, expectedDims, expectedValues);
}

/// Test loading ConvTranspose op from a ONNX model.
/// The input is N*C*H*W (1*1*2*2), the kernels is {3, 3},
/// strides is {1, 1}, pads is {1, 1, 1, 1}, group is 1.
TEST(onnx, importConvTransposePads) {
  std::string filename("simpleConvTransposePads.onnxtxt");
  std::vector<dim_t> expectedDims = {1, 1, 2, 2};
  std::vector<float> expectedValues = {51, 65, 93, 107};
  convTransposeTestHelper(filename, expectedDims, expectedValues);
}

/// Test loading ConvTranspose op from a ONNX model.
/// The input is N*C*H*W (1*1*2*2), the kernels is {3, 3},
/// strides is {1, 1}, auto_pad VALID (i.e. no padding), group is 1.
TEST(onnx, importConvTransposeAutoPadValid) {
  std::string filename("simpleConvTransposeAutoPadValid.onnxtxt");
  std::vector<dim_t> expectedDims = {1, 1, 4, 4};
  std::vector<float> expectedValues = {4,  12, 17,  12, 18, 49, 63, 41,
                                       36, 91, 105, 65, 32, 76, 85, 50};
  convTransposeTestHelper(filename, expectedDims, expectedValues);
}

/// Test loading conv op from a ONNX model.
/// The input is N*C*H*W (1*1*2*2), the kernels is {3, 3},
/// strides is {1, 1}, auto_pad SAME_UPPER, group is 1.
TEST(onnx, importConvTransposeAutoPadSameUpper) {
  std::string filename("simpleConvTransposeAutoPadSameUpper.onnxtxt");
  std::vector<dim_t> expectedDims = {1, 1, 2, 2};
  std::vector<float> expectedValues = {49, 63, 91, 105};
  convTransposeTestHelper(filename, expectedDims, expectedValues);
}

/// Test loading conv op from a ONNX model.
/// The input is N*C*H*W (1*1*2*2), the kernels is {3, 3},
/// strides is {1, 1}, auto_pad SAME_LOWER, group is 1.
TEST(onnx, importConvTransposeAutoPadSameLower) {
  std::string filename("simpleConvTransposeAutoPadSameLower.onnxtxt");
  std::vector<dim_t> expectedDims = {1, 1, 2, 2};
  std::vector<float> expectedValues = {49, 63, 91, 105};
  convTransposeTestHelper(filename, expectedDims, expectedValues);
}

/// Test loading conv op from a ONNX model.
/// The input is N*C*H*W (1*1*2*2), the kernels is {3, 3},
/// strides is {1, 1}, auto_pad SAME_LOWER, group is 1.
TEST(onnx, importConvTransposeOutputShapeSameUpper) {
  std::string filename("simpleConvTransposeOutShapeSameUpper.onnxtxt");
  std::vector<dim_t> expectedDims = {1, 1, 4, 4};
  std::vector<float> expectedValues = {4,  12, 17,  12, 18, 49, 63, 41,
                                       36, 91, 105, 65, 32, 76, 85, 50};
  convTransposeTestHelper(filename, expectedDims, expectedValues);
}

/// Test loading conv op from a ONNX model.
/// The input is N*C*H*W (1*1*2*2), the kernels is {3, 3},
/// strides is {1, 1}, auto_pad is not set, group is 1.
TEST(onnx, importConvTransposeOutputShape) {
  std::string filename("simpleConvTransposeOutShape.onnxtxt");
  std::vector<dim_t> expectedDims = {1, 1, 4, 4};
  std::vector<float> expectedValues = {4,  12, 17,  12, 18, 49, 63, 41,
                                       36, 91, 105, 65, 32, 76, 85, 50};
  convTransposeTestHelper(filename, expectedDims, expectedValues);
}

/// Test loading conv op from a ONNX model.
/// The input is N*C*H*W (1*1*2*2), the kernels is {3, 3},
/// strides is {1, 1}, dilations is {2, 2},
/// auto_pad is not set, group is 1.
TEST(onnx, importConvTransposeOutputShapeDilation) {
  std::string filename("simpleConvTransposeOutShapeDilation.onnxtxt");
  std::vector<dim_t> expectedDims = {1, 1, 6, 6};
  std::vector<float> expectedValues = {
      4,  6,  6,  9,  8,  12, 8,  10, 12, 15, 16, 20, 10, 15, 12, 18, 14, 21,
      20, 25, 24, 30, 28, 35, 16, 24, 18, 27, 20, 30, 32, 40, 36, 45, 40, 50};
  convTransposeTestHelper(filename, expectedDims, expectedValues);
}

/// Helper method to run the AveragePool operator test cases.
/// \p filename contains the model .onnxtxt.
/// \p expectedDims: output Tensor dimensions.
/// \p expectedValues : output Tensor values expected.
/// \p global: GlobalAveragePool if true, AveragePool if false.
/// The input is N*C*H*W (1*1*3*3), the kernels is {2, 2},
/// strides is {1, 1}, group is 1. Pads can vary in filename.
static void averagePoolTestHelper(std::string &filename,
                                  llvm::ArrayRef<dim_t> expectedDims,
                                  llvm::ArrayRef<float> expectedValues) {

  ExecutionEngine EE{};
  auto &mod = EE.getModule();
  Function *F = mod.createFunction("main");

  std::string NetFilename =
      std::string(GLOW_DATA_PATH "tests/models/onnxModels/") + filename;

  PlaceholderBindings bindings;
  Placeholder *graphOutputVar;
  // Destroy the loader after the graph is loaded since the following execution
  // will not depend on anyting from the loader.
  Tensor data;
  getNCHWData(&data, 1, 1, 3, 3);
  {
    ONNXModelLoader onnxLD(NetFilename, {"x"}, {&data.getType()}, *F);
    graphOutputVar = EXIT_ON_ERR(onnxLD.getSingleOutput());
    bindings.allocate(mod.getPlaceholders());
    updateInputPlaceholdersByName(bindings, &mod, {"x"}, {&data});
  }

  // ONNX importer loads a AveragePool node and converts it to 4 ops:
  // Transpose (input)   -> AveragePool -> Transpose -> Save
  EXPECT_EQ(F->getNodes().size(), 4);
  EXPECT_EQ(mod.getPlaceholders().size(), 2);

  auto *saveNode = getSaveNodeFromDest(graphOutputVar);
  auto *node = saveNode->getInput().getNode();

  EXPECT_TRUE(node->getKind() == Kinded::Kind::TransposeNodeKind);
  auto *poolNode = llvm::dyn_cast<TransposeNode>(node)->getInput().getNode();

  EXPECT_TRUE(poolNode->getKind() == Kinded::Kind::AvgPoolNodeKind);
  auto *tInNode = llvm::dyn_cast<AvgPoolNode>(poolNode)->getInput().getNode();

  EXPECT_TRUE(tInNode->getKind() == Kinded::Kind::TransposeNodeKind);

  EE.compile(CompilationMode::Infer);
  EE.run(bindings);
  auto result = bindings.get(graphOutputVar)->getHandle();
  EXPECT_TRUE(result.dims() == expectedDims);
  for (size_t i = 0, e = expectedValues.size(); i < e; i++) {
    EXPECT_FLOAT_EQ(result.raw(i), expectedValues[i]);
  }

  // Constant Folding Test.
  FAIL_TEST_IF_ERR(checkConstFoldedOutput(NetFilename, {"x"}, {&data},
                                          {bindings.get(graphOutputVar)}));
}

/// Test loading AveragePool op from a ONNX model.
/// The input is N*C*H*W (1*1*3*3), the kernels is {2, 2},
/// strides is {1, 1}, pads is auto_pad VALID (no padding), group is 1.
TEST_F(OnnxImporterTest, importAveragePool2DAutoPadValid) {
  std::string filename("averagePool2DAutoPadValid.onnxtxt");
  std::vector<dim_t> expectedDims = {1, 1, 2, 2};
  std::vector<float> expectedValues = {2, 3, 5, 6};
  averagePoolTestHelper(filename, expectedDims, expectedValues);
}

/// Test loading AveragePool op from a ONNX model.
/// The input is N*C*H*W (1*1*3*3), the kernels is {2, 2},
/// strides is {1, 1}, pads is auto_pad SAME_UPPER, group is 1.
TEST_F(OnnxImporterTest, importAveragePool2DAutoPadSameUpper) {
  std::string filename("averagePool2DAutoPadSameUpper.onnxtxt");
  std::vector<dim_t> expectedDims = {1, 1, 3, 3};
  std::vector<float> expectedValues = {2, 3, 1.75, 5, 6, 3.25, 3.25, 3.75, 2};
  averagePoolTestHelper(filename, expectedDims, expectedValues);
}

/// Test loading AveragePool op from a ONNX model.
/// The input is N*C*H*W (1*1*3*3), the kernels is {2, 2},
/// strides is {1, 1}, pads is auto_pad SAME_LOWER, group is 1.
TEST_F(OnnxImporterTest, importAveragePool2DAutoPadSameLower) {
  std::string filename("averagePool2DAutoPadSameLower.onnxtxt");
  std::vector<dim_t> expectedDims = {1, 1, 3, 3};
  std::vector<float> expectedValues = {0, 0.25, 0.75, 0.75, 2, 3, 2.25, 5, 6};
  averagePoolTestHelper(filename, expectedDims, expectedValues);
}

TEST_F(OnnxImporterTest, importAveragePool3D) {
  ExecutionEngine EE{};
  auto &mod = EE.getModule();
  Function *F = mod.createFunction("main");

  std::string NetFilename(GLOW_DATA_PATH
                          "tests/models/onnxModels/averagePool3D.onnxtxt");

  // Destroy the loader after the graph is loaded since the following execution
  // will not depend on anyting from the loader.
  {
    Tensor data(ElemKind::FloatTy, {1, 3, 32, 32, 32});
    EXPECT_DEATH(ONNXModelLoader(NetFilename, {"x"}, {&data.getType()}, *F),
                 "");
  }
}

/// Test loading ReduceMean op from a ONNX model.
/// Input shape is 4D, one dimension is reduced, and output shape is 3D.
TEST_F(OnnxImporterTest, reduceMean4Dto3D) {
  ExecutionEngine EE{};
  auto &mod = EE.getModule();
  Function *F = mod.createFunction("main");

  std::string netFilename(GLOW_DATA_PATH
                          "tests/models/onnxModels/reduceMean4Dto3D.onnxtxt");

  PlaceholderBindings bindings;
  Placeholder *output;
  Tensor x(ElemKind::FloatTy, {2, 2, 2, 2});
  x.getHandle() = {1, 2, 3, 4, 5, 6, 7, 8, 9, 10, 11, 12, 13, 14, 15, 16};
  {
    ONNXModelLoader onnxLD(netFilename, {"x"}, {&x.getType()}, *F);
    output = EXIT_ON_ERR(onnxLD.getSingleOutput());
    bindings.allocate(mod.getPlaceholders());

    updateInputPlaceholdersByName(bindings, &mod, {"x"}, {&x});
  }

  auto *res = bindings.get(output);
  EE.compile(CompilationMode::Infer);
  EE.run(bindings);

  auto result = res->getHandle();
  std::vector<dim_t> expectedDims = {2, 2, 2};
  std::vector<float> expectedValues = {
      1.5, 3.5, 5.5, 7.5, 9.5, 11.5, 13.5, 15.5,
  };

  EXPECT_TRUE(result.dims().vec() == expectedDims);
  for (size_t i = 0; i < 8; i++) {
    EXPECT_FLOAT_EQ(result.raw(i), expectedValues[i]);
  }

  // Constant Folding Test.
  FAIL_TEST_IF_ERR(
      checkConstFoldedOutput(netFilename, {"x"}, {&x}, {bindings.get(output)}));
}

/// Test loading ReduceMean op from a ONNX model.
/// Input shape is 4D, one dimension is reduced, and output shape stays 4D.
TEST_F(OnnxImporterTest, reduceMean4Dto4D) {
  ExecutionEngine EE{};
  auto &mod = EE.getModule();
  Function *F = mod.createFunction("main");

  std::string netFilename(GLOW_DATA_PATH
                          "tests/models/onnxModels/reduceMean4Dto4D.onnxtxt");

  PlaceholderBindings bindings;
  Placeholder *output;
  Tensor x(ElemKind::FloatTy, {2, 2, 2, 2});
  x.getHandle() = {1, 2, 3, 4, 5, 6, 7, 8, 9, 10, 11, 12, 13, 14, 15, 16};

  {

    ONNXModelLoader onnxLD(netFilename, {"x"}, {&x.getType()}, *F);
    output = EXIT_ON_ERR(onnxLD.getSingleOutput());
    bindings.allocate(mod.getPlaceholders());

    updateInputPlaceholdersByName(bindings, &mod, {"x"}, {&x});
  }

  auto *res = bindings.get(output);
  EE.compile(CompilationMode::Infer);
  EE.run(bindings);

  auto result = res->getHandle();
  std::vector<dim_t> expectedDims = {2, 2, 2, 1};
  std::vector<float> expectedValues = {
      1.5, 3.5, 5.5, 7.5, 9.5, 11.5, 13.5, 15.5,
  };

  EXPECT_TRUE(result.dims().vec() == expectedDims);
  for (size_t i = 0; i < 8; i++) {
    EXPECT_FLOAT_EQ(result.raw(i), expectedValues[i]);
  }

  // Constant Folding Test.
  FAIL_TEST_IF_ERR(
      checkConstFoldedOutput(netFilename, {"x"}, {&x}, {bindings.get(output)}));
}

/// Test loading ReduceSum op from a ONNX model.
/// Input shape is 4D, one dimension is reduced, and output shape is 4D.
TEST_F(OnnxImporterTest, reduceSum4D) {
  ExecutionEngine EE{};
  auto &mod = EE.getModule();
  Function *F = mod.createFunction("main");

  std::string netFilename(GLOW_DATA_PATH
                          "tests/models/onnxModels/reduceSum4D.onnxtxt");

  PlaceholderBindings bindings;
  Placeholder *output;
  Tensor x(ElemKind::FloatTy, {2, 2, 2, 2});
  x.getHandle() = {1, 2, 3, 4, 5, 6, 7, 8, 9, 10, 11, 12, 13, 14, 15, 16};

  {

    ONNXModelLoader onnxLD(netFilename, {"x"}, {&x.getType()}, *F);
    output = EXIT_ON_ERR(onnxLD.getSingleOutput());
    bindings.allocate(mod.getPlaceholders());

    updateInputPlaceholdersByName(bindings, &mod, {"x"}, {&x});
  }

  auto *res = bindings.get(output);
  EE.compile(CompilationMode::Infer);
  EE.run(bindings);
  auto result = res->getHandle();
  std::vector<dim_t> expectedDims = {2, 2, 2, 1};
  std::vector<float> expectedValues = {3, 7, 11, 15, 19, 23, 27, 31};

  EXPECT_TRUE(result.dims().vec() == expectedDims);
  for (size_t i = 0; i < 8; i++) {
    EXPECT_FLOAT_EQ(result.raw(i), expectedValues[i]);
  }
  // Constant Folding Test.
  FAIL_TEST_IF_ERR(
      checkConstFoldedOutput(netFilename, {"x"}, {&x}, {bindings.get(output)}));
}

/// Test loading ReduceMean op from a ONNX model.
/// Input shape is 4D, two dimensions are reduced, targeting ReduceMean
/// optimization using AvgPool. Output shape is 4D.
TEST_F(OnnxImporterTest, reduceMean2AvgPoolKeepDims) {
  ExecutionEngine EE{};
  auto &mod = EE.getModule();
  Function *F = mod.createFunction("main");

  std::string netFilename(GLOW_DATA_PATH
                          "tests/models/onnxModels/reduceMean2AvgPool.onnxtxt");

  PlaceholderBindings bindings;
  Placeholder *output;
  Tensor x(ElemKind::FloatTy, {2, 2, 2, 2});
  x.getHandle() = {1, 2, 3, 4, 5, 6, 7, 8, 9, 10, 11, 12, 13, 14, 15, 16};

  {

    ONNXModelLoader onnxLD(netFilename, {"x"}, {&x.getType()}, *F);
    output = EXIT_ON_ERR(onnxLD.getSingleOutput());
    bindings.allocate(mod.getPlaceholders());

    updateInputPlaceholdersByName(bindings, &mod, {"x"}, {&x});
  }

  auto *res = bindings.get(output);
  EE.compile(CompilationMode::Infer);
  EE.run(bindings);

  auto result = res->getHandle();
  std::vector<dim_t> expectedDims = {2, 2, 1, 1};
  std::vector<float> expectedValues = {
      2.5,
      6.5,
      10.5,
      14.5,
  };

  EXPECT_TRUE(result.dims().vec() == expectedDims);
  for (size_t i = 0; i < 4; i++) {
    EXPECT_FLOAT_EQ(result.raw(i), expectedValues[i]);
  }
  // Constant Folding Test.
  FAIL_TEST_IF_ERR(
      checkConstFoldedOutput(netFilename, {"x"}, {&x}, {bindings.get(output)}));
}

/// Test loading ReduceMean op from a ONNX model.
/// Input shape is 4D, two dimensions are reduced, targeting ReduceMean
/// optimization using AvgPool. Output shape is 2D.
TEST_F(OnnxImporterTest, reduceMean2AvgPoolNoKeepDims) {
  ExecutionEngine EE{};
  auto &mod = EE.getModule();
  Function *F = mod.createFunction("main");

  std::string netFilename(
      GLOW_DATA_PATH
      "tests/models/onnxModels/reduceMean2AvgPoolNoKeep.onnxtxt");

  PlaceholderBindings bindings;
  Placeholder *output;
  Tensor x(ElemKind::FloatTy, {2, 2, 2, 2});
  x.getHandle() = {1, 2, 3, 4, 5, 6, 7, 8, 9, 10, 11, 12, 13, 14, 15, 16};

  {

    ONNXModelLoader onnxLD(netFilename, {"x"}, {&x.getType()}, *F);
    output = EXIT_ON_ERR(onnxLD.getSingleOutput());
    bindings.allocate(mod.getPlaceholders());

    updateInputPlaceholdersByName(bindings, &mod, {"x"}, {&x});
  }

  auto *res = bindings.get(output);
  EE.compile(CompilationMode::Infer);
  EE.run(bindings);

  auto result = res->getHandle();
  std::vector<dim_t> expectedDims = {2, 2};
  std::vector<float> expectedValues = {
      2.5,
      6.5,
      10.5,
      14.5,
  };

  EXPECT_TRUE(result.dims().vec() == expectedDims);
  for (size_t i = 0; i < 4; i++) {
    EXPECT_FLOAT_EQ(result.raw(i), expectedValues[i]);
  }

  // Constant Folding Test.
  FAIL_TEST_IF_ERR(
      checkConstFoldedOutput(netFilename, {"x"}, {&x}, {bindings.get(output)}));
}

/// Test loading ReduceMin op from a ONNX model.
/// Input shape is 4D, two dimensions are reduced,Output shape is 4D.
TEST_F(OnnxImporterTest, reduceMinKeepDims) {
  ExecutionEngine EE{};
  auto &mod = EE.getModule();
  Function *F = mod.createFunction("main");

  std::string netFilename(GLOW_DATA_PATH
                          "tests/models/onnxModels/reduceMin.onnxtxt");

  PlaceholderBindings bindings;
  Placeholder *output;
  Tensor x(ElemKind::FloatTy, {2, 2, 2, 2});
  x.getHandle() = {1, 2, 3, 4, 5, 6, 7, 8, 9, 10, 11, 12, 13, 14, 15, 16};

  {

    ONNXModelLoader onnxLD(netFilename, {"x"}, {&x.getType()}, *F);
    output = EXIT_ON_ERR(onnxLD.getSingleOutput());
    bindings.allocate(mod.getPlaceholders());

    updateInputPlaceholdersByName(bindings, &mod, {"x"}, {&x});
  }

  auto *res = bindings.get(output);
  EE.compile(CompilationMode::Infer);
  EE.run(bindings);

  auto result = res->getHandle();
  std::vector<dim_t> expectedDims = {2, 2, 1, 1};
  std::vector<float> expectedValues = {1, 5, 9, 13};

  EXPECT_TRUE(result.dims().vec() == expectedDims);
  for (dim_t i = 0; i < result.size(); i++) {
    EXPECT_FLOAT_EQ(result.raw(i), expectedValues[i]);
  }
}

/// Test loading ReduceMean op from a ONNX model.
/// Input shape is 4D, two dimensions are reduced, targeting ReduceMean
/// optimization using AvgPool. Output shape is 2D.
TEST_F(OnnxImporterTest, reduceMinNoKeepDims) {
  ExecutionEngine EE{};
  auto &mod = EE.getModule();
  Function *F = mod.createFunction("main");

  std::string netFilename(GLOW_DATA_PATH
                          "tests/models/onnxModels/reduceMinNoKeep.onnxtxt");

  PlaceholderBindings bindings;
  Placeholder *output;
  Tensor x(ElemKind::FloatTy, {2, 2, 2, 2});
  x.getHandle() = {1, 2, 3, 4, 5, 6, 7, 8, 9, 10, 11, 12, 13, 14, 15, 16};

  {

    ONNXModelLoader onnxLD(netFilename, {"x"}, {&x.getType()}, *F);
    output = EXIT_ON_ERR(onnxLD.getSingleOutput());
    bindings.allocate(mod.getPlaceholders());

    updateInputPlaceholdersByName(bindings, &mod, {"x"}, {&x});
  }

  auto *res = bindings.get(output);
  EE.compile(CompilationMode::Infer);
  EE.run(bindings);

  auto result = res->getHandle();
  std::vector<dim_t> expectedDims = {2, 2};
  std::vector<float> expectedValues = {
      1,
      5,
      9,
      13,
  };

  EXPECT_TRUE(result.dims().vec() == expectedDims);
  for (dim_t i = 0; i < result.size(); i++) {
    EXPECT_FLOAT_EQ(result.raw(i), expectedValues[i]);
  }
}

/// Test loading ReduceMin op from a ONNX model.
/// Input shape is 4D, two dimensions are reduced,Output shape is 4D.
TEST_F(OnnxImporterTest, reduceMinKeepDimsDefaultAxis) {
  ExecutionEngine EE{};
  auto &mod = EE.getModule();
  Function *F = mod.createFunction("main");

  std::string netFilename(
      GLOW_DATA_PATH "tests/models/onnxModels/reduceMinDefaultAxis.onnxtxt");

  PlaceholderBindings bindings;
  Placeholder *output;
  Tensor x(ElemKind::FloatTy, {2, 2, 2, 2});
  x.getHandle() = {1, 2, 3, 4, 5, 6, 7, 8, 9, 10, 11, 12, 13, 14, 15, 16};

  {

    ONNXModelLoader onnxLD(netFilename, {"x"}, {&x.getType()}, *F);
    output = EXIT_ON_ERR(onnxLD.getSingleOutput());
    bindings.allocate(mod.getPlaceholders());

    updateInputPlaceholdersByName(bindings, &mod, {"x"}, {&x});
  }

  auto *res = bindings.get(output);
  EE.compile(CompilationMode::Infer);
  EE.run(bindings);

  auto result = res->getHandle();
  std::vector<dim_t> expectedDims = {1, 1, 1, 1};
  std::vector<float> expectedValues = {1};

  EXPECT_TRUE(result.dims().vec() == expectedDims);
  for (size_t i = 0; i < result.size(); i++) {
    EXPECT_FLOAT_EQ(result.raw(i), expectedValues[i]);
  }
}

/// Test loading SpaceToDepth op from an ONNX model.
TEST_F(OnnxImporterTest, spaceToDepth) {
  ExecutionEngine EE{};
  auto &mod = EE.getModule();
  Function *F = mod.createFunction("main");

  std::string netFilename(GLOW_DATA_PATH
                          "tests/models/onnxModels/spaceToDepth.onnxtxt");

  PlaceholderBindings bindings;
  Placeholder *output;
  {
    Tensor x(ElemKind::FloatTy, {1, 2, 4, 4});
    x.zero();

    ONNXModelLoader onnxLD(netFilename, {"x"}, {&x.getType()}, *F);
    output = EXIT_ON_ERR(onnxLD.getSingleOutput());
  }

  auto *save = getSaveNodeFromDest(output);
  TransposeNode *TRN =
      llvm::dyn_cast<TransposeNode>(save->getInput().getNode());
  ASSERT_TRUE(TRN);
  SpaceToDepthNode *STDN =
      llvm::dyn_cast<SpaceToDepthNode>(TRN->getInput().getNode());
  ASSERT_TRUE(STDN);
  unsigned blockSize = STDN->getBlockSize();
  EXPECT_EQ(blockSize, 2);
}

/// Test loading clip op from an ONNX model.
/// Test with arg min = 20.0 max = 60.0
TEST_F(OnnxImporterTest, importClip) {
  ExecutionEngine EE{};
  auto &mod = EE.getModule();
  Function *F = mod.createFunction("main");

  std::string netFilename(GLOW_DATA_PATH
                          "tests/models/onnxModels/clip.onnxtxt");

  PlaceholderBindings bindings;
  Placeholder *output;
  Tensor x(ElemKind::FloatTy, {3, 3});
  x.getHandle() = {1, 2, 3, 40, 5, 6, 7, 8, 90};

  {
    ONNXModelLoader onnxLD(netFilename, {"x"}, {&x.getType()}, *F);
    output = EXIT_ON_ERR(onnxLD.getSingleOutput());
    bindings.allocate(mod.getPlaceholders());

    updateInputPlaceholdersByName(bindings, &mod, {"x"}, {&x});
  }

  auto *res = bindings.get(output);
  EE.compile(CompilationMode::Infer);
  EE.run(bindings);

  auto result = res->getHandle();
  std::vector<dim_t> expectedDims = {3, 3};
  std::vector<float> expectedValues = {20, 20, 20, 40, 20, 20, 20, 20, 60};

  EXPECT_TRUE(result.dims().vec() == expectedDims);
  for (size_t i = 0; i < 3 * 3; i++) {
    EXPECT_FLOAT_EQ(result.raw(i), expectedValues[i]);
  }

  // Constant Folding Test.
  FAIL_TEST_IF_ERR(
      checkConstFoldedOutput(netFilename, {"x"}, {&x}, {bindings.get(output)}));
}

/// Test loading MatMul op from an ONNX model with dimension equal to 3
TEST_F(OnnxImporterTest, importMatMul) {
  ExecutionEngine EE{};
  auto &mod = EE.getModule();
  Function *F = mod.createFunction("main");
  std::string netFilename(GLOW_DATA_PATH
                          "tests/models/onnxModels/matmul.onnxtxt");

  PlaceholderBindings bindings;
  Placeholder *output;
  Tensor inputs_0(ElemKind::FloatTy, {20, 40, 7});
  Tensor inputs_1(ElemKind::FloatTy, {20, 7, 40});
  auto data_0 = inputs_0.getHandle();
  auto data_1 = inputs_1.getHandle();
  // Fill inputs with random positive values.
  data_0.randomize(0.0, 5.0, mod.getPRNG());
  data_1.randomize(1.0, 2.0, mod.getPRNG());
  {
    ONNXModelLoader onnxLD(netFilename, {"inputs_0", "inputs_1"},
                           {&inputs_0.getType(), &inputs_1.getType()}, *F);
    output = EXIT_ON_ERR(onnxLD.getSingleOutput());
    bindings.allocate(mod.getPlaceholders());
    updateInputPlaceholdersByName(bindings, &mod, {"inputs_0", "inputs_1"},
                                  {&inputs_0, &inputs_1});
  }
  auto *res = bindings.get(output);
  EE.compile(CompilationMode::Infer);
  EE.run(bindings);

  auto result = res->getHandle();
  std::vector<dim_t> expectedDims = {20, 40, 40};
  EXPECT_EQ(result.dims().vec(), expectedDims);
}

/// Test loading BatchMatMul op from an ONNX model.
TEST_F(OnnxImporterTest, importBatchMatMul) {
  ExecutionEngine EE{};
  auto &mod = EE.getModule();
  Function *F = mod.createFunction("main");
  std::string netFilename(GLOW_DATA_PATH
                          "tests/models/onnxModels/batch_matmul.onnxtxt");

  PlaceholderBindings bindings;
  Placeholder *output;
  Tensor inputs_0(ElemKind::FloatTy, {20, 40, 7});
  Tensor inputs_1(ElemKind::FloatTy, {20, 7, 40});
  auto data_0 = inputs_0.getHandle();
  auto data_1 = inputs_1.getHandle();
  // Fill inputs with random positive values.
  data_0.randomize(0.0, 5.0, mod.getPRNG());
  data_1.randomize(1.0, 2.0, mod.getPRNG());
  {
    ONNXModelLoader onnxLD(netFilename, {"inputs_0", "inputs_1"},
                           {&inputs_0.getType(), &inputs_1.getType()}, *F);
    output = EXIT_ON_ERR(onnxLD.getSingleOutput());
    bindings.allocate(mod.getPlaceholders());
    updateInputPlaceholdersByName(bindings, &mod, {"inputs_0", "inputs_1"},
                                  {&inputs_0, &inputs_1});
  }
  auto *res = bindings.get(output);
  EE.compile(CompilationMode::Infer);
  EE.run(bindings);

  auto result = res->getHandle();
  std::vector<dim_t> expectedDims = {20, 7, 7};
  EXPECT_EQ(result.dims().vec(), expectedDims);

  // High level check on the content of the graph.
  // We have 2 transpose, 20 * (matmul, 2 slices, 2 reshapes), 1 concat, 1
  // reshape, 1 save.
  EXPECT_EQ(F->getNodes().size(), 2 + 20 * 5 + 3);
  // With have 2 inputs and one outputs.
  EXPECT_EQ(mod.getPlaceholders().size(), 3);
  // Check that the graph has the expected shape,
  // starting from the output.
  // Batched matmul with broadcasted RHS are lowered
  // to a regular matmul, where LHS is reshaped from
  // a 3D tensor to a flattened matrix.
  auto *saveNode = getSaveNodeFromDest(output);
  auto *reshapeResult =
      llvm::dyn_cast<ReshapeNode>(saveNode->getInput().getNode());
  ASSERT_TRUE(reshapeResult);
  auto *concat =
      llvm::dyn_cast<ConcatNode>(reshapeResult->getInput().getNode());
  ASSERT_TRUE(concat);
  for (size_t i = 0; i < 20; ++i) {
    auto *matmulI =
        llvm::dyn_cast<MatMulNode>(concat->getNthInput(i).getNode());
    ASSERT_TRUE(matmulI);
    for (size_t j = 0; j < 2; ++j) {
      auto *reshape0 =
          llvm::dyn_cast<ReshapeNode>(matmulI->getNthInput(j).getNode());
      ASSERT_TRUE(reshape0);
      auto *slice0 = llvm::dyn_cast<SliceNode>(reshape0->getInput().getNode());
      ASSERT_TRUE(slice0);
    }
  }
  // Constant Folding Test.
  FAIL_TEST_IF_ERR(checkConstFoldedOutput(netFilename, {"inputs_0", "inputs_1"},
                                          {&inputs_0, &inputs_1},
                                          {bindings.get(output)}));
}

/// Test loading BatchBoxCox op from an ONNX model.
TEST_F(OnnxImporterTest, importBatchBoxCox) {
  ExecutionEngine EE{};
  auto &mod = EE.getModule();
  Function *F = mod.createFunction("main");

  std::string netFilename(GLOW_DATA_PATH
                          "tests/models/onnxModels/batchBoxCox.onnxtxt");

  PlaceholderBindings bindings;
  Placeholder *output;

  // Make input tensors.
  const dim_t kRows = 3;
  const dim_t kCols = 3;
  Tensor data(ElemKind::FloatTy, {kRows, kCols});
  Tensor lambda1(ElemKind::FloatTy, {kCols});
  Tensor lambda2(ElemKind::FloatTy, {kCols});
  auto dataH = data.getHandle();
  auto lambda1H = lambda1.getHandle();
  auto lambda2H = lambda2.getHandle();

  // Fill inputs with random positive values.
  dataH.randomize(0.0, 5.0, mod.getPRNG());
  lambda1H.randomize(1.0, 2.0, mod.getPRNG());
  lambda2H.randomize(1.0, 2.0, mod.getPRNG());

  // Zero out every other element to lambda1 to test that case of the transform.
  for (dim_t i = 0; i < kCols; i += 2) {
    lambda1H.at({i}) = 0;
  }

  {
    ONNXModelLoader onnxLD(
        netFilename, {"data", "lambda1", "lambda2"},
        {&data.getType(), &lambda1.getType(), &lambda2.getType()}, *F);
    output = EXIT_ON_ERR(onnxLD.getSingleOutput());
    bindings.allocate(mod.getPlaceholders());

    updateInputPlaceholdersByName(bindings, &mod,
                                  {"data", "lambda1", "lambda2"},
                                  {&data, &lambda1, &lambda2});
  }

  auto *res = bindings.get(output);
  EE.compile(CompilationMode::Infer);
  EE.run(bindings);

  auto result = res->getHandle();

  // Output should have the same dims as the inputs.
  EXPECT_TRUE(result.dims().vec() == data.dims().vec());

  // Compute elementwise Box-Cox transform and compare with corresponding
  // element of result.
  for (dim_t i = 0; i < kRows; ++i) {
    for (dim_t j = 0; j < kCols; ++j) {
      float d = dataH.at({i, j});
      float l1 = lambda1H.at({j});
      float l2 = lambda2H.at({j});

      float tmp = std::max(d + l2, 1e-6f);
      float y = 0;

      if (l1 == 0) {
        // Clip argument to log and pow at 1e-6 to avoid saturation.
        y = std::log(tmp);
      } else {
        y = (std::pow(tmp, l1) - 1) / l1;
      }

      EXPECT_FLOAT_EQ(y, result.at({i, j}));
    }
  }

  // Constant Folding Test.
  FAIL_TEST_IF_ERR(checkConstFoldedOutput(
      netFilename, {"data", "lambda1", "lambda2"}, {&data, &lambda1, &lambda2},
      {bindings.get(output)}));
}

/// Test loading DotProduct op from an ONNX model.
TEST_F(OnnxImporterTest, importDotProduct) {
  ExecutionEngine EE{};
  auto &mod = EE.getModule();
  Function *F = mod.createFunction("main");

  std::string netFilename(GLOW_DATA_PATH
                          "tests/models/onnxModels/dot_product.onnxtxt");

  Placeholder *output;
  {
    Tensor x(ElemKind::FloatTy, {3, 3});
    Tensor y(ElemKind::FloatTy, {3, 3});

    ONNXModelLoader onnxLD(netFilename, {"x", "y"},
                           {&x.getType(), &y.getType()}, *F);
    output = EXIT_ON_ERR(onnxLD.getSingleOutput());
  }

  // Just verify the structure.
  // SaveNode + MulNode + BatchedReduceAddNode.
  ASSERT_EQ(3, F->getNodes().size());
  auto *saveNode = getSaveNodeFromDest(output);
  auto *saveInput = saveNode->getInput().getNode();
  ASSERT_TRUE(llvm::isa<BatchedReduceAddNode>(saveInput));

  auto *batchedReduceAdd = llvm::cast<BatchedReduceAddNode>(saveInput);
  ASSERT_TRUE(llvm::isa<MulNode>(batchedReduceAdd->getBatch()));
}

/// Test loading Sum with more than 2 inputs
TEST_F(OnnxImporterTest, importSumN) {
  ExecutionEngine EE{};
  auto &mod = EE.getModule();
  Function *F = mod.createFunction("main");
  std::string netFilename(GLOW_DATA_PATH
                          "tests/models/onnxModels/sumN.onnxtxt");

  PlaceholderBindings bindings;
  Placeholder *output;
  Tensor i0(ElemKind::FloatTy, {3});
  i0.getHandle() = {1, 2, 3};
  Tensor i1(ElemKind::FloatTy, {3});
  i1.getHandle() = {4, 5, 6};
  Tensor i2(ElemKind::FloatTy, {3});
  i2.getHandle() = {7, 8, 9};
  {

    ONNXModelLoader onnxLD(netFilename, {"i0", "i1", "i2"},
                           {&i0.getType(), &i1.getType(), &i2.getType()}, *F);
    output = EXIT_ON_ERR(onnxLD.getSingleOutput());

    bindings.allocate(mod.getPlaceholders());
    updateInputPlaceholdersByName(bindings, &mod, {"i0", "i1", "i2"},
                                  {&i0, &i1, &i2});
  }

  auto *res = bindings.get(output);
  EE.compile(CompilationMode::Infer);
  EE.run(bindings);

  auto result = res->getHandle();
  std::vector<dim_t> expectedDims = {3};
  std::vector<float> expectedValues = {12, 15, 18};

  EXPECT_EQ(result.dims().vec(), expectedDims);
  for (size_t i = 0; i < 3; i++) {
    EXPECT_FLOAT_EQ(result.raw(i), expectedValues[i]);
  }

  // Verify the structure
  // Reshape x 3 -> Concat -> batchedReduceAdd -> Save
  ASSERT_EQ(6, F->getNodes().size());
  auto *saveNode = getSaveNodeFromDest(output);
  auto *batchedReduceAdd =
      llvm::dyn_cast<BatchedReduceAddNode>(saveNode->getInput().getNode());
  ASSERT_TRUE(batchedReduceAdd);
  auto *concat =
      llvm::dyn_cast<ConcatNode>(batchedReduceAdd->getBatch().getNode());
  ASSERT_TRUE(concat);
  for (size_t i = 0; i < 3; ++i) {
    auto *reshape =
        llvm::dyn_cast<ReshapeNode>(concat->getNthInput(i).getNode());
    ASSERT_TRUE(reshape);
  }

  // Constant Folding Test.
  FAIL_TEST_IF_ERR(checkConstFoldedOutput(netFilename, {"i0", "i1", "i2"},
                                          {&i0, &i1, &i2},
                                          {bindings.get(output)}));
}

/// Test loading Sum with one input and one output
TEST_F(OnnxImporterTest, importSum1) {
  ExecutionEngine EE{};
  auto &mod = EE.getModule();
  Function *F = mod.createFunction("main");
  std::string netFilename(GLOW_DATA_PATH
                          "tests/models/onnxModels/sum1.onnxtxt");

  PlaceholderBindings bindings;
  Placeholder *output;
  Tensor x(ElemKind::FloatTy, {3});
  x.getHandle() = {1, 2, 3};

  {
    ONNXModelLoader onnxLD(netFilename, {"x"}, {&x.getType()}, *F);
    output = EXIT_ON_ERR(onnxLD.getSingleOutput());

    bindings.allocate(mod.getPlaceholders());
    updateInputPlaceholdersByName(bindings, &mod, {"x"}, {&x});
  }

  auto *res = bindings.get(output);
  EE.compile(CompilationMode::Infer);
  EE.run(bindings);

  auto result = res->getHandle();
  std::vector<dim_t> expectedDims = {3};
  std::vector<float> expectedValues = {1, 2, 3};

  EXPECT_EQ(result.dims().vec(), expectedDims);
  for (size_t i = 0; i < 3; i++) {
    EXPECT_FLOAT_EQ(result.raw(i), expectedValues[i]);
  }

  // Verify structure: input -> Save -> output
  ASSERT_EQ(mod.getPlaceholders().size(), 2);
  ASSERT_EQ(F->getNodes().size(), 1);
  auto *save = getSaveNodeFromDest(output);
  ASSERT_TRUE(llvm::isa<Placeholder>(save->getInput().getNode()));

  // Constant Folding Test.
  FAIL_TEST_IF_ERR(
      checkConstFoldedOutput(netFilename, {"x"}, {&x}, {bindings.get(output)}));
}

/// Test loading LengthsToRanges from an ONNX model.
TEST_F(OnnxImporterTest, importLengthsToRanges) {
  ExecutionEngine EE;
  auto &mod = EE.getModule();
  auto *F = mod.createFunction("main");
  std::string netFilename(GLOW_DATA_PATH
                          "tests/models/onnxModels/lengths_to_ranges.onnxtxt");
  Placeholder *output;
  {
    Tensor lengths(ElemKind::Int32ITy, {4});
    ONNXModelLoader onnxLD(netFilename, {"lengths"}, {&lengths.getType()}, *F);
    output = EXIT_ON_ERR(onnxLD.getSingleOutput());
  }
  // Verify structure: PH -> LengthsToRanges -> Save -> PH.
  ASSERT_EQ(mod.getPlaceholders().size(), 2);
  ASSERT_EQ(F->getNodes().size(), 2);
  auto *save = getSaveNodeFromDest(output);
  auto *LTR = llvm::dyn_cast<LengthsToRangesNode>(save->getInput().getNode());
  ASSERT_TRUE(LTR);
  ASSERT_TRUE(llvm::isa<Placeholder>(LTR->getLengths()));
}

/// Test loading ReplaceNaN op from an ONNX model.
/// Test with arg value = 1.0.
TEST_F(OnnxImporterTest, importReplaceNaN) {
  ExecutionEngine EE{};
  auto &mod = EE.getModule();
  Function *F = mod.createFunction("main");

  std::string netFilename(GLOW_DATA_PATH
                          "tests/models/onnxModels/replaceNaN.onnxtxt");

  PlaceholderBindings bindings;
  Placeholder *output;
  Tensor x(ElemKind::FloatTy, {3, 3});

  {
    ONNXModelLoader onnxLD(netFilename, {"x"}, {&x.getType()}, *F);
    output = EXIT_ON_ERR(onnxLD.getSingleOutput());
    bindings.allocate(mod.getPlaceholders());
    updateInputPlaceholdersByName(bindings, &mod, {"x"}, {&x});
  }

  // Verify structure: Input -> ReplaceNaN -> Save.
  EXPECT_EQ(F->getNodes().size(), 2);
  auto *saveNode = getSaveNodeFromDest(output);
  auto *replaceNaNNode =
      llvm::dyn_cast<ReplaceNaNNode>(saveNode->getInput().getNode());
  EXPECT_EQ(replaceNaNNode->getValue(), 1.0f);
  auto *inputNode =
      llvm::dyn_cast<Placeholder>(replaceNaNNode->getInput().getNode());
  ASSERT_EQ(inputNode, mod.getPlaceholderByName("x"));

  // We have one input and one output.
  EXPECT_EQ(mod.getPlaceholders().size(), 2);
}

/// Test loading SparseToDense op from an ONNX model.
TEST_F(OnnxImporterTest, importSparseToDense) {
  ExecutionEngine EE{};
  auto &mod = EE.getModule();
  Function *F = mod.createFunction("main");

  std::string netFilename(GLOW_DATA_PATH
                          "tests/models/onnxModels/sparseToDense.onnxtxt");

  PlaceholderBindings bindings;
  Placeholder *output;

  // Create inputs.
  constexpr dim_t kNumIndices = 5;
  constexpr dim_t kMaxIndex = 20;
  constexpr dim_t kRows = 10;
  constexpr dim_t kCols = 5;
  Tensor indices(ElemKind::Int64ITy, {kNumIndices});
  Tensor values(ElemKind::FloatTy, {kNumIndices, kRows, kCols});
  Tensor dataToInferDim(ElemKind::FloatTy, {kMaxIndex, kRows, kCols});

  // Load model.
  {
    ONNXModelLoader onnxLD(
        netFilename, {"indices", "values", "dataToInferDim"},
        {&indices.getType(), &values.getType(), &dataToInferDim.getType()}, *F);
    output = EXIT_ON_ERR(onnxLD.getSingleOutput());
  }

  // Verify structure: Inputs -> SparseToDense -> Save.
  ASSERT_EQ(mod.getPlaceholders().size(), 4);
  ASSERT_EQ(F->getNodes().size(), 2);

  auto *save = getSaveNodeFromDest(output);
  auto *out = save->getPlaceholder();
  EXPECT_TRUE(out->dims().vec() == dataToInferDim.dims().vec());

  auto *STD = llvm::dyn_cast<SparseToDenseNode>(save->getInput().getNode());
  ASSERT_TRUE(STD);
  auto *idx = llvm::dyn_cast<Placeholder>(STD->getIndices().getNode());
  EXPECT_EQ(idx, mod.getPlaceholderByName("indices"));
  auto *vals = llvm::dyn_cast<Placeholder>(STD->getValues().getNode());
  EXPECT_EQ(vals, mod.getPlaceholderByName("values"));
}

/// Test loading SparseLengthsSum from an ONNX model.
TEST_F(OnnxImporterTest, importSparseLengthsSum) {
  ExecutionEngine EE;
  auto &mod = EE.getModule();
  auto *F = mod.createFunction("main");
  std::string netFilename(GLOW_DATA_PATH
                          "tests/models/onnxModels/sparseLengthsSum.onnxtxt");
  Placeholder *output;
  {
    Tensor data(ElemKind::FloatTy, {2, 1});
    Tensor indices(ElemKind::Int64ITy, {2});
    Tensor lengths(ElemKind::Int32ITy, {2});
    ONNXModelLoader onnxLD(
        netFilename, {"data", "indices", "lengths"},
        {&data.getType(), &indices.getType(), &lengths.getType()}, *F);
    output = EXIT_ON_ERR(onnxLD.getSingleOutput());
  }
  // Verify structure: PH, PH ->  SparseLengthsSum -> Save -> PH.
  //                  PH -> Splat /
  ASSERT_EQ(mod.getPlaceholders().size(), 4);
  ASSERT_EQ(F->getNodes().size(), 2);
  auto *save = getSaveNodeFromDest(output);
  auto *LS = llvm::dyn_cast<SparseLengthsSumNode>(save->getInput().getNode());
  ASSERT_TRUE(LS);
  ASSERT_TRUE(llvm::isa<Placeholder>(LS->getData()));
  ASSERT_TRUE(llvm::isa<Placeholder>(LS->getIndices()));
  ASSERT_TRUE(llvm::isa<Placeholder>(LS->getLengths()));
}

/// Test loading LengthsSum from an ONNX model.
TEST_F(OnnxImporterTest, importLengthsSum) {
  ExecutionEngine EE;
  auto &mod = EE.getModule();
  auto *F = mod.createFunction("main");
  std::string netFilename(GLOW_DATA_PATH
                          "tests/models/onnxModels/lengths_sum.onnxtxt");
  Placeholder *output;
  {
    Tensor data(ElemKind::FloatTy, {10, 2, 3});
    Tensor lengths(ElemKind::Int32ITy, {5});
    ONNXModelLoader onnxLD(netFilename, {"data", "lengths"},
                           {&data.getType(), &lengths.getType()}, *F);
    output = EXIT_ON_ERR(onnxLD.getSingleOutput());
  }
  // Verify structure: PH, PH -> LengthsSum -> Save -> PH.
  ASSERT_EQ(mod.getPlaceholders().size(), 3);
  ASSERT_EQ(F->getNodes().size(), 2);
  auto *save = getSaveNodeFromDest(output);
  auto *LS = llvm::dyn_cast<LengthsSumNode>(save->getInput().getNode());
  ASSERT_TRUE(LS);
  ASSERT_TRUE(llvm::isa<Placeholder>(LS->getData()));
  ASSERT_TRUE(llvm::isa<Placeholder>(LS->getLengths()));
}

/// Test loading CumSum from an ONNX model.
TEST_F(OnnxImporterTest, importCumSum) {
  ExecutionEngine EE;
  auto &mod = EE.getModule();
  auto *F = mod.createFunction("main");
  std::string netFilename(GLOW_DATA_PATH
                          "tests/models/onnxModels/cumsum.onnxtxt");
  Placeholder *output;
  {
    Tensor lengths(ElemKind::FloatTy, {10});
    lengths.getHandle() = {10, 9, 8, 7, 6, 5, 4, 3, 2, 1};
    ONNXModelLoader onnxLD(netFilename, {"lengths"}, {&lengths.getType()}, *F);
    output = EXIT_ON_ERR(onnxLD.getSingleOutput());
  }
  // Verify structure: PH -> CumSum -> Save -> PH.
  ASSERT_EQ(mod.getPlaceholders().size(), 2);
  ASSERT_EQ(F->getNodes().size(), 2);
  auto *save = getSaveNodeFromDest(output);
  auto *CS = llvm::dyn_cast<CumSumNode>(save->getInput().getNode());
  ASSERT_TRUE(CS);
  ASSERT_TRUE(llvm::isa<Placeholder>(CS->getInput()));
  ASSERT_FALSE(CS->getExclusive());
  ASSERT_TRUE(CS->getReverse());
}

/// Test loading a FCTransposed node: I * W + B, where I is need to be flatten.
TEST_F(OnnxImporterTest, FCTransposedWithFlatten) {
  ExecutionEngine EE{};
  auto &mod = EE.getModule();
  Function *F = mod.createFunction("main");

  std::string netFilename(GLOW_DATA_PATH
                          "tests/models/onnxModels/FCTransposed.onnxtxt");

  Placeholder *output;

  {
    Tensor data(ElemKind::FloatTy, {2, 1, 3});
    data.getHandle() = {1, 2, 3, 4, 5, 6};
    ONNXModelLoader onnxLD(netFilename, {"data"}, {&data.getType()}, *F);
    output = EXIT_ON_ERR(onnxLD.getSingleOutput());
  }

  // High level check on the content of the graph. We have 1 reshape, 1 FC,
  // and 1 save.
  EXPECT_EQ(F->getNodes().size(), 3);
  auto *saveNode = getSaveNodeFromDest(output);
  auto *fcNode =
      llvm::dyn_cast<FullyConnectedNode>(saveNode->getInput().getNode());
  ASSERT_TRUE(fcNode);
  auto *reshape = llvm::dyn_cast<ReshapeNode>(fcNode->getInput());
  ASSERT_TRUE(reshape);
}

/// Test loading Constant from an ONNX model.
TEST_F(OnnxImporterTest, constant) {
  ExecutionEngine EE;
  auto &mod = EE.getModule();
  auto *F = mod.createFunction("main");
  std::string netFilename(GLOW_DATA_PATH
                          "tests/models/onnxModels/constant.onnxtxt");
  Placeholder *output;
  {
    ONNXModelLoader onnxLD(netFilename, {}, {}, *F);
    output = EXIT_ON_ERR(onnxLD.getSingleOutput());
    EXPECT_NE(output, nullptr);
  }
  // Constant -> Save -> PH
  ASSERT_EQ(mod.getPlaceholders().size(), 1);
  ASSERT_EQ(F->getNodes().size(), 1);
}

/// Test loading of testConstantOfShape.
template <class ElemType>
static void testConstantOfShape(std::string fileName, ElemType ref) {
  ExecutionEngine EE;
  auto &mod = EE.getModule();
  auto *F = mod.createFunction("main");
  PlaceholderBindings bindings;

  std::string netFilename =
      std::string(GLOW_DATA_PATH "tests/models/onnxModels/") + fileName;
  Placeholder *output;
  {
    ONNXModelLoader onnxLD(netFilename, {}, {}, *F);
    output = EXIT_ON_ERR(onnxLD.getSingleOutput());
    EXPECT_NE(output, nullptr);
  }
  // ConstantOfShape -> Save -> PH
  ASSERT_EQ(mod.getPlaceholders().size(), 1);
  ASSERT_EQ(F->getNodes().size(), 2);

  EE.compile(CompilationMode::Infer);
  bindings.allocate(mod.getPlaceholders());
  EE.run(bindings);

  auto result = bindings.get(output)->getHandle<ElemType>();
  for (size_t i = 0; i < result.getType().size(); i++) {
    ElemType val = result.raw(i);
    EXPECT_EQ(val, ref);
  }
}

/// Test loading of testConstantOfShape.
template <class ElemType>
static void testConstantOfShapeFailure(std::string fileName) {
  ExecutionEngine EE;
  auto &mod = EE.getModule();
  auto *F = mod.createFunction("main");
  std::string netFilename =
      std::string(GLOW_DATA_PATH "tests/models/onnxModels/") + fileName;
  ASSERT_DEATH(ONNXModelLoader(netFilename, {}, {}, *F), "losses");
}

TEST_F(OnnxImporterTest, importConstantOfShapeFloat) {
  testConstantOfShape<float>("constantOfShape.onnxtxt", 1.0F);
}

TEST_F(OnnxImporterTest, importConstantOfShapeInt32) {
  testConstantOfShape<int32_t>("constantOfShapeInt32.onnxtxt", 65535);
}

TEST_F(OnnxImporterTest, importConstantOfShapeInt64) {
  testConstantOfShape<int64_t>("constantOfShapeInt64.onnxtxt", 16777216LL);
}

TEST_F(OnnxImporterTest, importConstantOfShapeInt64LossFailure) {
  testConstantOfShapeFailure<int64_t>("constantOfShapeInt64Fail.onnxtxt");
}

TEST_F(OnnxImporterTest, importConstantOfShapeInt32LossFailure) {
  testConstantOfShapeFailure<int32_t>("constantOfShapeInt32Fail.onnxtxt");
}

/// Test loading ExpandDims from an ONNX model.
TEST_F(OnnxImporterTest, expandDims) {
  ExecutionEngine EE;
  auto &mod = EE.getModule();
  auto *F = mod.createFunction("main");
  std::string netFilename(GLOW_DATA_PATH
                          "tests/models/onnxModels/expandDims.onnxtxt");
  Placeholder *output;
  {
    Tensor x(ElemKind::FloatTy, {2, 2});
    ONNXModelLoader onnxLD(netFilename, {"x"}, {&x.getType()}, *F);
    output = EXIT_ON_ERR(onnxLD.getSingleOutput());
  }

  // Verify structure: PH -> Reshape -> Save -> PH.
  ASSERT_EQ(mod.getPlaceholders().size(), 2);
  ASSERT_EQ(F->getNodes().size(), 2);
  auto *save = getSaveNodeFromDest(output);
  auto *reshape = llvm::dyn_cast<ReshapeNode>(save->getInput().getNode());
  ASSERT_TRUE(reshape);
  EXPECT_TRUE(reshape->getDims().equals({1, 2, 2, 1}));
}

/// Test loading Gather from an ONNX model.
TEST_F(OnnxImporterTest, gather) {
  ExecutionEngine EE;
  auto &mod = EE.getModule();
  std::string netFilename(GLOW_DATA_PATH
                          "tests/models/onnxModels/gather.onnxtxt");
  auto *F = mod.createFunction("main");
  Placeholder *output;
  Tensor data(ElemKind::FloatTy, {3, 2});
  Tensor indices(ElemKind::Int32ITy, {2, 4});

  {
    ONNXModelLoader onnxLD(netFilename, {"data", "indices"},
                           {&data.getType(), &indices.getType()}, *F);
    output = EXIT_ON_ERR(onnxLD.getSingleOutput());
  }

  // Verify structure: PH/PH -> Gather -> Save -> PH.
  ASSERT_EQ(mod.getPlaceholders().size(), 3);
  ASSERT_EQ(F->getNodes().size(), 2);
  auto *save = getSaveNodeFromDest(output);
  auto *gather = llvm::dyn_cast<GatherNode>(save->getInput().getNode());
  ASSERT_TRUE(gather);
  EXPECT_TRUE(gather->getResult().dims().equals({2, 4, 2}));
}

/// Test loading GatherRanges from an ONNX model.
TEST_F(OnnxImporterTest, gatherRanges) {
  ExecutionEngine EE;
  auto &mod = EE.getModule();
  std::string netFilename(GLOW_DATA_PATH
                          "tests/models/onnxModels/gatherranges.onnxtxt");
  auto *F = mod.createFunction("main");
  Placeholder *output;
  Tensor data(ElemKind::FloatTy, {6});
  Tensor ranges(ElemKind::Int32ITy, {2, 2, 2});

  {
    ONNXModelLoader onnxLD(netFilename, {"data", "ranges"},
                           {&data.getType(), &ranges.getType()}, *F);
    output = EXIT_ON_ERR(onnxLD.getOutputByName("output"));
  }

  // Verify structure: PH/PH -> GatherRanges -> Save -> PH/PH.
  ASSERT_EQ(mod.getPlaceholders().size(), 4);
  ASSERT_EQ(F->getNodes().size(), 3);
  auto *save = getSaveNodeFromDest(output);
  auto *gatherRanges =
      llvm::dyn_cast<GatherRangesNode>(save->getInput().getNode());
  ASSERT_TRUE(gatherRanges);
  EXPECT_TRUE(gatherRanges->getOutput().dims().equals({5}));
  EXPECT_TRUE(gatherRanges->getLengths().dims().equals({2}));
}

/// Test loading Gather ops with constant folding from an ONNX model.
TEST_F(OnnxImporterTest, gatherOpConstantFoldingAndReshape) {
  // This test verifies that Gather gets constant-folded, so that the argument
  // of the reshape becomes constant.
  ExecutionEngine EE;
  auto &mod = EE.getModule();
  std::string netFilename(
      GLOW_DATA_PATH "tests/models/onnxModels/gatherConstantFolding.onnxtxt");
  PlaceholderBindings bindings;
  auto *F = mod.createFunction("main");
  Placeholder *output;
  Tensor data(ElemKind::FloatTy, {1, 2, 4, 3});
  setConstantFoldLoaderOpsFlag(true);
  {
    ONNXModelLoader onnxLD(netFilename, {"input"}, {&data.getType()}, *F);
    output = EXIT_ON_ERR(onnxLD.getSingleOutput());
    bindings.allocate(mod.getPlaceholders());
  }
  EE.compile(CompilationMode::Infer);
  EE.run(bindings);
  setConstantFoldLoaderOpsFlag(false);

  auto result = bindings.get(output)->getHandle();
  std::vector<dim_t> expectedDims = {1, 4, 3, 2};
  EXPECT_TRUE(result.dims().vec() == expectedDims);
}

static void importSliceTest(std::string fileName, const char *inputName,
                            llvm::ArrayRef<dim_t> inputShape,
                            llvm::ArrayRef<dim_t> starts,
                            llvm::ArrayRef<dim_t> outputShape) {
  ExecutionEngine EE{};
  auto &mod = EE.getModule();
  Function *F = mod.createFunction("main");

  std::string NetFilename =
      std::string(GLOW_DATA_PATH "tests/models/onnxModels/") + fileName;
  PlaceholderBindings bindings;
  Placeholder *graphOutputVar;
  // Destroy the loader after the graph is loaded since the following execution
  // will not depend on anyting from the loader.
  Tensor data;
  getNCHWData(&data, inputShape[0], inputShape[1], inputShape[2],
              inputShape[3]);
  {
    ONNXModelLoader onnxLD(NetFilename, {inputName}, {&data.getType()}, *F);
    graphOutputVar = EXIT_ON_ERR(onnxLD.getSingleOutput());
    bindings.allocate(mod.getPlaceholders());
    updateInputPlaceholdersByName(bindings, &mod, {inputName}, {&data});
  }

  // ONNX importer loads an Slice operator and adds to the IR:
  // - a Slice node

  // Check the graph structure.
  auto *saveNode = getSaveNodeFromDest(graphOutputVar);
  auto *node = saveNode->getInput().getNode();
  auto *sliceNode = llvm::dyn_cast<SliceNode>(node);
  EXPECT_NE(nullptr, sliceNode);

  // Compile&run the graph, and check the output.
  EE.compile(CompilationMode::Infer);
  EE.run(bindings);
  auto result = bindings.get(graphOutputVar)->getHandle();
  EXPECT_TRUE(result.dims().vec() == outputShape.vec());
  dim_t wSliceSize = inputShape[3];
  dim_t hSliceSize = inputShape[2] * wSliceSize;
  dim_t cSliceSize = inputShape[1] * hSliceSize;
  dim_t indexOutput = 0;
  for (dim_t n = 0; n < outputShape[0]; n++) {
    for (dim_t c = 0; c < outputShape[1]; c++) {
      for (dim_t h = 0; h < outputShape[2]; h++) {
        for (dim_t w = 0; w < outputShape[3]; w++) {
          dim_t indexInput = (starts[0] + n) * cSliceSize +
                             (starts[1] + c) * hSliceSize +
                             (starts[2] + h) * wSliceSize + (starts[3] + w);
          EXPECT_FLOAT_EQ(result.raw(indexOutput++), indexInput);
        }
      }
    }
  }

  // Constant Folding Test.
  FAIL_TEST_IF_ERR(checkConstFoldedOutput(NetFilename, {inputName}, {&data},
                                          {bindings.get(graphOutputVar)}));
}

TEST_F(OnnxImporterTest, importSliceDynamicNoAxes) {
  importSliceTest("sliceDynamic.onnxtxt", "data", {2, 3, 3, 3} /* input */,
                  {0, 1, 1, 1} /* starts */, /* ends: {2, 2, 3, 3} */
                  {2, 1, 2, 2} /* output */);
}

TEST_F(OnnxImporterTest, importSliceAxesFull) {
  importSliceTest("sliceAxesFull.onnxtxt", "data", {2, 3, 3, 3} /* input */,
                  {0, 1, 1, 2} /* starts */, /* ends: {1, 2, 3, 3} */
                  {1, 1, 2, 1} /* output */);
}

TEST_F(OnnxImporterTest, importSliceAxesAnyOrder) {
  importSliceTest("sliceAxesAnyOrder.onnxtxt", "data", {2, 3, 3, 3} /* input */,
                  {1, 2, 0, 2} /* starts */, /* ends: {2, 3, 1, 3} */
                  {1, 1, 1, 1} /* output */);
}

TEST_F(OnnxImporterTest, importSliceAxesOverwrite) {
  importSliceTest("sliceAxesOverwrite.onnxtxt", "data",
                  {2, 3, 3, 3} /* input */,
                  {0, 1, 1, 2} /* starts */, /* ends: {1, 2, 3, 3} */
                  {1, 1, 2, 1} /* output */);
}

TEST_F(OnnxImporterTest, importSliceAxesPartial) {
  importSliceTest("sliceAxesPartial.onnxtxt", "data", {2, 3, 3, 3} /* input */,
                  {0, 1, 1, 0} /* starts */, /* ends: {2, 2, 3, 3} */
                  {2, 1, 2, 3} /* output */);
}

TEST_F(OnnxImporterTest, importSliceNoAxes) {
  importSliceTest("sliceNoAxes.onnxtxt", "data", {2, 3, 3, 3} /* input */,
                  {0, 1, 1, 1} /* starts */, /* ends: {2, 2, 3, 3} */
                  {2, 1, 2, 2} /* output */);
}

static void importCast(llvm::StringRef fileName, llvm::StringRef inputName,
                       llvm::ArrayRef<dim_t> inputShape, ElemKind outputKind) {
  ExecutionEngine EE{};
  auto &mod = EE.getModule();
  Function *F = mod.createFunction("main");

  std::string NetFilename =
      std::string(GLOW_DATA_PATH "tests/models/onnxModels/") + fileName.str();
  PlaceholderBindings bindings;
  Placeholder *graphOutputVar;
  {
    Tensor data;
    getNCHWData(&data, inputShape[0], inputShape[1], inputShape[2],
                inputShape[3]);
    ONNXModelLoader onnxLD(NetFilename, {inputName.str().c_str()},
                           {&data.getType()}, *F);
    graphOutputVar = EXIT_ON_ERR(onnxLD.getSingleOutput());
    bindings.allocate(mod.getPlaceholders());
    updateInputPlaceholdersByName(bindings, &mod, {inputName}, {&data});
  }

  // ONNX importer loads a Cast operator and adds to the IR:
  // - a ConvertTo node

  // Check the graph structure.
  auto *saveNode = getSaveNodeFromDest(graphOutputVar);
  auto *node = saveNode->getInput().getNode();
  auto *castNode = llvm::dyn_cast<ConvertToNode>(node);
  ASSERT_NE(nullptr, castNode);

  // Check node output type.
  ASSERT_EQ(castNode->getResult().getType()->getElementType(), outputKind);
}

TEST_F(OnnxImporterTest, importCastToFloat) {
  importCast("castToFloat.onnxtxt", "data", {1, 2, 2, 2}, ElemKind::FloatTy);
}
TEST_F(OnnxImporterTest, importCastToFloat16) {
  importCast("castToFloat16.onnxtxt", "data", {1, 2, 2, 2},
             ElemKind::Float16Ty);
}
TEST_F(OnnxImporterTest, importCastToInt32) {
  importCast("castToInt32.onnxtxt", "data", {1, 2, 2, 2}, ElemKind::Int32ITy);
}
TEST_F(OnnxImporterTest, importCastToInt64) {
  importCast("castToInt64.onnxtxt", "data", {1, 2, 2, 2}, ElemKind::Int64ITy);
}

TEST_F(OnnxImporterTest, cast_32_64) {
  ExecutionEngine EE{};
  auto &mod = EE.getModule();
  Function *F = mod.createFunction("main");

  std::string netFilename(GLOW_DATA_PATH
                          "tests/models/onnxModels/castInt-32-64.onnxtxt");
  PlaceholderBindings bindings;
  Placeholder *graphOutputVar;
  std::vector<float> init(1 * 2 * 4 * 3);
  std::vector<float> expectedOut(1 * 2 * 4 * 3);
  for (size_t i = 0; i < init.size(); i++) {
    const float value = i * 12.345678f;
    init[i] = value;
    expectedOut[i] = int32_t(value);
  }
  {
    Tensor data(ElemKind::FloatTy, {1, 2, 4, 3});
    data.getHandle() = init;
    ONNXModelLoader onnxLD(netFilename, {"input"}, {&data.getType()}, *F);
    graphOutputVar = EXIT_ON_ERR(onnxLD.getSingleOutput());
    bindings.allocate(mod.getPlaceholders());
    updateInputPlaceholdersByName(bindings, &mod, {"input"}, {&data});
  }

  EE.compile(CompilationMode::Infer);
  EE.run(bindings);
  // Make sure that the optimizer did not eliminate float->int casts. They are
  // not NOOP. Conversions int32 -> int64 -> int32 are always NOOP, so they can
  // be optimized away.
  EXPECT_EQ(F->getNodes().size(), 3);
  auto result = bindings.get(graphOutputVar)->getHandle();
  std::vector<dim_t> expectedDims = {1, 2, 4, 3};

  EXPECT_TRUE(result.dims().vec() == expectedDims);
  for (size_t i = 0; i < expectedOut.size(); i++) {
    EXPECT_EQ(result.raw(i), expectedOut[i]);
  }
}

static void importPad(std::string fileName, const char *inputName,
                      llvm::ArrayRef<dim_t> inputShape,
                      llvm::ArrayRef<sdim_t> starts,
                      llvm::ArrayRef<sdim_t> ends, PaddingMode mode,
                      float value, bool testOutput,
                      bool expectLoadError = false) {
  ExecutionEngine EE{};
  auto &mod = EE.getModule();
  Function *F = mod.createFunction("main");

  std::string NetFilename =
      std::string(GLOW_DATA_PATH "tests/models/onnxModels/") + fileName;
  PlaceholderBindings bindings;
  Placeholder *graphOutputVar;
  // Destroy the loader after the graph is loaded since the following execution
  // will not depend on anyting from the loader.
  {
    Tensor data;
    getNCHWData(&data, inputShape[0], inputShape[1], inputShape[2],
                inputShape[3]);
    if (expectLoadError) {
      Error err = Error::empty();
      ONNXModelLoader(NetFilename, {inputName}, {&data.getType()}, *F, &err);
      EXPECT_TRUE(ERR_TO_BOOL(std::move(err)));
      return;
    }
    ONNXModelLoader onnxLD(NetFilename, {inputName}, {&data.getType()}, *F);
    graphOutputVar = EXIT_ON_ERR(onnxLD.getSingleOutput());
    bindings.allocate(mod.getPlaceholders());
    updateInputPlaceholdersByName(bindings, &mod, {inputName}, {&data});
  }

  // ONNX importer loads a Pad operator and adds to the IR:
  // - a Pad node

  // Check the graph structure.
  auto *saveNode = getSaveNodeFromDest(graphOutputVar);
  auto *node = saveNode->getInput().getNode();
  auto *padNode = llvm::dyn_cast<PadNode>(node);
  EXPECT_NE(nullptr, padNode);

  // Check Pad node properties.
  assert(padNode->getMode() == mode);
  if (mode == PaddingMode::CONSTANT) {
    EXPECT_EQ(value, padNode->getValue());
  }
  // Check the Pad node output shape.
  std::vector<dim_t> expectedOutputShape(inputShape.size());
  for (unsigned int i = 0; i < inputShape.size(); i++) {
    expectedOutputShape[i] =
        size_t(ssize_t(inputShape[i]) + starts[i] + ends[i]);
  }
  EXPECT_TRUE(padNode->getResult().dims().vec() == expectedOutputShape);

  // Currently, only constant with positive pads is supported at lowering.
  // We just consider this test case.
  if (testOutput && mode == PaddingMode::CONSTANT) {
    // Compile&run the graph, and check the output.
    EE.compile(CompilationMode::Infer);
    EE.run(bindings);
    auto result = bindings.get(graphOutputVar)->getHandle();
    EXPECT_TRUE(result.dims().vec() == expectedOutputShape);
    size_t indexOutput = 0;
    size_t indexinput = 0;
    for (size_t n = 0; n < expectedOutputShape[0]; n++) {
      for (size_t c = 0; c < expectedOutputShape[1]; c++) {
        for (size_t h = 0; h < expectedOutputShape[2]; h++) {
          for (size_t w = 0; w < expectedOutputShape[3]; w++) {
            float expectedValue = value;
            if ((n >= size_t(starts[0])) &&
                (n < (expectedOutputShape[0] - size_t(ends[0]))) &&
                (c >= size_t(starts[1])) &&
                (c < (expectedOutputShape[1] - size_t(ends[1]))) &&
                (h >= size_t(starts[2])) &&
                (h < (expectedOutputShape[2] - size_t(ends[2]))) &&
                (w >= size_t(starts[3])) &&
                (w < (expectedOutputShape[3] - size_t(ends[3])))) {
              // This is the way 'getNCHWData' initializes data.
              expectedValue = indexinput++;
            }
            EXPECT_FLOAT_EQ(result.raw(indexOutput++), expectedValue);
          }
        }
      }
    }
  }
}

TEST_F(OnnxImporterTest, importPadDefault) {
  importPad("padDefault.onnxtxt", "data", {4, 6, 5, 7} /* input */,
            {1, 2, -2, 0} /* starts */, {0, -2, 1, 2} /* ends */,
            PaddingMode::CONSTANT, 0.f, false);
}

TEST_F(OnnxImporterTest, importPadConstant) {
  importPad("padConstant.onnxtxt", "data", {4, 6, 5, 7} /* input */,
            {1, 2, -2, 0} /* starts */, {0, -2, 1, 2} /* ends */,
            PaddingMode::CONSTANT, 2.55f, false);
}

TEST_F(OnnxImporterTest, importPadReflect) {
  // Note: PaddingMode::REFLECT is not yet supported, so we assert death when
  // loading the model.
  importPad("padReflect.onnxtxt", "data", {4, 6, 5, 7} /* input */,
            {1, 2, -2, 0} /* starts */, {0, -2, 1, 2} /* ends */,
            PaddingMode::REFLECT, 0.f /* any */, false,
            /* expectLoadError */ true);
}

TEST_F(OnnxImporterTest, importPadEdge) {
  // Note: PaddingMode::EDGE is not yet supported, so we assert death when
  // loading the model.
  importPad("padEdge.onnxtxt", "data", {4, 6, 5, 7} /* input */,
            {1, 2, -2, 0} /* starts */, {0, -2, 1, 2} /* ends */,
            PaddingMode::EDGE, 0.f /* any */, false,
            /* expectLoadError */ true);
}

TEST_F(OnnxImporterTest, importPadConstantPositive) {
  importPad("padConstantPositive.onnxtxt", "data", {4, 6, 5, 7} /* input */,
            {1, 2, 3, 4} /* starts */, {0, 3, 1, 2} /* ends */,
            PaddingMode::CONSTANT, 2.55f, true);
}

/// Test loading BatchNorm with all optional outputs declared, but not used in
/// the model. Glow supports only the first mandatory output, but declaring
/// optional outputs while not using them in the model should not make the
/// import fail.
TEST_F(OnnxImporterTest, batchNormPR2304) {
  ExecutionEngine EE;
  auto &mod = EE.getModule();
  std::string netFilename(GLOW_DATA_PATH
                          "tests/models/onnxModels/batchNormPR2304.onnxtxt");
  auto *F = mod.createFunction("main");
  Placeholder *output;
  Tensor inputTensor(ElemKind::FloatTy, {1, 2, 10, 10});
  {
    ONNXModelLoader onnxLD(netFilename, {"input"}, {&inputTensor.getType()},
                           *F);
    output = EXIT_ON_ERR(onnxLD.getOutputByName("output"));
  }

  // Check the graph structure.
  auto *saveNode = getSaveNodeFromDest(output);
  auto *trNode = llvm::dyn_cast<TransposeNode>(saveNode->getInput().getNode());
  EXPECT_NE(nullptr, trNode);
  auto *bnNode =
      llvm::dyn_cast<BatchNormalizationNode>(trNode->getInput().getNode());
  EXPECT_NE(nullptr, bnNode);
}

/// Test constructor for auto loading inputs case.
TEST_F(OnnxImporterTest, autoLoadInputs) {
  ExecutionEngine EE;
  auto &mod = EE.getModule();
  std::string netFilename(GLOW_DATA_PATH
                          "tests/models/onnxModels/batchNormPR2304.onnxtxt");
  auto *F = mod.createFunction("main");
  Tensor inputTensor(ElemKind::FloatTy, {1, 2, 10, 10});
  llvm::StringRef inputName = "input";
  ONNXModelLoader onnxLD(netFilename, {}, {}, *F);
  auto inputs = onnxLD.getInputVarsMapping();
  EXPECT_EQ(inputs.size(), 1);
  EXPECT_TRUE(inputTensor.getType().isEqual(inputs[inputName]->getType()));
}

TEST_F(OnnxImporterTest, shape) {
  ExecutionEngine EE{};
  auto &mod = EE.getModule();
  Function *F = mod.createFunction("main");

  std::string netFilename(GLOW_DATA_PATH
                          "tests/models/onnxModels/shape.onnxtxt");

  PlaceholderBindings bindings;
  Placeholder *output;
  Tensor x(ElemKind::FloatTy, {2, 2, 2, 2});
  x.getHandle() = {1, 2, 3, 4, 5, 6, 7, 8, 9, 10, 11, 12, 13, 14, 15, 16};

  {
    ONNXModelLoader onnxLD(netFilename, {"input"}, {&x.getType()}, *F);
    output = EXIT_ON_ERR(onnxLD.getSingleOutput());
    bindings.allocate(mod.getPlaceholders());
    updateInputPlaceholdersByName(bindings, &mod, {"input"}, {&x});
  }

  auto *res = bindings.get(output);
  EE.compile(CompilationMode::Infer);
  EE.run(bindings);

  auto result = res->getHandle<int64_t>();
  std::vector<dim_t> expectedDims = {1};
  std::vector<int64_t> expectedValues = {4};

  EXPECT_TRUE(result.dims().vec() == expectedDims);
  for (size_t i = 0; i < expectedValues.size(); i++) {
    EXPECT_EQ(result.raw(i), expectedValues[i]);
  }

  // Constant Folding Test.
  FAIL_TEST_IF_ERR(checkConstFoldedOutput(netFilename, {"input"}, {&x},
                                          {bindings.get(output)}));
}

TEST_F(OnnxImporterTest, tile) {
  ExecutionEngine EE;
  auto &mod = EE.getModule();
  Function *F = mod.createFunction("main");

  std::string netFilename(GLOW_DATA_PATH
                          "tests/models/onnxModels/tile.onnxtxt");

  PlaceholderBindings bindings;
  Placeholder *output;
  {
    Tensor x(ElemKind::FloatTy, {1, 2, 2, 1});
    x.getHandle() = {1., 2., 3., 4.};

    ONNXModelLoader onnxLD(netFilename, {"input"}, {&x.getType()}, *F);
    output = EXIT_ON_ERR(onnxLD.getSingleOutput());
    bindings.allocate(mod.getPlaceholders());
    updateInputPlaceholdersByName(bindings, &mod, {"input"}, {&x});
  }

  auto *res = bindings.get(output);
  EE.compile(CompilationMode::Infer);
  EE.run(bindings);

  auto result = res->getHandle();
  std::vector<dim_t> expectedDims = {1, 4, 4, 3};
  std::vector<float> expectedValues = {
      1.0, 1.0, 1.0, 2.0, 2.0, 2.0, 1.0, 1.0, 1.0, 2.0, 2.0, 2.0,
      3.0, 3.0, 3.0, 4.0, 4.0, 4.0, 3.0, 3.0, 3.0, 4.0, 4.0, 4.0,
      1.0, 1.0, 1.0, 2.0, 2.0, 2.0, 1.0, 1.0, 1.0, 2.0, 2.0, 2.0,
      3.0, 3.0, 3.0, 4.0, 4.0, 4.0, 3.0, 3.0, 3.0, 4.0, 4.0, 4.0,
  };

  EXPECT_TRUE(result.dims().vec() == expectedDims);
  for (size_t i = 0; i < expectedValues.size(); i++) {
    EXPECT_EQ(result.raw(i), expectedValues[i]);
  }
}

TEST_F(OnnxImporterTest, topK) {
  ExecutionEngine EE{};
  auto &mod = EE.getModule();
  Function *F = mod.createFunction("main");

  std::string netFilename(GLOW_DATA_PATH
                          "tests/models/onnxModels/TopK.onnxtxt");

  PlaceholderBindings bindings;
  Placeholder *output;
  Placeholder *index;
  Tensor x(ElemKind::FloatTy, {1, 3, 4});
  x.getHandle() = {1., 2., 3., 4., 8., 7., 7., 7., 11., 12., 11., 10.};

  {
    ONNXModelLoader onnxLD(netFilename, {"scores"}, {&x.getType()}, *F);
    output = EXIT_ON_ERR(onnxLD.getOutputByName("topscores"));
    index = EXIT_ON_ERR(onnxLD.getOutputByName("topindices"));
    bindings.allocate(mod.getPlaceholders());
    updateInputPlaceholdersByName(bindings, &mod, {"scores"}, {&x});
  }

  auto *outputT = bindings.get(output);
  auto *indexT = bindings.get(index);

  EE.compile(CompilationMode::Infer);
  EE.run(bindings);

  auto outputH = outputT->getHandle();
  auto indexH = indexT->getHandle<int64_t>();
  std::vector<dim_t> expectedDims = {1, 3, 2};
  std::vector<float> expectedValues = {
      4., 3., 8., 7., 12, 11.,
  };
  std::vector<int64_t> expectedIndices = {3, 2, 0, 1, 1, 0};

  EXPECT_TRUE(outputH.dims().vec() == expectedDims);
  for (size_t i = 0; i < expectedValues.size(); i++) {
    EXPECT_EQ(outputH.raw(i), expectedValues[i]);
  }

  EXPECT_TRUE(indexH.dims().vec() == expectedDims);
  for (size_t i = 0; i < expectedIndices.size(); i++) {
    EXPECT_EQ(indexH.raw(i), expectedIndices[i]);
  }

  // Constant Folding Test.
  FAIL_TEST_IF_ERR(
      checkConstFoldedOutput(netFilename, {"scores"}, {&x}, {outputT, indexT}));
}

TEST_F(OnnxImporterTest, argMaxKeepDim) {
  ExecutionEngine EE;
  auto &mod = EE.getModule();
  Function *F = mod.createFunction("main");

  std::string netFilename(GLOW_DATA_PATH
                          "tests/models/onnxModels/ArgMaxKeepDim.onnxtxt");

  PlaceholderBindings bindings;
  Placeholder *argmaxPH;
  {
    Tensor inT(ElemKind::FloatTy, {2, 3, 4, 5});

    ONNXModelLoader onnxLD(netFilename, {"input"}, {&inT.getType()}, *F);
    argmaxPH = EXIT_ON_ERR(onnxLD.getOutputByName("argmax_scores"));
    bindings.allocate(mod.getPlaceholders());
    updateInputPlaceholdersByName(bindings, &mod, {"input"}, {&inT});
  }

  EE.compile(CompilationMode::Infer);
  EE.run(bindings);

  auto argmax = bindings.get(argmaxPH)->getHandle<int64_t>();
  std::vector<dim_t> expectedDims = {2, 3, 1, 5};
  EXPECT_TRUE(argmax.dims().vec() == expectedDims);
}

TEST_F(OnnxImporterTest, argMaxNoKeepDim) {
  ExecutionEngine EE;
  auto &mod = EE.getModule();
  Function *F = mod.createFunction("main");

  std::string netFilename(GLOW_DATA_PATH
                          "tests/models/onnxModels/ArgMaxNoKeepDim.onnxtxt");

  PlaceholderBindings bindings;
  Placeholder *argmaxPH;
  {
    Tensor inT(ElemKind::FloatTy, {2, 3, 4, 5});

    ONNXModelLoader onnxLD(netFilename, {"input"}, {&inT.getType()}, *F);
    argmaxPH = EXIT_ON_ERR(onnxLD.getOutputByName("argmax_scores"));
    bindings.allocate(mod.getPlaceholders());
    updateInputPlaceholdersByName(bindings, &mod, {"input"}, {&inT});
  }

  EE.compile(CompilationMode::Infer);
  EE.run(bindings);

  auto argmax = bindings.get(argmaxPH)->getHandle<int64_t>();
  std::vector<dim_t> expectedDims = {2, 4, 5};
  EXPECT_TRUE(argmax.dims().vec() == expectedDims);
}

TEST_F(OnnxImporterTest, argMaxDefault) {
  ExecutionEngine EE;
  auto &mod = EE.getModule();
  Function *F = mod.createFunction("main");

  std::string netFilename(GLOW_DATA_PATH
                          "tests/models/onnxModels/ArgMaxDefault.onnxtxt");

  PlaceholderBindings bindings;
  Placeholder *argmaxPH;
  {
    Tensor inT(ElemKind::FloatTy, {2, 3, 4, 5});

    ONNXModelLoader onnxLD(netFilename, {"input"}, {&inT.getType()}, *F);
    argmaxPH = EXIT_ON_ERR(onnxLD.getOutputByName("argmax_scores"));
    bindings.allocate(mod.getPlaceholders());
    updateInputPlaceholdersByName(bindings, &mod, {"input"}, {&inT});
  }

  EE.compile(CompilationMode::Infer);
  EE.run(bindings);

  auto argmax = bindings.get(argmaxPH)->getHandle<int64_t>();
  std::vector<dim_t> expectedDims = {1, 3, 4, 5};
  EXPECT_TRUE(argmax.dims().vec() == expectedDims);
}

TEST_F(OnnxImporterTest, importMaxPoolWithArgmax) {
  ExecutionEngine EE;
  auto &mod = EE.getModule();
  std::string netFilename(GLOW_DATA_PATH
                          "tests/models/onnxModels/maxPoolWithArgmax.onnxtxt");
  auto *F = mod.createFunction("main");
  PlaceholderBindings bindings;
  Placeholder *resultPH, *indicesPH;
  Tensor inputTensor(ElemKind::FloatTy, {1, 3, 4, 4});

  // Execute the following scenario for MaxPool with Argmax output:
  // Input:
  // [[[[ 0. 47. 35. 23.]
  //    [11. 58. 46. 34.]
  //    [22. 10. 57. 45.]
  //    [33. 21.  9. 56.]]
  //
  //   [[44. 32. 20.  8.]
  //    [55. 43. 31. 19.]
  //    [ 7. 54. 42. 30.]
  //    [18.  6. 53. 41.]]
  //
  //   [[29. 17.  5. 52.]
  //    [40. 28. 16.  4.]
  //    [51. 39. 27. 15.]
  //    [ 3. 50. 38. 26.]]]]
  //
  // Result:
  // [[[[58. 46.]
  //    [33. 57.]]
  //
  //   [[55. 31.]
  //    [54. 53.]]
  //
  //   [[40. 52.]
  //    [51. 38.]]]]
  //
  // Argmax:
  // [[[[15 18]
  //    [36 30]]
  //
  //   [[13 19]
  //    [28 43]]
  //
  //   [[14 11]
  //    [26 44]]]]
  inputTensor.getHandle() = {
      0.0,  47.0, 35.0, 23.0, 11.0, 58.0, 46.0, 34.0, 22.0, 10.0, 57.0, 45.0,
      33.0, 21.0, 9.0,  56.0, 44.0, 32.0, 20.0, 8.0,  55.0, 43.0, 31.0, 19.0,
      7.0,  54.0, 42.0, 30.0, 18.0, 6.0,  53.0, 41.0, 29.0, 17.0, 5.0,  52.0,
      40.0, 28.0, 16.0, 4.0,  51.0, 39.0, 27.0, 15.0, 3.0,  50.0, 38.0, 26.0};

  {
    ONNXModelLoader onnxLD(netFilename, {"input"}, {&inputTensor.getType()},
                           *F);
    resultPH = EXIT_ON_ERR(onnxLD.getOutputByName("result"));
    indicesPH = EXIT_ON_ERR(onnxLD.getOutputByName("indices"));
    bindings.allocate(mod.getPlaceholders());
    updateInputPlaceholdersByName(bindings, &mod, {"input"}, {&inputTensor});
  }

  EE.compile(CompilationMode::Infer);
  EE.run(bindings);

  auto result = bindings.get(resultPH)->getHandle();
  auto indices = bindings.get(indicesPH)->getHandle<int64_t>();
  std::vector<dim_t> expectedDims = {1, 3, 2, 2};

  EXPECT_TRUE(result.dims().vec() == expectedDims);
  EXPECT_TRUE(indices.dims().vec() == expectedDims);

  std::vector<float> expectedResult = {58.0, 46.0, 33.0, 57.0, 55.0, 31.0,
                                       54.0, 53.0, 40.0, 52.0, 51.0, 38.0};
  std::vector<int64_t> expectedIndices = {15, 18, 36, 30, 13, 19,
                                          28, 43, 14, 11, 26, 44};

  for (size_t i = 0; i < expectedResult.size(); i++) {
    EXPECT_EQ(result.raw(i), expectedResult[i]);
    EXPECT_EQ(indices.raw(i), expectedIndices[i]);
  }
}

TEST_F(OnnxImporterTest, importWhere) {
  ExecutionEngine EE{};
  auto &mod = EE.getModule();
  Function *F = mod.createFunction("main");

  std::string netFilename(GLOW_DATA_PATH
                          "tests/models/onnxModels/Where.onnxtxt");

  Placeholder *out = nullptr;
  {
    Tensor condition(ElemKind::BoolTy, {1, 1, 4});
    Tensor X(ElemKind::FloatTy, {1, 4, 1});
    Tensor Y(ElemKind::FloatTy, {4, 1, 1});

    condition.zero();
    X.zero();
    Y.zero();

    ONNXModelLoader onnxLD(netFilename, {"Condition", "X", "Y"},
                           {&condition.getType(), &X.getType(), &Y.getType()},
                           *F);
    out = EXIT_ON_ERR(onnxLD.getOutputByName("Out"));
  }

  auto *save = getSaveNodeFromDest(out);

  SelectNode *WHR = llvm::dyn_cast<SelectNode>(save->getInput().getNode());

  ASSERT_TRUE(WHR);
  EXPECT_EQ(WHR->getResult().dims()[0], 4);
  EXPECT_EQ(WHR->getResult().dims()[1], 4);
  EXPECT_EQ(WHR->getResult().dims()[2], 4);
}

TEST_F(OnnxImporterTest, importLess) {
  ExecutionEngine EE{};
  auto &mod = EE.getModule();
  Function *F = mod.createFunction("main");

  std::string netFilename(GLOW_DATA_PATH
                          "tests/models/onnxModels/Less.onnxtxt");

  Placeholder *out = nullptr;
  {
    Tensor X(ElemKind::FloatTy, {1, 4, 1});
    Tensor Y(ElemKind::FloatTy, {4, 1, 1});
    X.zero();
    Y.zero();

    ONNXModelLoader onnxLD(netFilename, {"X", "Y"},
                           {&X.getType(), &Y.getType()}, *F);
    out = EXIT_ON_ERR(onnxLD.getOutputByName("Out"));
  }

  auto *save = getSaveNodeFromDest(out);

  CmpLTNode *CMPLT = llvm::dyn_cast<CmpLTNode>(save->getInput().getNode());

  ASSERT_TRUE(CMPLT);
  ASSERT_EQ(CMPLT->getResult().dims().size(), 3);
  EXPECT_EQ(CMPLT->getResult().dims()[0], 4);
  EXPECT_EQ(CMPLT->getResult().dims()[1], 4);
  EXPECT_EQ(CMPLT->getResult().dims()[2], 1);
}

TEST(onnx, importLessEqual) {
  ExecutionEngine EE{};
  auto &mod = EE.getModule();
  Function *F = mod.createFunction("main");

  std::string netFilename(GLOW_DATA_PATH
                          "tests/models/onnxModels/CmpLTE.onnxtxt");

  Placeholder *out = nullptr;
  {
    Tensor X(ElemKind::FloatTy, {1, 4, 1});
    Tensor Y(ElemKind::FloatTy, {4, 1, 1});
    X.zero();
    Y.zero();

    ONNXModelLoader onnxLD(netFilename, {"X", "Y"},
                           {&X.getType(), &Y.getType()}, *F);
    out = EXIT_ON_ERR(onnxLD.getOutputByName("Out"));
  }

  auto *save = getSaveNodeFromDest(out);

  CmpLTENode *CMPLTE = llvm::dyn_cast<CmpLTENode>(save->getInput().getNode());

  ASSERT_TRUE(CMPLTE);
  ASSERT_EQ(CMPLTE->getResult().dims().size(), 3);
  EXPECT_EQ(CMPLTE->getResult().dims()[0], 4);
  EXPECT_EQ(CMPLTE->getResult().dims()[1], 4);
  EXPECT_EQ(CMPLTE->getResult().dims()[2], 1);
}

/// Test loading NMS using initializer nodes op from an ONNX model.
TEST_F(OnnxImporterTest, importNMSInitializer) {
  ExecutionEngine EE{};
  auto &mod = EE.getModule();
  Function *F = mod.createFunction("main");

  std::string netFilename(GLOW_DATA_PATH
                          "tests/models/onnxModels/NonMaxSuppression.onnxtxt");

  PlaceholderBindings bindings;
  Placeholder *output;
  {
    Tensor boxes(ElemKind::FloatTy, {8, 4});
    boxes.zero();

    Tensor scores(ElemKind::FloatTy, {8});
    scores.zero();

    ONNXModelLoader onnxLD(netFilename, {"boxes", "scores"},
                           {&boxes.getType(), &scores.getType()}, *F);
    output = EXIT_ON_ERR(onnxLD.getOutputByName("indices"));
  }

  auto *save = getSaveNodeFromDest(output);
  NonMaxSuppressionNode *NMS =
      llvm::dyn_cast<NonMaxSuppressionNode>(save->getInput().getNode());
  ASSERT_TRUE(NMS);
  EXPECT_EQ(NMS->dims(0)[0], 3);
  EXPECT_EQ(NMS->getCenterPointBox(), 0);
}

/// Test loading NMS using Constant Tensors op from an ONNX model.
TEST_F(OnnxImporterTest, importNMSConstTensor) {
  ExecutionEngine EE{};
  auto &mod = EE.getModule();
  Function *F = mod.createFunction("main");

  std::string netFilename(
      GLOW_DATA_PATH "tests/models/onnxModels/NonMaxSuppressionSSD.onnxtxt");

  PlaceholderBindings bindings;
  Placeholder *output;
  {
    Tensor boxes(ElemKind::FloatTy, {8, 4});
    boxes.zero();

    Tensor scores(ElemKind::FloatTy, {8});
    scores.zero();

    ONNXModelLoader onnxLD(netFilename, {"boxes", "scores"},
                           {&boxes.getType(), &scores.getType()}, *F);
    output = EXIT_ON_ERR(onnxLD.getOutputByName("indices"));
  }

  auto *save = getSaveNodeFromDest(output);
  NonMaxSuppressionNode *NMS =
      llvm::dyn_cast<NonMaxSuppressionNode>(save->getInput().getNode());
  ASSERT_TRUE(NMS);
  EXPECT_EQ(NMS->dims(0)[0], 3);
  EXPECT_EQ(NMS->getCenterPointBox(), 1);
}

/// Test loading ONNX NMS using Constant Tensors op from an ONNX model.
TEST_F(OnnxImporterTest, importNMSONNXConstTensor) {
  ExecutionEngine EE{};
  auto &mod = EE.getModule();
  Function *F = mod.createFunction("main");

  std::string netFilename(
      GLOW_DATA_PATH
      "tests/models/onnxModels/NonMaxSuppressionSSD_ONNX.onnxtxt");

  PlaceholderBindings bindings;
  Placeholder *output;
  {
    Tensor boxes(ElemKind::FloatTy, {1, 8, 4});
    boxes.zero();

    Tensor scores(ElemKind::FloatTy, {1, 1, 8});
    scores.zero();

    ONNXModelLoader onnxLD(netFilename, {"boxes", "scores"},
                           {&boxes.getType(), &scores.getType()}, *F);
    output = EXIT_ON_ERR(onnxLD.getOutputByName("indices"));
  }

  auto *save = getSaveNodeFromDest(output);
  NonMaxSuppressionNode *NMS =
      llvm::dyn_cast<NonMaxSuppressionNode>(save->getInput().getNode());
  ASSERT_TRUE(NMS);
  EXPECT_EQ(NMS->dims(0)[0], 3);
  EXPECT_EQ(NMS->dims(0)[1], 3);
  EXPECT_EQ(NMS->getCenterPointBox(), 1);
}

TEST_F(OnnxImporterTest, importDimParamExplicit) {
  ExecutionEngine EE;
  auto &mod = EE.getModule();
  std::string netFilename(GLOW_DATA_PATH
                          "tests/models/onnxModels/dimParam.onnxtxt");
  auto *F = mod.createFunction("main");

  // Import ONNX model with explicit input information.
  {
    Tensor inputTensor(ElemKind::FloatTy, {1, 2});
    setOnnxDefineSymbol({"ONNXUndefinedSymbol,1"});
    ONNXModelLoader onnxLD(netFilename, {"input"}, {&inputTensor.getType()},
                           *F);
    setOnnxDefineSymbol({});
  }

  // Validate placeholder sizes.
  Placeholder *inputPH, *outputPH;
  inputPH = mod.getPlaceholderByName("input");
  outputPH = mod.getPlaceholderByName("output");
  EXPECT_TRUE(inputPH);
  EXPECT_TRUE(outputPH);
  EXPECT_EQ(inputPH->dims()[0], 1);
  EXPECT_EQ(inputPH->dims()[1], 2);
  EXPECT_EQ(outputPH->dims()[0], 1);
  EXPECT_EQ(outputPH->dims()[1], 2);
}

TEST_F(OnnxImporterTest, importDimParamImplicit) {
  ExecutionEngine EE;
  auto &mod = EE.getModule();
  std::string netFilename(GLOW_DATA_PATH
                          "tests/models/onnxModels/dimParam.onnxtxt");
  auto *F = mod.createFunction("main");

  // Import ONNX model with implicit input information.
  {
    setOnnxDefineSymbol({"ONNXUndefinedSymbol,1"});
    ONNXModelLoader onnxLD(netFilename, {}, {}, *F);
    setOnnxDefineSymbol({});
  }

  // Validate placeholder sizes.
  Placeholder *inputPH, *outputPH;
  inputPH = mod.getPlaceholderByName("input");
  outputPH = mod.getPlaceholderByName("output");
  EXPECT_TRUE(inputPH);
  EXPECT_TRUE(outputPH);
  EXPECT_EQ(inputPH->dims()[0], 1);
  EXPECT_EQ(inputPH->dims()[1], 2);
  EXPECT_EQ(outputPH->dims()[0], 1);
  EXPECT_EQ(outputPH->dims()[1], 2);
}

/// Test loading RNN from a ONNX model. The ONNX model already computes
/// the error compared to a PyTorch reference implementation.
static void importRNN(std::string fileName) {
  ExecutionEngine EE;
  auto &mod = EE.getModule();
  Function *F = mod.createFunction("main");

  PlaceholderBindings bindings;
  {
    ONNXModelLoader onnxLD(fileName, {}, {}, *F);
    bindings.allocate(mod.getPlaceholders());
    auto Y_h_nv = EXIT_ON_ERR(onnxLD.getNodeValueByName("Y_h"));
    EXPECT_TRUE(Y_h_nv.getNode());
  }

  // Search RNN state placeholder and set to 0.
  Placeholder *Y_h_ph = nullptr;
  for (const auto &ph : mod.getPlaceholders()) {
    if (llvm::StringRef(ph->getName()).endswith("Y_h"))
      Y_h_ph = ph;
  }
  EXPECT_TRUE(Y_h_ph);
  bindings.get(Y_h_ph)->zero();

  // Compile and run.
  EE.compile(CompilationMode::Infer);
  EE.run(bindings);

  // Verify RNN error.
  Placeholder *Y_err_ph = mod.getPlaceholderByName("Y_err");
  EXPECT_TRUE(Y_err_ph);
  auto err = bindings.get(Y_err_ph)->getHandle();
  for (size_t idx = 0; idx < Y_err_ph->getType()->size(); idx++) {
    EXPECT_TRUE(std::abs(err.raw(idx)) < 1e-6);
  }
}

TEST_F(OnnxImporterTest, importRNNForward) {
  importRNN(GLOW_DATA_PATH "tests/models/onnxModels/rnnForward.onnxtxt");
}

TEST_F(OnnxImporterTest, importRNNReverse) {
  importRNN(GLOW_DATA_PATH "tests/models/onnxModels/rnnReverse.onnxtxt");
}

TEST_F(OnnxImporterTest, importRNNBidirectional) {
  importRNN(GLOW_DATA_PATH "tests/models/onnxModels/rnnBidirectional.onnxtxt");
}

TEST_F(OnnxImporterTest, importRNNForwardNoBias) {
  importRNN(GLOW_DATA_PATH "tests/models/onnxModels/rnnForwardNoBias.onnxtxt");
}

TEST_F(OnnxImporterTest, importRNNForwardNoState) {
  importRNN(GLOW_DATA_PATH "tests/models/onnxModels/rnnForwardNoState.onnxtxt");
}

/// Test loading GRU from a ONNX model. The ONNX model already computes
/// the error compared to a PyTorch reference implementation.
static void importGRU(std::string fileName) {
  ExecutionEngine EE;
  auto &mod = EE.getModule();
  Function *F = mod.createFunction("main");

  PlaceholderBindings bindings;
  {
    ONNXModelLoader onnxLD(fileName, {}, {}, *F);
    bindings.allocate(mod.getPlaceholders());
    auto Y_h_nv = EXIT_ON_ERR(onnxLD.getNodeValueByName("Y_h"));
    EXPECT_TRUE(Y_h_nv.getNode());
  }

  // Search GRU state placeholder and set to 0.
  Placeholder *Y_h_ph = nullptr;
  for (const auto &ph : mod.getPlaceholders()) {
    if (llvm::StringRef(ph->getName()).endswith("Y_h"))
      Y_h_ph = ph;
  }
  EXPECT_TRUE(Y_h_ph);
  bindings.get(Y_h_ph)->zero();

  // Compile and run.
  EE.compile(CompilationMode::Infer);
  EE.run(bindings);

  // Verify GRU error.
  Placeholder *Y_err_ph = mod.getPlaceholderByName("Y_err");
  EXPECT_TRUE(Y_err_ph);
  auto err = bindings.get(Y_err_ph)->getHandle();
  for (size_t idx = 0; idx < Y_err_ph->getType()->size(); idx++) {
    EXPECT_TRUE(std::abs(err.raw(idx)) < 1e-6);
  }
}

TEST_F(OnnxImporterTest, importGRUForward) {
  importGRU(GLOW_DATA_PATH "tests/models/onnxModels/gruForward.onnxtxt");
}

TEST_F(OnnxImporterTest, importGRUReverse) {
  importGRU(GLOW_DATA_PATH "tests/models/onnxModels/gruReverse.onnxtxt");
}

TEST_F(OnnxImporterTest, importGRUBidirectional) {
  importGRU(GLOW_DATA_PATH "tests/models/onnxModels/gruBidirectional.onnxtxt");
}

TEST_F(OnnxImporterTest, importGRUForwardNoBias) {
  importGRU(GLOW_DATA_PATH "tests/models/onnxModels/gruForwardNoBias.onnxtxt");
}

TEST_F(OnnxImporterTest, importGRUForwardNoState) {
  importGRU(GLOW_DATA_PATH "tests/models/onnxModels/gruForwardNoState.onnxtxt");
}

TEST_F(OnnxImporterTest, importGRUForwardLinearBeforeReset) {
  importGRU(GLOW_DATA_PATH
            "tests/models/onnxModels/gruForwardLinearBeforeReset.onnxtxt");
}

/// Test loading LSTM from a ONNX model. The ONNX model already computes
/// the error compared to a PyTorch reference implementation.
static void importLSTM(std::string fileName) {
  ExecutionEngine EE;
  auto &mod = EE.getModule();
  Function *F = mod.createFunction("main");

  PlaceholderBindings bindings;
  {
    ONNXModelLoader onnxLD(fileName, {}, {}, *F);
    bindings.allocate(mod.getPlaceholders());
    auto Y_h_nv = EXIT_ON_ERR(onnxLD.getNodeValueByName("Y_h"));
    auto Y_c_nv = EXIT_ON_ERR(onnxLD.getNodeValueByName("Y_c"));
    EXPECT_TRUE(Y_h_nv.getNode());
    EXPECT_TRUE(Y_c_nv.getNode());
  }

  // Search LSTM state placeholders and set to 0.
  Placeholder *Y_h_ph = nullptr;
  Placeholder *Y_c_ph = nullptr;
  for (const auto &ph : mod.getPlaceholders()) {
    if (llvm::StringRef(ph->getName()).endswith("Y_h"))
      Y_h_ph = ph;
    if (llvm::StringRef(ph->getName()).endswith("Y_c"))
      Y_c_ph = ph;
  }
  EXPECT_TRUE(Y_h_ph);
  EXPECT_TRUE(Y_c_ph);
  bindings.get(Y_h_ph)->zero();
  bindings.get(Y_c_ph)->zero();

  // Compile and run.
  EE.compile(CompilationMode::Infer);
  EE.run(bindings);

  // Verify LSTM error.
  Placeholder *Y_err_ph = mod.getPlaceholderByName("Y_err");
  EXPECT_TRUE(Y_err_ph);
  auto err = bindings.get(Y_err_ph)->getHandle();
  for (size_t idx = 0; idx < Y_err_ph->getType()->size(); idx++) {
    EXPECT_TRUE(std::abs(err.raw(idx)) < 1e-6);
  }
}

TEST_F(OnnxImporterTest, importLSTMForward) {
  importLSTM(GLOW_DATA_PATH "tests/models/onnxModels/lstmForward.onnxtxt");
}

TEST_F(OnnxImporterTest, importLSTMReverse) {
  importLSTM(GLOW_DATA_PATH "tests/models/onnxModels/lstmReverse.onnxtxt");
}

TEST_F(OnnxImporterTest, importLSTMBidirectional) {
  importLSTM(GLOW_DATA_PATH
             "tests/models/onnxModels/lstmBidirectional.onnxtxt");
}

TEST_F(OnnxImporterTest, importLSTMForwardNoBias) {
  importLSTM(GLOW_DATA_PATH
             "tests/models/onnxModels/lstmForwardNoBias.onnxtxt");
}

TEST_F(OnnxImporterTest, importLSTMForwardNoState) {
  importLSTM(GLOW_DATA_PATH
             "tests/models/onnxModels/lstmForwardNoState.onnxtxt");
}

TEST_F(OnnxImporterTest, importLSTMForwardWithPeephole) {
  importLSTM(GLOW_DATA_PATH
             "tests/models/onnxModels/lstmForwardWithPeephole.onnxtxt");
}

TEST_F(OnnxImporterTest, importLSTMForwardInputForget) {
  importLSTM(GLOW_DATA_PATH
             "tests/models/onnxModels/lstmForwardInputForget.onnxtxt");
}

/// Test loading Flip from a ONNX model. The ONNX model already computes
/// the error.
static void importFlip(std::string fileName) {
  ExecutionEngine EE;
  auto &mod = EE.getModule();
  Function *F = mod.createFunction("main");

  PlaceholderBindings bindings;
  {
    ONNXModelLoader onnxLD(fileName, {}, {}, *F);
    bindings.allocate(mod.getPlaceholders());
  }

  // Compile and run.
  EE.compile(CompilationMode::Infer);
  EE.run(bindings);

  // Verify error.
  Placeholder *Y_err_ph = mod.getPlaceholderByName("Y_err");
  EXPECT_TRUE(Y_err_ph);
  auto err = bindings.get(Y_err_ph)->getHandle();
  for (size_t idx = 0; idx < Y_err_ph->getType()->size(); idx++) {
    EXPECT_EQ(err.raw(idx), 0);
  }
}

TEST_F(OnnxImporterTest, importFlipWithAxis) {
  importFlip(GLOW_DATA_PATH "tests/models/onnxModels/flipWithAxis.onnxtxt");
}

TEST_F(OnnxImporterTest, importFlipNoAxis) {
  importFlip(GLOW_DATA_PATH "tests/models/onnxModels/flipNoAxis.onnxtxt");
}

/// Test loading FRWQSparseLengthsWeightedSum from an ONNX model.
TEST_F(OnnxImporterTest, importFRWQSLWS) {
  ExecutionEngine EE;
  auto &mod = EE.getModule();
  auto *F = mod.createFunction("main");
  std::string netFilename(GLOW_DATA_PATH
                          "tests/models/onnxModels/fusedSLWS.onnxtxt");
  Placeholder *output;
  {
    Tensor weights(ElemKind::FloatTy, {8});
    Tensor indices(ElemKind::Int64ITy, {8});
    Tensor lengths(ElemKind::Int32ITy, {5});
    ONNXModelLoader onnxLD(
        netFilename, {"weights", "indices", "lengths"},
        {&weights.getType(), &indices.getType(), &lengths.getType()}, *F);
    output = EXIT_ON_ERR(onnxLD.getSingleOutput());
  }

  // Verify structure: {Constant, PH, PH, PH} ->  FRWQSLWS -> Save -> PH.
  EXPECT_EQ(mod.getPlaceholders().size(), 4);
  // FRWQSLWS, Save nodes
  EXPECT_EQ(F->getNodes().size(), 2);
  auto *save = getSaveNodeFromDest(output);
  auto *FRWQSLWS =
      llvm::dyn_cast<FusedRowwiseQuantizedSparseLengthsWeightedSumNode>(
          save->getInput().getNode());
  ASSERT_TRUE(FRWQSLWS);
  auto *data = llvm::dyn_cast<Constant>(FRWQSLWS->getData());
  ASSERT_TRUE(data);
  EXPECT_EQ(data->dims().vec(), std::vector<dim_t>({3, 10}));
  EXPECT_EQ(data->getType()->getElementType(), ElemKind::UInt8FusedQTy);
  auto *weights = llvm::dyn_cast<Placeholder>(FRWQSLWS->getWeights());
  ASSERT_TRUE(weights);
  EXPECT_EQ(weights->dims().vec(), std::vector<dim_t>({8}));
  EXPECT_EQ(weights->getType()->getElementType(), ElemKind::FloatTy);
  auto *indices = llvm::dyn_cast<Placeholder>(FRWQSLWS->getIndices());
  ASSERT_TRUE(indices);
  EXPECT_EQ(indices->dims().vec(), std::vector<dim_t>({8}));
  EXPECT_EQ(indices->getType()->getElementType(), ElemKind::Int64ITy);
  auto *lengths = llvm::dyn_cast<Placeholder>(FRWQSLWS->getLengths());
  ASSERT_TRUE(lengths);
  EXPECT_EQ(lengths->dims().vec(), std::vector<dim_t>({5}));
  EXPECT_EQ(lengths->getType()->getElementType(), ElemKind::Int32ITy);
}

/// Test loading a custom ONNX Glow quantized TopK.
TEST_F(OnnxImporterTest, CustomGlowTopKQuantized) {
  ExecutionEngine EE;
  auto &mod = EE.getModule();
  auto *F = mod.createFunction("main");
  std::string netFilename(
      GLOW_DATA_PATH
      "tests/models/onnxModels/glow_custom_op_topk_quantized.onnxtxt");
  Placeholder *valuesPH, *indicesPH;
  {
    ONNXModelLoader onnxLD(netFilename, {}, {}, *F);
    valuesPH = EXIT_ON_ERR(onnxLD.getOutputByName("save_values"));
    indicesPH = EXIT_ON_ERR(onnxLD.getOutputByName("save_indices"));
  }

  // Verify structure: PH -> TopK -> Save -> PH.
  //                           \
  //                            v
  //                          Save -> PH
  EXPECT_EQ(mod.getPlaceholders().size(), 3);
  // TopK, Save nodes
  EXPECT_EQ(F->getNodes().size(), 3);

  auto *values = getSaveNodeFromDest(valuesPH);
  ASSERT_TRUE(values);
  EXPECT_EQ(values->getInput().getType()->getElementType(), ElemKind::Int8QTy);
  EXPECT_EQ(values->getInput().getType()->getScale(), 1.2f);
  EXPECT_EQ(values->getInput().getType()->getOffset(), 5);
  EXPECT_EQ(values->getInput().dims().vec(), std::vector<dim_t>({3, 1, 3}));

  auto *indices = getSaveNodeFromDest(indicesPH);
  ASSERT_TRUE(indices);
  EXPECT_EQ(indices->getInput().getType()->getElementType(),
            ElemKind::Int64ITy);
  EXPECT_EQ(indices->getInput().dims().vec(), std::vector<dim_t>({3, 1, 3}));

  EXPECT_EQ(indices->getInput().getNode(), values->getInput().getNode());

  auto *TKN = llvm::dyn_cast<TopKNode>(indices->getInput());
  ASSERT_TRUE(TKN);
  EXPECT_EQ(TKN->getK(), 3);

  auto *input = llvm::dyn_cast<Placeholder>(TKN->getInput());
  ASSERT_TRUE(input);
  EXPECT_EQ(input->dims().vec(), std::vector<dim_t>({3, 1, 5}));
  EXPECT_EQ(input->getType()->getElementType(), ElemKind::Int8QTy);
  EXPECT_EQ(input->getType()->getScale(), 1.2f);
  EXPECT_EQ(input->getType()->getOffset(), 5);
}

/// Test loading a custom ONNX Glow ChannelwiseQuantizedGroupConvolution.
TEST_F(OnnxImporterTest, CustomGlowChannelwiseQuantizedGroupConvolution) {
  ExecutionEngine EE;
  auto &mod = EE.getModule();
  auto *F = mod.createFunction("main");
  std::string netFilename(
      GLOW_DATA_PATH "tests/models/onnxModels/"
                     "glow_custom_op_channelwise_quantized_group_conv.onnxtxt");
  Placeholder *outputPH;
  {
    ONNXModelLoader onnxLD(netFilename, {}, {}, *F);
    outputPH = EXIT_ON_ERR(onnxLD.getSingleOutput());
  }

  // Verify structure:
  // {(PH -> Quantize), Constant, Constant, Constant, Constant} ->
  // ChannelwiseQuantizedConvolution -> Save -> PH.
  EXPECT_EQ(mod.getPlaceholders().size(), 2);
  EXPECT_EQ(mod.getConstants().size(), 4);
  // ChannelwiseQuantizedConvolution, Save, Quantize, Dequantize
  EXPECT_EQ(F->getNodes().size(), 4);

  auto *save = getSaveNodeFromDest(outputPH);
  ASSERT_TRUE(save);

  auto *DQN = llvm::dyn_cast<DequantizeNode>(save->getInput());
  ASSERT_TRUE(DQN);
  EXPECT_EQ(DQN->getInput().getType()->getElementType(), ElemKind::Int8QTy);
  EXPECT_EQ(DQN->getInput().getType()->getScale(), 1.0f);
  EXPECT_EQ(DQN->getInput().getType()->getOffset(), 0);
  EXPECT_EQ(DQN->getInput().dims().vec(), std::vector<dim_t>({1, 1, 3, 4}));

  auto *CN =
      llvm::dyn_cast<ChannelwiseQuantizedConvolutionNode>(DQN->getInput());
  ASSERT_TRUE(CN);
  EXPECT_EQ(CN->getKernels().vec(), std::vector<unsigned_t>({2, 1}));
  EXPECT_EQ(CN->getStrides().vec(), std::vector<unsigned_t>({1, 1}));
  EXPECT_EQ(CN->getPads().vec(), std::vector<unsigned_t>({0, 0, 0, 0}));
  EXPECT_EQ(CN->getGroup(), 2);

  auto *QN = llvm::dyn_cast<QuantizeNode>(CN->getInput());
  ASSERT_TRUE(QN);
  EXPECT_EQ(QN->getResult().getType()->getElementType(), ElemKind::Int8QTy);
  EXPECT_EQ(QN->getResult().getType()->getScale(), 1.0f);
  EXPECT_EQ(QN->getResult().getType()->getOffset(), 0);
  EXPECT_EQ(QN->getResult().dims().vec(), std::vector<dim_t>({1, 2, 3, 2}));
  EXPECT_TRUE(llvm::isa<Placeholder>(QN->getInput()));

  auto *filter = llvm::dyn_cast<Constant>(CN->getFilter());
  ASSERT_TRUE(filter);
  EXPECT_EQ(filter->getOutput().getType()->getElementType(), ElemKind::Int8QTy);
  EXPECT_EQ(filter->getOutput().dims().vec(), std::vector<dim_t>({4, 2, 1, 1}));

  auto *bias = llvm::dyn_cast<Constant>(CN->getBias());
  ASSERT_TRUE(bias);
  EXPECT_EQ(bias->getOutput().getType()->getElementType(), ElemKind::Int32QTy);
  EXPECT_EQ(bias->getOutput().dims().vec(), std::vector<dim_t>({4}));

  auto *scales = llvm::dyn_cast<Constant>(CN->getScales());
  ASSERT_TRUE(scales);
  EXPECT_EQ(scales->getOutput().getType()->getElementType(), ElemKind::FloatTy);
  EXPECT_EQ(scales->getOutput().dims().vec(), std::vector<dim_t>({4}));

  auto *offsets = llvm::dyn_cast<Constant>(CN->getOffsets());
  ASSERT_TRUE(offsets);
  EXPECT_EQ(offsets->getOutput().getType()->getElementType(),
            ElemKind::Int32ITy);
  EXPECT_EQ(offsets->getOutput().dims().vec(), std::vector<dim_t>({4}));
}<|MERGE_RESOLUTION|>--- conflicted
+++ resolved
@@ -203,7 +203,6 @@
   return Error::success();
 }
 
-<<<<<<< HEAD
 static void importReduceL2Test(const std::string &netFilename,
                                llvm::ArrayRef<float> inputValues,
                                llvm::ArrayRef<dim_t> inputShape,
@@ -283,14 +282,15 @@
                           "tests/models/onnxModels/ReduceL2NoKeepDims.onnxtxt");
   importReduceL2Test(netFilename, inputValues, inputShape, outputShape,
                      expectedValues);
-=======
-/// Test loading constant+relu ops with numeric input names from an ONNX model.
+}
+
+/// Test loading constant+relu ops with numeric input names from an ONNX
+/// model.
 TEST(onnx, reluConstFoldLegalName) {
   std::string NetFilename(GLOW_DATA_PATH
                           "tests/models/onnxModels/constRelu.onnxtxt");
   FAIL_TEST_IF_ERR(
       checkConstFoldLegalName(NetFilename, {1.0, 0.0, 0.0, 1.0, 1.0, 1.0}));
->>>>>>> 642db32d
 }
 
 template <class OpType>
@@ -307,8 +307,8 @@
       std::string(GLOW_DATA_PATH "tests/models/onnxModels/") + fileName;
   PlaceholderBindings bindings;
   Placeholder *graphOutputVar;
-  // Destroy the loader after the graph is loaded since the following execution
-  // will not depend on anyting from the loader.
+  // Destroy the loader after the graph is loaded since the following
+  // execution will not depend on anyting from the loader.
   Tensor data;
   getNCHWData(&data, inputShape[0], inputShape[1], inputShape[2],
               inputShape[3]);
@@ -625,8 +625,8 @@
 
   PlaceholderBindings bindings;
   Placeholder *graphOutputVar;
-  // Destroy the loader after the graph is loaded since the following execution
-  // will not depend on anyting from the loader.
+  // Destroy the loader after the graph is loaded since the following
+  // execution will not depend on anyting from the loader.
   Tensor data(ElemKind::FloatTy, inputShape);
   data.getHandle().randomize(-4.0, 4.0, mod.getPRNG());
   {
@@ -683,8 +683,8 @@
       std::string(GLOW_DATA_PATH
                   "tests/models/onnxModels/preluInvalidBroadcastSlope.onnxtxt");
 
-  // Destroy the loader after the graph is loaded since the following execution
-  // will not depend on anyting from the loader.
+  // Destroy the loader after the graph is loaded since the following
+  // execution will not depend on anyting from the loader.
   {
     Tensor data(ElemKind::FloatTy, {1, 4, 2, 2});
     EXPECT_DEATH(ONNXModelLoader(NetFileName, {"data"}, {&data.getType()}, *F),
@@ -711,8 +711,8 @@
 
   PlaceholderBindings bindings;
   Placeholder *graphOutputVar;
-  // Destroy the loader after the graph is loaded since the following execution
-  // will not depend on anyting from the loader.
+  // Destroy the loader after the graph is loaded since the following
+  // execution will not depend on anyting from the loader.
   {
     Tensor data;
     getNCHWData(&data, 1, 1, 3, 3);
@@ -873,8 +873,8 @@
   std::string NetFilename(GLOW_DATA_PATH
                           "tests/models/onnxModels/simpleConvBiasFail.onnxtxt");
 
-  // Destroy the loader after the graph is loaded since the following execution
-  // will not depend on anyting from the loader.
+  // Destroy the loader after the graph is loaded since the following
+  // execution will not depend on anyting from the loader.
   {
     Tensor data;
     getNCHWData(&data, 1, 1, 3, 3);
@@ -903,8 +903,8 @@
 
   PlaceholderBindings bindings;
   Placeholder *graphOutputVar;
-  // Destroy the loader after the graph is loaded since the following execution
-  // will not depend on anyting from the loader.
+  // Destroy the loader after the graph is loaded since the following
+  // execution will not depend on anyting from the loader.
   {
     Tensor data(ElemKind::FloatTy, {1, 1, 2, 2});
     data.getHandle() = {2., 3., 4., 5.};
@@ -1062,8 +1062,8 @@
 
   PlaceholderBindings bindings;
   Placeholder *graphOutputVar;
-  // Destroy the loader after the graph is loaded since the following execution
-  // will not depend on anyting from the loader.
+  // Destroy the loader after the graph is loaded since the following
+  // execution will not depend on anyting from the loader.
   Tensor data;
   getNCHWData(&data, 1, 1, 3, 3);
   {
@@ -1140,8 +1140,8 @@
   std::string NetFilename(GLOW_DATA_PATH
                           "tests/models/onnxModels/averagePool3D.onnxtxt");
 
-  // Destroy the loader after the graph is loaded since the following execution
-  // will not depend on anyting from the loader.
+  // Destroy the loader after the graph is loaded since the following
+  // execution will not depend on anyting from the loader.
   {
     Tensor data(ElemKind::FloatTy, {1, 3, 32, 32, 32});
     EXPECT_DEATH(ONNXModelLoader(NetFilename, {"x"}, {&data.getType()}, *F),
@@ -1692,7 +1692,8 @@
   lambda1H.randomize(1.0, 2.0, mod.getPRNG());
   lambda2H.randomize(1.0, 2.0, mod.getPRNG());
 
-  // Zero out every other element to lambda1 to test that case of the transform.
+  // Zero out every other element to lambda1 to test that case of the
+  // transform.
   for (dim_t i = 0; i < kCols; i += 2) {
     lambda1H.at({i}) = 0;
   }
@@ -2064,7 +2065,8 @@
   ASSERT_TRUE(CS->getReverse());
 }
 
-/// Test loading a FCTransposed node: I * W + B, where I is need to be flatten.
+/// Test loading a FCTransposed node: I * W + B, where I is need to be
+/// flatten.
 TEST_F(OnnxImporterTest, FCTransposedWithFlatten) {
   ExecutionEngine EE{};
   auto &mod = EE.getModule();
@@ -2289,8 +2291,8 @@
       std::string(GLOW_DATA_PATH "tests/models/onnxModels/") + fileName;
   PlaceholderBindings bindings;
   Placeholder *graphOutputVar;
-  // Destroy the loader after the graph is loaded since the following execution
-  // will not depend on anyting from the loader.
+  // Destroy the loader after the graph is loaded since the following
+  // execution will not depend on anyting from the loader.
   Tensor data;
   getNCHWData(&data, inputShape[0], inputShape[1], inputShape[2],
               inputShape[3]);
@@ -2450,8 +2452,8 @@
   EE.compile(CompilationMode::Infer);
   EE.run(bindings);
   // Make sure that the optimizer did not eliminate float->int casts. They are
-  // not NOOP. Conversions int32 -> int64 -> int32 are always NOOP, so they can
-  // be optimized away.
+  // not NOOP. Conversions int32 -> int64 -> int32 are always NOOP, so they
+  // can be optimized away.
   EXPECT_EQ(F->getNodes().size(), 3);
   auto result = bindings.get(graphOutputVar)->getHandle();
   std::vector<dim_t> expectedDims = {1, 2, 4, 3};
@@ -2476,8 +2478,8 @@
       std::string(GLOW_DATA_PATH "tests/models/onnxModels/") + fileName;
   PlaceholderBindings bindings;
   Placeholder *graphOutputVar;
-  // Destroy the loader after the graph is loaded since the following execution
-  // will not depend on anyting from the loader.
+  // Destroy the loader after the graph is loaded since the following
+  // execution will not depend on anyting from the loader.
   {
     Tensor data;
     getNCHWData(&data, inputShape[0], inputShape[1], inputShape[2],
