/**
 * Copyright (c) Glow Contributors. See CONTRIBUTORS file.
 *
 * Licensed under the Apache License, Version 2.0 (the "License");
 * you may not use this file except in compliance with the License.
 * You may obtain a copy of the License at
 *
 *     http://www.apache.org/licenses/LICENSE-2.0
 *
 * Unless required by applicable law or agreed to in writing, software
 * distributed under the License is distributed on an "AS IS" BASIS,
 * WITHOUT WARRANTIES OR CONDITIONS OF ANY KIND, either express or implied.
 * See the License for the specific language governing permissions and
 * limitations under the License.
 */
#include "ImporterTestUtils.h"
#include "glow/ExecutionEngine/ExecutionEngine.h"
#include "glow/Graph/Graph.h"
#include "glow/Graph/Nodes.h"
#include "glow/Graph/PlaceholderBindings.h"
#include "glow/Importer/ONNXModelLoader.h"
#include "llvm/Support/FileSystem.h"
#include "gtest/gtest.h"

#ifndef GLOW_DATA_PATH
#define GLOW_DATA_PATH
#endif

using namespace glow;

#include <fstream>
using namespace std;

class OnnxImporterTest : public ::testing::Test {
protected:
  // By default constant folding at load time is enabled in general, but we do
  // many tests here loading Constants, so keep it false during these tests by
  // default.
  void SetUp() override { glow::setConstantFoldLoaderOpsFlag(false); }
  void TearDown() override { glow::setConstantFoldLoaderOpsFlag(true); }
};

/// Loads onnxtxt model file \p filename and \returns ModelProto object.
Expected<ONNX_NAMESPACE::ModelProto> loadProto(const std::string &filename) {
  std::ifstream ff(filename, std::ios::in | std::ios::binary);
  RETURN_ERR_IF_NOT(ff,
                    strFormat("Can't find the model or network files for %s.",
                              filename.c_str()),
                    ErrorValue::ErrorCode::MODEL_LOADER_INVALID_PROTOBUF);
  if (filename.find(".onnxtxt") != std::string::npos) {
    std::string str((std::istreambuf_iterator<char>(ff)),
                    std::istreambuf_iterator<char>());
    ONNX_NAMESPACE::ModelProto MP;
    bool parseNet = google::protobuf::TextFormat::ParseFromString(str, &MP);
    RETURN_ERR_IF_NOT(parseNet, "Failed to parse ModelProto",
                      ErrorValue::ErrorCode::MODEL_LOADER_INVALID_PROTOBUF);
    return MP;
  }
  RETURN_ERR("Can't load proto file");
}

/// Saves ModelProto object \p model as onnxtxt model file \p filename
/// and \returns true if successful.
Expected<bool> saveProto(const std::string &filename,
                         ONNX_NAMESPACE::ModelProto &model) {
  std::ofstream ff(filename, std::ios::out);
  RETURN_ERR_IF_NOT(ff, "Can't write the proto file.",
                    ErrorValue::ErrorCode::RUNTIME_ERROR);
  if (filename.find(".onnxtxt") != std::string::npos) {
    std::string onnx_message = model.DebugString();
    ff << onnx_message;
    ff.close();
    return true;
  }
  ff.close();
  return false;
}

/// Replaces placeholders with names \p tensorNames in model proto object \p
/// model with initializers of same  name and values specified in input tensor
/// array \p tensors and \returns true if successful.
Expected<bool>
replacePlaceholderWithConstant(ONNX_NAMESPACE::ModelProto &model,
                               llvm::ArrayRef<const char *> tensorNames,
                               llvm::ArrayRef<Tensor *> tensors) {
  ONNX_NAMESPACE::NodeProto np;
  ONNX_NAMESPACE::GraphProto *gp = model.mutable_graph();
  RETURN_ERR_IF_NOT(gp, "Can't get mutable graph.",
                    ErrorValue::ErrorCode::RUNTIME_ERROR);
  for (size_t i = 0; i < tensorNames.size(); i++) {
    for (int j = 0; j < gp->input_size(); j++) {
      ONNX_NAMESPACE::ValueInfoProto *valueInfo = gp->mutable_input(j);
      const std::string &inputName = valueInfo->name();
      if (inputName != tensorNames[i]) {
        continue;
      }
      std::string newName = "dummy_input" + std::to_string(i);
      valueInfo->set_name(newName);
      auto RH = tensors[i]->getHandle<>();
      ONNX_NAMESPACE::TensorProto *tp = gp->add_initializer();
      tp->set_name(tensorNames[i]);
      for (size_t k = 0; k < tensors[i]->dims().size(); k++) {
        tp->add_dims(tensors[i]->dims()[k]);
      }
      switch (RH.getElementType()) {
      case ElemKind::FloatTy:
        tp->set_data_type(ONNX_NAMESPACE::TensorProto::FLOAT);
        for (size_t k = 0; k < tensors[i]->size(); k++) {
          tp->add_float_data(RH.raw(k));
        }
        break;
      case ElemKind::Int64ITy:
        tp->set_data_type(ONNX_NAMESPACE::TensorProto::INT64);
        for (size_t k = 0; k < tensors[i]->size(); k++) {
          tp->add_int64_data(RH.raw(k));
        }
        break;
      case ElemKind::Int32ITy:
        tp->set_data_type(ONNX_NAMESPACE::TensorProto::INT32);
        for (size_t k = 0; k < tensors[i]->size(); k++) {
          tp->add_int32_data(RH.raw(k));
        }
        break;
      default:
        std::cout << "Unsupported datatype";
        return false;
      }
    }
  }
  gp->clear_input();
  return true;
}

/// Performs constant folding test on the given model file \p NetFilename
/// with single output and then checking against expected values
/// \p expectedValues and \returns true if the test completes without error.
Error checkConstFoldLegalName(std::string NetFilename,
                              std::vector<float> expectedValues) {
  Tensor T(glow::ElemKind::FloatTy, {3, 2});
  T.getHandle<float>() = expectedValues;
  ONNX_NAMESPACE::ModelProto modelDef;
  ASSIGN_VALUE_OR_RETURN_ERR(modelDef, loadProto(NetFilename));
  setConstantFoldLoaderOpsFlag(true);

  // It is expected that loading will fold the whole graph and output
  // nodes will become constants during the loading process.
  ExecutionEngine EE;
  Module &mod = EE.getModule();
  Function *F = mod.createFunction("temp");
  ONNXModelLoader onnxLD(NetFilename, {}, {}, *F);

  setConstantFoldLoaderOpsFlag(false);

  // The folded output tensors are expected to be constants and should
  // match the expected values.
  NodeValue NV;
  ASSIGN_VALUE_OR_RETURN_ERR(
      NV, onnxLD.getNodeValueByName(modelDef.graph().output(0).name()));
  auto *constOut = llvm::dyn_cast<Constant>(NV.getNode());
  RETURN_ERR_IF_NOT(constOut, "Failed cast to Constant");
  EXPECT_TRUE(T.isEqual(constOut->getPayload()));
  return Error::success();
}

/// Performs constant folding test on the given model file \p NetFilename
/// by replacing input tensors with name \p tensorNames, and values \p tensors
/// and then checking against expected output expectedTensors. \returns true
/// if the test completes without error.
Error checkConstFoldedOutput(std::string NetFilename,
                             llvm::ArrayRef<const char *> tensorNames,
                             llvm::ArrayRef<Tensor *> tensors,
                             llvm::ArrayRef<Tensor *> expectedTensors) {
  ONNX_NAMESPACE::ModelProto modelDef;
  llvm::SmallVector<char, 64> resultPath;
  llvm::sys::fs::createTemporaryFile("dummy", "onnxtxt", resultPath);
  std::string netFilename(resultPath.begin(), resultPath.end());

  ASSIGN_VALUE_OR_RETURN_ERR(modelDef, loadProto(NetFilename));
  // Replace placeholders in the original onnx model with constants.
  RETURN_IF_ERR(replacePlaceholderWithConstant(modelDef, tensorNames, tensors)
                    .takeError());
  RETURN_IF_ERR(saveProto(netFilename, modelDef).takeError());
  setConstantFoldLoaderOpsFlag(true);

  // It is expected that loading will fold the whole graph and output
  // nodes will become constants during the loading process.
  ExecutionEngine EE;
  Module &mod = EE.getModule();
  Function *F = mod.createFunction("temp");
  ONNXModelLoader onnxLD(netFilename, {}, {}, *F);
  setConstantFoldLoaderOpsFlag(false);

  // The folded output tensors are expected to be constants and should
  // match the expectedTensors passed in.
  for (int i = 0; i < modelDef.graph().output_size(); i++) {
    NodeValue NV;
    ASSIGN_VALUE_OR_RETURN_ERR(
        NV, onnxLD.getNodeValueByName(modelDef.graph().output(i).name()));
    auto *constOut = llvm::dyn_cast<Constant>(NV.getNode());
    RETURN_ERR_IF_NOT(constOut, "Failed cast to Constant");
    EXPECT_TRUE(expectedTensors[i]->isEqual(constOut->getPayload()));
  }
  return Error::success();
}

/// Test loading constant+relu ops with numeric input names from an ONNX model.
TEST(onnx, reluConstFoldLegalName) {
  std::string NetFilename(GLOW_DATA_PATH
                          "tests/models/onnxModels/constRelu.onnxtxt");
  FAIL_TEST_IF_ERR(
      checkConstFoldLegalName(NetFilename, {1.0, 0.0, 0.0, 1.0, 1.0, 1.0}));
}

template <class OpType>
static void
importArithMultiBroadcastTest(std::string fileName,
                              llvm::ArrayRef<dim_t> inputShape, bool multi,
                              int numLeftTile, int numRightTile,
                              const std::function<float(float, float)> &op) {
  ExecutionEngine EE{};
  auto &mod = EE.getModule();
  Function *F = mod.createFunction("main");

  std::string NetFilename =
      std::string(GLOW_DATA_PATH "tests/models/onnxModels/") + fileName;
  PlaceholderBindings bindings;
  Placeholder *graphOutputVar;
  // Destroy the loader after the graph is loaded since the following execution
  // will not depend on anyting from the loader.
  Tensor data;
  getNCHWData(&data, inputShape[0], inputShape[1], inputShape[2],
              inputShape[3]);
  {
    ONNXModelLoader onnxLD(NetFilename, {"data"}, {&data.getType()}, *F);
    graphOutputVar = EXIT_ON_ERR(onnxLD.getSingleOutput());
    bindings.allocate(mod.getPlaceholders());
    updateInputPlaceholdersByName(bindings, &mod, {"data"}, {&data});
  }
  // ONNX importer loads an arithmetic node and inserts:
  // - a Reshape node for each broadcasted operand
  // - a Tile node for each boardcasted dimension
  // Check the graph structure
  auto *saveNode = getSaveNodeFromDest(graphOutputVar);
  auto *node = saveNode->getInput().getNode();
  auto *opNode = llvm::dyn_cast<OpType>(node);
  EXPECT_NE(nullptr, opNode);

  // Left operand (numLeftTile dimensions to broadcast)
  if (numLeftTile > 0) {
    TileNode *tileNode = llvm::dyn_cast<TileNode>(opNode->getLHS().getNode());
    EXPECT_NE(nullptr, tileNode);
    for (int i = 1; i < numLeftTile; i++) {
      tileNode = llvm::dyn_cast<TileNode>(tileNode->getInput().getNode());
      EXPECT_NE(nullptr, tileNode);
    }
    auto *reshapeNode =
        llvm::dyn_cast<ReshapeNode>(tileNode->getInput().getNode());
    EXPECT_NE(nullptr, reshapeNode);
  }

  // Right operand (numRightTile dimensions to broadcast)
  if (numRightTile > 0) {
    TileNode *tileNode = llvm::dyn_cast<TileNode>(opNode->getRHS().getNode());
    EXPECT_NE(nullptr, tileNode);
    for (int i = 1; i < numRightTile; i++) {
      tileNode = llvm::dyn_cast<TileNode>(tileNode->getInput().getNode());
      EXPECT_NE(nullptr, tileNode);
    }
    auto *reshapeNode =
        llvm::dyn_cast<ReshapeNode>(tileNode->getInput().getNode());
    EXPECT_NE(nullptr, reshapeNode);
  }

  // Compile&run the graph, and check the output
  EE.compile(CompilationMode::Infer);
  EE.run(bindings);
  auto result = bindings.get(graphOutputVar)->getHandle();
  std::vector<dim_t> expectedDims = {1, 3, 4, 2};
  std::vector<float> expectedValues;

  if (multi) {
    expectedValues = {op(0, 2), op(1, 2), op(0, 2), op(1, 2), op(0, 2),
                      op(1, 2), op(0, 2), op(1, 2), op(2, 2), op(3, 2),
                      op(2, 2), op(3, 2), op(2, 2), op(3, 2), op(2, 2),
                      op(3, 2), op(4, 2), op(5, 2), op(4, 2), op(5, 2),
                      op(4, 2), op(5, 2), op(4, 2), op(5, 2)};
  } else {
    expectedValues = {op(0, 2),  op(1, 2),  op(2, 2),  op(3, 2),  op(4, 2),
                      op(5, 2),  op(6, 2),  op(7, 2),  op(8, 2),  op(9, 2),
                      op(10, 2), op(11, 2), op(12, 2), op(13, 2), op(14, 2),
                      op(15, 2), op(16, 2), op(17, 2), op(18, 2), op(19, 2),
                      op(20, 2), op(21, 2), op(22, 2), op(23, 2)};
  }
  EXPECT_TRUE(result.dims().vec() == expectedDims);
  for (size_t i = 0; i < result.getType().size(); i++) {
    EXPECT_FLOAT_EQ(result.raw(i), expectedValues[i]);
  }
  // Constant Folding Test.
  FAIL_TEST_IF_ERR(checkConstFoldedOutput(NetFilename, {"data"}, {&data},
                                          {bindings.get(graphOutputVar)}));
}

<<<<<<< HEAD
static void importExpandTest(const std::string &netFilename,
                             llvm::ArrayRef<float> inputValues,
                             llvm::ArrayRef<dim_t> inputShape,
                             llvm::ArrayRef<dim_t> outputShape,
                             llvm::ArrayRef<float> expectedValues) {
=======
/// Import maxPool1D
static void importMaxPool1DTest(std::string &netFilename,
                                llvm::ArrayRef<float> inputValues,
                                llvm::ArrayRef<dim_t> inputShape,
                                llvm::ArrayRef<dim_t> outputShape,
                                llvm::ArrayRef<float> expectedValues) {
>>>>>>> fde222d5
  float delta = 1e-08;
  ExecutionEngine EE{};
  auto &mod = EE.getModule();
  Function *F = mod.createFunction("main");
  PlaceholderBindings bindings;
  Placeholder *graphOutputVar;
<<<<<<< HEAD
  // Load the .onnxtxt model.
  Type inputType(ElemKind::FloatTy, inputShape);
  ONNXModelLoader onnxLD(netFilename, {"x"}, {&inputType}, *F);
  graphOutputVar = EXIT_ON_ERR(onnxLD.getSingleOutput());
  auto *PH = mod.getPlaceholderByName("x");
  auto *inTensor = bindings.allocate(PH);
  inTensor->getHandle() = inputValues;
  EE.compile(CompilationMode::Infer);
  bindings.allocate(mod.getPlaceholders());
  EE.run(bindings);
=======

  Type input_type(ElemKind::FloatTy, inputShape);
  ONNXModelLoader onnxLD(netFilename, {"x"}, {&input_type}, *F);

  graphOutputVar = EXIT_ON_ERR(onnxLD.getSingleOutput());

  auto PH = mod.getPlaceholderByName("x");
  auto *inTensor = bindings.allocate(PH);
  inTensor->getHandle() = inputValues;

  EE.compile(CompilationMode::Infer);
  bindings.allocate(mod.getPlaceholders());
  EE.run(bindings);

>>>>>>> fde222d5
  auto result = bindings.get(graphOutputVar)->getHandle();
  ASSERT_TRUE(result.dims() == (llvm::ArrayRef<dim_t>)outputShape);
  for (size_t i = 0; i < result.getType().size(); i++) {
    EXPECT_NEAR(result.raw(i), expectedValues[i], delta);
  }
}

<<<<<<< HEAD
/// Test loading expand op from an ONNX model
/// with different ouput shape.
TEST(onnx, expandDiffShape) {
  std::vector<float> inputValues = {1, 2, 3};
  std::vector<dim_t> inputShape = {3, 1};
  std::vector<dim_t> outputShape = {2, 3, 6};
  std::vector<float> expectedValues = {
      1, 1, 1, 1, 1, 1, 2, 2, 2, 2, 2, 2, 3, 3, 3, 3, 3, 3,
      1, 1, 1, 1, 1, 1, 2, 2, 2, 2, 2, 2, 3, 3, 3, 3, 3, 3,
  };
  std::string fileName = "tests/models/onnxModels/expandnodeDiffShape.onnxtxt";
  std::string netFilename(GLOW_DATA_PATH fileName);
  importExpandTest(netFilename, inputValues, inputShape, outputShape,
                   expectedValues);
}

/// Test loading expand op from an ONNX model
/// with same ouput shape.
TEST(onnx, expandSameShape) {
  std::vector<float> inputValues = {1, 2, 3};
  std::vector<dim_t> inputShape = {3, 1};
  std::vector<dim_t> outputShape = {3, 4};
  std::vector<float> expectedValues = {
      1, 1, 1, 1, 2, 2, 2, 2, 3, 3, 3, 3,
  };
  std::string fileName = "tests/models/onnxModels/expandnodeSameShape.onnxtxt";
  std::string netFilename(GLOW_DATA_PATH fileName);
  importExpandTest(netFilename, inputValues, inputShape, outputShape,
                   expectedValues);
=======
/// Test loading maxPool1D op from an ONNX model
/// with different ouput shape.
TEST(onnx, maxPool1D) {
  std::vector<float> inputValues = {
      1.4206449,  0.54408556, 1.3318906,  0.771925,   0.9450552,
      0.08600737, 0.30009857, 1.4206449,  0.54408556, 1.3318906,
      0.771925,   0.9450552,  0.08600737, 0.30009857};

  std::vector<dim_t> inputShape = {1, 2, 7};
  std::vector<dim_t> outputShape = {1, 2, 2};
  std::vector<float> expectedValues = {
      1.4206449,
      0.9450552,
      1.4206449,
      0.9450552,
  };
  std::string netFilename(GLOW_DATA_PATH
                          "tests/models/onnxModels/maxPool1D.onnxtxt");
  importMaxPool1DTest(netFilename, inputValues, inputShape, outputShape,
                      expectedValues);
>>>>>>> fde222d5
}

/// Test loading LeakyRelu op from an ONNX model.
TEST_F(OnnxImporterTest, leakyRelu) {
  ExecutionEngine EE{};
  auto &mod = EE.getModule();
  Function *F = mod.createFunction("main");

  std::string netFilename(GLOW_DATA_PATH
                          "tests/models/onnxModels/leakyRelu.onnxtxt");

  PlaceholderBindings bindings;
  Placeholder *output;
  {
    Tensor x(ElemKind::FloatTy, {7});
    x.getHandle() = {0, -1, -2, -3, 4, 5, 6};

    ONNXModelLoader onnxLD(netFilename, {"x"}, {&x.getType()}, *F);
    output = EXIT_ON_ERR(onnxLD.getSingleOutput());
  }

  auto *save = getSaveNodeFromDest(output);
  PReluNode *PRL = llvm::dyn_cast<PReluNode>(save->getInput().getNode());
  ASSERT_TRUE(PRL);
  NodeValue slopeN = PRL->getSlope();
  SplatNode *splatN = llvm::dyn_cast<SplatNode>(slopeN.getNode());
  ASSERT_TRUE(splatN);
  EXPECT_FLOAT_EQ(splatN->getValue(), 0.100000001);
}

/// Test Loading LeakyRelu op from an ONNX model with default alpha.
TEST_F(OnnxImporterTest, leakyReluDefault) {
  ExecutionEngine EE{};
  auto &mod = EE.getModule();
  Function *F = mod.createFunction("main");

  std::string netFilename(GLOW_DATA_PATH
                          "tests/models/onnxModels/leakyReluDefault.onnxtxt");

  PlaceholderBindings bindings;
  Placeholder *output;
  {
    Tensor x(ElemKind::FloatTy, {7});
    x.getHandle() = {0, -1, -2, -3, 4, 5, 6};

    ONNXModelLoader onnxLD(netFilename, {"x"}, {&x.getType()}, *F);
    output = EXIT_ON_ERR(onnxLD.getSingleOutput());
  }

  auto *save = getSaveNodeFromDest(output);
  PReluNode *PRL = llvm::dyn_cast<PReluNode>(save->getInput().getNode());
  ASSERT_TRUE(PRL);
  NodeValue slopeN = PRL->getSlope();
  SplatNode *splatN = llvm::dyn_cast<SplatNode>(slopeN.getNode());
  ASSERT_TRUE(splatN);
  EXPECT_FLOAT_EQ(splatN->getValue(), 0.01);
}

TEST_F(OnnxImporterTest, importAddMultiBroadcastOp7) {
  importArithMultiBroadcastTest<AddNode>(
      "addMultiBroadcastOp7.onnxtxt", {1, 3, 1, 2}, true, 1, 2,
      [](float a, float b) { return a + b; });
}

TEST_F(OnnxImporterTest, importAddUniBroadcastOp6NoAxis) {
  importArithMultiBroadcastTest<AddNode>(
      "addUniBroadcastOp6NoAxis.onnxtxt", {1, 3, 4, 2}, false, 0, 2,
      [](float a, float b) { return a + b; });
}

TEST_F(OnnxImporterTest, importAddUniBroadcastOp6Axis) {
  importArithMultiBroadcastTest<AddNode>(
      "addUniBroadcastOp6Axis.onnxtxt", {1, 3, 4, 2}, false, 0, 2,
      [](float a, float b) { return a + b; });
}

TEST_F(OnnxImporterTest, importSubMultiBroadcastOp7) {
  importArithMultiBroadcastTest<SubNode>(
      "subMultiBroadcastOp7.onnxtxt", {1, 3, 1, 2}, true, 1, 2,
      [](float a, float b) { return a - b; });
}

TEST_F(OnnxImporterTest, importSubUniBroadcastOp6NoAxis) {
  importArithMultiBroadcastTest<SubNode>(
      "subUniBroadcastOp6NoAxis.onnxtxt", {1, 3, 4, 2}, false, 0, 2,
      [](float a, float b) { return a - b; });
}

TEST_F(OnnxImporterTest, importSubUniBroadcastOp6Axis) {
  importArithMultiBroadcastTest<SubNode>(
      "subUniBroadcastOp6Axis.onnxtxt", {1, 3, 4, 2}, false, 0, 2,
      [](float a, float b) { return a - b; });
}

TEST_F(OnnxImporterTest, importMulMultiBroadcastOp7) {
  importArithMultiBroadcastTest<MulNode>(
      "mulMultiBroadcastOp7.onnxtxt", {1, 3, 1, 2}, true, 1, 2,
      [](float a, float b) { return a * b; });
}

TEST_F(OnnxImporterTest, importMulUniBroadcastOp6NoAxis) {
  importArithMultiBroadcastTest<MulNode>(
      "mulUniBroadcastOp6NoAxis.onnxtxt", {1, 3, 4, 2}, false, 0, 2,
      [](float a, float b) { return a * b; });
}

TEST_F(OnnxImporterTest, importMulUniBroadcastOp6Axis) {
  importArithMultiBroadcastTest<MulNode>(
      "mulUniBroadcastOp6Axis.onnxtxt", {1, 3, 4, 2}, false, 0, 2,
      [](float a, float b) { return a * b; });
}

TEST_F(OnnxImporterTest, importDivMultiBroadcastOp7) {
  importArithMultiBroadcastTest<DivNode>(
      "divMultiBroadcastOp7.onnxtxt", {1, 3, 1, 2}, true, 1, 2,
      [](float a, float b) { return a / b; });
}

TEST_F(OnnxImporterTest, importDivUniBroadcastOp6NoAxis) {
  importArithMultiBroadcastTest<DivNode>(
      "divUniBroadcastOp6NoAxis.onnxtxt", {1, 3, 4, 2}, false, 0, 2,
      [](float a, float b) { return a / b; });
}

TEST_F(OnnxImporterTest, importDivUniBroadcastOp6Axis) {
  importArithMultiBroadcastTest<DivNode>(
      "divUniBroadcastOp6Axis.onnxtxt", {1, 3, 4, 2}, false, 0, 2,
      [](float a, float b) { return a / b; });
}

/// This tests reproduces issue #2135.
TEST_F(OnnxImporterTest, importUniBroadcastMultiOutput) {
  ExecutionEngine EE{};
  auto &mod = EE.getModule();
  Function *F = mod.createFunction("main");

  std::string NetFilename = std::string(
      GLOW_DATA_PATH "tests/models/onnxModels/UniBroadcastIssue2135.onnxtxt");
  Tensor data(ElemKind::FloatTy, {20});
  ONNXModelLoader onnxLD(NetFilename, {"data"}, {&data.getType()}, *F);
  (void)onnxLD;
}

/// Test loading of Elementwise Unary Ops floating point.
static void testEltwiseUnaryOpFloat(std::string fileName,
                                    llvm::ArrayRef<dim_t> inputShape,
                                    std::string input_name, float delta,
                                    const std::function<float(float)> &op) {
  ExecutionEngine EE{};
  auto &mod = EE.getModule();
  Function *F = mod.createFunction("main");
  std::string NetFilename =
      std::string(GLOW_DATA_PATH "tests/models/onnxModels/") + fileName;
  PlaceholderBindings bindings;
  Placeholder *graphOutputVar;
  Type input_type(ElemKind::FloatTy, inputShape);
  ONNXModelLoader onnxLD(NetFilename, {input_name.c_str()}, {&input_type}, *F);
  graphOutputVar = EXIT_ON_ERR(onnxLD.getSingleOutput());
  auto PH = mod.getPlaceholderByName(input_name);
  auto *inTensor = bindings.allocate(PH);
  inTensor->getHandle().randomize(-10.0, 10.0, mod.getPRNG());
  // Compile&run the graph, and check the output
  EE.compile(CompilationMode::Infer);
  bindings.allocate(mod.getPlaceholders());
  EE.run(bindings);
  auto result = bindings.get(graphOutputVar)->getHandle();
  auto inHandle = inTensor->getHandle();
  ASSERT_TRUE(result.dims() == inputShape);
  for (size_t i = 0; i < result.getType().size(); i++) {
    EXPECT_NEAR(result.raw(i), op(inHandle.raw(i)), delta);
  }
}

TEST_F(OnnxImporterTest, importExp) {
  testEltwiseUnaryOpFloat("exp.onnxtxt", {1, 2, 4, 3}, "data", 0.002,
                          [](float a) { return std::exp(a); });
}

static void testImportPRelu(std::string filename,
                            llvm::ArrayRef<dim_t> inputShape,
                            std::vector<float> expectedSlope) {
  ExecutionEngine EE{};
  auto &mod = EE.getModule();
  Function *F = mod.createFunction("main");

  std::string NetFileName =
      std::string(GLOW_DATA_PATH "tests/models/onnxModels/") + filename;

  PlaceholderBindings bindings;
  Placeholder *graphOutputVar;
  // Destroy the loader after the graph is loaded since the following execution
  // will not depend on anyting from the loader.
  Tensor data(ElemKind::FloatTy, inputShape);
  data.getHandle().randomize(-4.0, 4.0, mod.getPRNG());
  {
    ONNXModelLoader onnxLoader(NetFileName, {"data"}, {&data.getType()}, *F);
    graphOutputVar = EXIT_ON_ERR(onnxLoader.getSingleOutput());
    bindings.allocate(mod.getPlaceholders());
    updateInputPlaceholdersByName(bindings, &mod, {"data"}, {&data});
  }

  // Compile&run the graph, and check the output.
  EE.compile(CompilationMode::Infer);
  EE.run(bindings);
  auto dataH = bindings.get(bindings.getPlaceholderByName("data"))->getHandle();
  auto result = bindings.get(graphOutputVar)->getHandle();
  std::vector<dim_t> expectedDims = {inputShape[0], inputShape[1],
                                     inputShape[2], inputShape[3]};

  EXPECT_TRUE(result.dims().vec() == expectedDims);
  for (size_t i = 0; i < dataH.size(); i++) {
    float expectedVal = expectedSlope[i] * std::min<float>(0, dataH.raw(i)) +
                        std::max<float>(0, dataH.raw(i));
    EXPECT_FLOAT_EQ(result.raw(i), expectedVal);
  }

  // Constant Folding Test.
  FAIL_TEST_IF_ERR(checkConstFoldedOutput(NetFileName, {"data"}, {&data},
                                          {bindings.get(graphOutputVar)}));
}

TEST_F(OnnxImporterTest, importPreluSlopeHasSameShape) {
  // The expected slope values correspond to the pre-broadcast
  // initializer values in the model file.
  std::vector<float> expectedSlope = {1.0, 1.0, 1.0, 1.0, 2.0, 2.0, 2.0, 2.0,
                                      3.0, 3.0, 3.0, 3.0, 4.0, 4.0, 4.0, 4.0};
  testImportPRelu("preluSlopeHasSameShape.onnxtxt", {1, 4, 2, 2},
                  expectedSlope);
}

TEST_F(OnnxImporterTest, importPReluBroadcastSlope) {
  // The expected slope values correspond to the pre-broadcast
  // initializer values in the model file.
  std::vector<float> expectedSlope = {1.0, 1.0, 1.0, 1.0, 2.0, 2.0, 2.0, 2.0,
                                      3.0, 3.0, 3.0, 3.0, 4.0, 4.0, 4.0, 4.0};
  testImportPRelu("preluBroadcastSlope.onnxtxt", {1, 4, 2, 2}, expectedSlope);
}

/// Expects failure to load PRelu in case of invalid slope shape.
TEST_F(OnnxImporterTest, importPReluInvalidBroadcastSlope) {
  ExecutionEngine EE{};
  auto &mod = EE.getModule();
  Function *F = mod.createFunction("main");

  std::string NetFileName =
      std::string(GLOW_DATA_PATH
                  "tests/models/onnxModels/preluInvalidBroadcastSlope.onnxtxt");

  // Destroy the loader after the graph is loaded since the following execution
  // will not depend on anyting from the loader.
  {
    Tensor data(ElemKind::FloatTy, {1, 4, 2, 2});
    EXPECT_DEATH(ONNXModelLoader(NetFileName, {"data"}, {&data.getType()}, *F),
                 "");
  }
}

/// Helper method to run the Conv operator test cases.
/// \p filename contains the model .onnxtxt.
/// \p expectedDims: output Tensor dimensions.
/// \p expectedValues : output Tensor values expected.
/// The input is N*C*H*W (1*1*3*3), the kernels is {2, 2},
/// strides is {1, 1}, group is 1. Pads can vary.
static void convTestHelper(std::string &filename,
                           llvm::ArrayRef<dim_t> expectedDims,
                           llvm::ArrayRef<float> expectedValues) {

  ExecutionEngine EE{};
  auto &mod = EE.getModule();
  Function *F = mod.createFunction("main");

  std::string NetFilename =
      std::string(GLOW_DATA_PATH "tests/models/onnxModels/") + filename;

  PlaceholderBindings bindings;
  Placeholder *graphOutputVar;
  // Destroy the loader after the graph is loaded since the following execution
  // will not depend on anyting from the loader.
  {
    Tensor data;
    getNCHWData(&data, 1, 1, 3, 3);
    ONNXModelLoader onnxLD(NetFilename, {"data"}, {&data.getType()}, *F);
    graphOutputVar = EXIT_ON_ERR(onnxLD.getSingleOutput());
    bindings.allocate(mod.getPlaceholders());
    updateInputPlaceholdersByName(bindings, &mod, {"data"}, {&data});
  }

  // ONNX importer loads a conv node and converts it to 4 ops:
  // Transpose (input)   -> Conv -> Transpose
  // Transpose (filter) ->
  // A save node is added in the network as well. Therefore there are 5 nodes:
  // Transpose (input)   -> Conv -> Transpose -> Save
  // Transpose (filter) ->
  // Note that in case the convolution filter is a constant tensor, the filter
  // transpose node will be later optimized out by the optimizer.
  EXPECT_EQ(F->getNodes().size(), 5);
  EXPECT_EQ(mod.getPlaceholders().size(), 2);
  EXPECT_EQ(mod.getConstants().size(), 2);

  auto *saveNode = getSaveNodeFromDest(graphOutputVar);
  auto *node = saveNode->getInput().getNode();

  EXPECT_TRUE(node->getKind() == Kinded::Kind::TransposeNodeKind);
  auto *convNode = llvm::dyn_cast<TransposeNode>(node)->getInput().getNode();

  EXPECT_TRUE(convNode->getKind() == Kinded::Kind::ConvolutionNodeKind);
  auto *tInNode =
      llvm::dyn_cast<ConvolutionNode>(convNode)->getInput().getNode();
  auto *tFilterNode =
      llvm::dyn_cast<ConvolutionNode>(convNode)->getFilter().getNode();
  EXPECT_TRUE(tInNode->getKind() == Kinded::Kind::TransposeNodeKind);
  EXPECT_TRUE(tFilterNode->getKind() == Kinded::Kind::TransposeNodeKind);

  EE.compile(CompilationMode::Infer);
  EE.run(bindings);
  auto result = bindings.get(graphOutputVar)->getHandle();
  EXPECT_TRUE(result.dims() == expectedDims);
  for (size_t i = 0, e = expectedValues.size(); i < e; i++) {
    EXPECT_FLOAT_EQ(result.raw(i), expectedValues[i]);
  }
}

/// Test loading conv op from a ONNX model.
/// The input is N*C*H*W (1*1*3*3), the kernels is {2, 2},
/// strides is {1, 1}, pads is {1, 1, 1, 1}, group is 1.
TEST_F(OnnxImporterTest, importConv) {
  std::string filename("simpleConv.onnxtxt");
  std::vector<dim_t> expectedDims = {1, 1, 4, 4};
  std::vector<float> expectedValues = {2,  3,  5,  4,  5, 10, 14, 9,
                                       11, 22, 26, 15, 8, 15, 17, 10};
  convTestHelper(filename, expectedDims, expectedValues);
}

/// Test loading conv op from a ONNX model.
/// The input is N*C*H*W (1*1*3*3), the kernels is {2, 2},
/// strides is {1, 1}, auto_pad VALID (i.e. no padding), group is 1.
TEST_F(OnnxImporterTest, importConvAutoPadValid) {
  std::string filename("simpleConvAutoPadValid.onnxtxt");
  std::vector<dim_t> expectedDims = {1, 1, 2, 2};
  std::vector<float> expectedValues = {10, 14, 22, 26};
  convTestHelper(filename, expectedDims, expectedValues);
}

/// Test loading conv op from a ONNX model.
/// The input is N*C*H*W (1*1*3*3), the kernels is {2, 2},
/// strides is {1, 1}, auto_pad SAME_UPPER, group is 1.
TEST_F(OnnxImporterTest, importConvAutoPadSameUpper) {
  std::string filename("simpleConvAutoPadSameUpper.onnxtxt");
  std::vector<dim_t> expectedDims = {1, 1, 3, 3};
  std::vector<float> expectedValues = {10, 14, 9, 22, 26, 15, 15, 17, 10};
  convTestHelper(filename, expectedDims, expectedValues);
}

/// Test loading conv op from a ONNX model.
/// The input is N*C*H*W (1*1*3*3), the kernels is {2, 2},
/// strides is {1, 1}, auto_pad SAME_LOWER, group is 1.
TEST_F(OnnxImporterTest, importConvAutoPadSameLower) {
  std::string filename("simpleConvAutoPadSameLower.onnxtxt");
  std::vector<dim_t> expectedDims = {1, 1, 3, 3};
  std::vector<float> expectedValues = {2, 3, 5, 5, 10, 14, 11, 22, 26};
  convTestHelper(filename, expectedDims, expectedValues);
}

/// Import conv1D
static void importConv1DTest(std::string &netFilename,
                             llvm::ArrayRef<float> inputXValues,
                             llvm::ArrayRef<dim_t> inputXShape,
                             llvm::ArrayRef<float> inputWValues,
                             llvm::ArrayRef<dim_t> inputWShape,
                             llvm::ArrayRef<dim_t> outputShape,
                             llvm::ArrayRef<float> expectedValues) {
  float delta = 1e-07;
  ExecutionEngine EE{};
  auto &mod = EE.getModule();
  Function *F = mod.createFunction("main");
  PlaceholderBindings bindings;
  Placeholder *graphOutputVar;

  Type input_type_x(ElemKind::FloatTy, inputXShape);
  Type input_type_w(ElemKind::FloatTy, inputWShape);
  ONNXModelLoader onnxLD(netFilename, {"x", "w"},
                         {&input_type_x, &input_type_w}, *F);

  graphOutputVar = EXIT_ON_ERR(onnxLD.getSingleOutput());

  auto PHX = mod.getPlaceholderByName("x");
  auto *inTensorX = bindings.allocate(PHX);
  inTensorX->getHandle() = inputXValues;

  auto PHW = mod.getPlaceholderByName("w");
  auto *inTensorW = bindings.allocate(PHW);
  inTensorW->getHandle() = inputWValues;

  EE.compile(CompilationMode::Infer);
  bindings.allocate(mod.getPlaceholders());
  EE.run(bindings);

  auto result = bindings.get(graphOutputVar)->getHandle();
  ASSERT_TRUE(result.dims() == (llvm::ArrayRef<dim_t>)outputShape);
  for (size_t i = 0; i < result.getType().size(); i++) {
    EXPECT_NEAR(result.raw(i), expectedValues[i], delta);
  }
}

/// Test Conv1D
TEST(onnx, conv1D) {
  std::vector<float> inputXValues = {
      1.4206449,  -0.54408556, -1.3318906,  0.771925,   0.9450552,  0.08600737,
      0.30009857, -0.36060193, -0.33999684, -0.9809143, -1.0172559, -0.4921318,
      -1.0513021, 1.8671927,   -0.842103,   -0.8903683};
  std::vector<float> inputWValues = {0.16575365, -0.42219377, 0.55620337,
                                     -0.5700942, -1.1148645,  -0.33808824};
  std::vector<dim_t> inputXShape = {1, 2, 8};
  std::vector<dim_t> inputWShape = {3, 2, 1};
  std::vector<dim_t> outputShape = {1, 3, 8};
  std::vector<float> expectedValues = {
      0.3790216,  0.32395172, 0.20871338,  0.33572435, 0.6004995,   -0.7740611,
      0.40527308, 0.31613684, 0.9839977,   0.25659135, -0.16087033, 0.7099088,
      1.1249841,  -1.0166382, 0.6469939,   0.30702582, -1.4688776,  0.9382173,
      1.8287997,  -0.6942077, -0.69817555, -0.7271625, -0.04986412, 0.7030453};
  std::string netFilename(GLOW_DATA_PATH
                          "tests/models/onnxModels/conv1D.onnxtxt");
  importConv1DTest(netFilename, inputXValues, inputXShape, inputWValues,
                   inputWShape, outputShape, expectedValues);
}

/// Test to ensure error handling for missing bias
/// input is handled correctly. Remaining input is
/// still sane to make sure it only fails for the
/// intended case.
TEST_F(OnnxImporterTest, importConvBiasFail) {
  ExecutionEngine EE{};
  auto &mod = EE.getModule();
  Function *F = mod.createFunction("main");

  std::string NetFilename(GLOW_DATA_PATH
                          "tests/models/onnxModels/simpleConvBiasFail.onnxtxt");

  // Destroy the loader after the graph is loaded since the following execution
  // will not depend on anyting from the loader.
  {
    Tensor data;
    getNCHWData(&data, 1, 1, 3, 3);

    EXPECT_DEATH(ONNXModelLoader(NetFilename, {"data"}, {&data.getType()}, *F),
                 "");
  }
}

/// Helper method to run the ConvTranspose operator test cases.
/// \p filename contains the model .onnxtxt.
/// \p expectedDims: output Tensor dimensions.
/// \p expectedValues : output Tensor values expected.
/// The input is N*C*H*W (1*1*2*2), the kernels is {3, 3},
/// strides is {1, 1}, group is 1. Pads can vary.
static void convTransposeTestHelper(std::string &filename,
                                    llvm::ArrayRef<dim_t> expectedDims,
                                    llvm::ArrayRef<float> expectedValues) {

  ExecutionEngine EE{};
  auto &mod = EE.getModule();
  Function *F = mod.createFunction("main");

  std::string NetFilename =
      std::string(GLOW_DATA_PATH "tests/models/onnxModels/") + filename;

  PlaceholderBindings bindings;
  Placeholder *graphOutputVar;
  // Destroy the loader after the graph is loaded since the following execution
  // will not depend on anyting from the loader.
  {
    Tensor data(ElemKind::FloatTy, {1, 1, 2, 2});
    data.getHandle() = {2., 3., 4., 5.};

    ONNXModelLoader onnxLD(NetFilename, {"data"}, {&data.getType()}, *F);
    graphOutputVar = EXIT_ON_ERR(onnxLD.getSingleOutput());
    bindings.allocate(mod.getPlaceholders());
    updateInputPlaceholdersByName(bindings, &mod, {"data"}, {&data});
  }

  // ONNX importer loads a ConvTranspose node and converts it to 4 ops:
  // Transpose (input)   -> Conv -> Transpose
  // Transpose (filter) ->
  // A save node is added in the network as well. Therefore there are 5 nodes:
  // Transpose (input)   -> Conv -> Transpose -> Save
  // Transpose (filter) ->
  // Note that in case the convolution filter is a constant tensor, the filter
  // transpose node will be later optimized out by the optimizer.
  EXPECT_EQ(F->getNodes().size(), 5);
  EXPECT_EQ(mod.getPlaceholders().size(), 2);
  EXPECT_EQ(mod.getConstants().size(), 2);

  auto *saveNode = getSaveNodeFromDest(graphOutputVar);
  auto *node = saveNode->getInput().getNode();

  EXPECT_TRUE(node->getKind() == Kinded::Kind::TransposeNodeKind);
  auto *convTrNode = llvm::dyn_cast<TransposeNode>(node)->getInput().getNode();

  EXPECT_TRUE(convTrNode->getKind() == Kinded::Kind::ConvTransposeNodeKind);
  auto *tInNode =
      llvm::dyn_cast<ConvTransposeNode>(convTrNode)->getInput().getNode();
  auto *tFilterNode =
      llvm::dyn_cast<ConvTransposeNode>(convTrNode)->getFilter().getNode();
  EXPECT_TRUE(tInNode->getKind() == Kinded::Kind::TransposeNodeKind);
  EXPECT_TRUE(tFilterNode->getKind() == Kinded::Kind::TransposeNodeKind);

  EE.compile(CompilationMode::Infer);
  EE.run(bindings);

  EXPECT_EQ(F->getNodes().size(), 4);
  EXPECT_EQ(mod.getPlaceholders().size(), 2);
  EXPECT_EQ(mod.getConstants().size(), 2);

  auto result = bindings.get(graphOutputVar)->getHandle();
  EXPECT_TRUE(result.dims() == expectedDims);
  for (dim_t i = 0, e = expectedValues.size(); i < e; i++) {
    EXPECT_FLOAT_EQ(result.raw(i), expectedValues[i]);
  }
}

/// Test loading ConvTranspose op from a ONNX model.
/// The input is N*C*H*W (1*1*2*2), the kernels is {3, 3},
/// strides is {1, 1}, pads is {0, 0, 0, 0}, group is 1.
TEST(onnx, importConvTranspose) {
  std::string filename("simpleConvTranspose.onnxtxt");
  std::vector<dim_t> expectedDims = {1, 1, 4, 4};
  std::vector<float> expectedValues = {5,  13, 18,  13, 19, 50, 64, 42,
                                       37, 92, 106, 66, 33, 77, 86, 51};
  convTransposeTestHelper(filename, expectedDims, expectedValues);
}

/// Test loading ConvTranspose op from a ONNX model.
/// The input is N*C*H*W (1*1*2*2), the kernels is {3, 3},
/// strides is {1, 1}, pads is {1, 1, 1, 1}, group is 1.
TEST(onnx, importConvTransposePads) {
  std::string filename("simpleConvTransposePads.onnxtxt");
  std::vector<dim_t> expectedDims = {1, 1, 2, 2};
  std::vector<float> expectedValues = {51, 65, 93, 107};
  convTransposeTestHelper(filename, expectedDims, expectedValues);
}

/// Test loading ConvTranspose op from a ONNX model.
/// The input is N*C*H*W (1*1*2*2), the kernels is {3, 3},
/// strides is {1, 1}, auto_pad VALID (i.e. no padding), group is 1.
TEST(onnx, importConvTransposeAutoPadValid) {
  std::string filename("simpleConvTransposeAutoPadValid.onnxtxt");
  std::vector<dim_t> expectedDims = {1, 1, 4, 4};
  std::vector<float> expectedValues = {4,  12, 17,  12, 18, 49, 63, 41,
                                       36, 91, 105, 65, 32, 76, 85, 50};
  convTransposeTestHelper(filename, expectedDims, expectedValues);
}

/// Test loading conv op from a ONNX model.
/// The input is N*C*H*W (1*1*2*2), the kernels is {3, 3},
/// strides is {1, 1}, auto_pad SAME_UPPER, group is 1.
TEST(onnx, importConvTransposeAutoPadSameUpper) {
  std::string filename("simpleConvTransposeAutoPadSameUpper.onnxtxt");
  std::vector<dim_t> expectedDims = {1, 1, 2, 2};
  std::vector<float> expectedValues = {49, 63, 91, 105};
  convTransposeTestHelper(filename, expectedDims, expectedValues);
}

/// Test loading conv op from a ONNX model.
/// The input is N*C*H*W (1*1*2*2), the kernels is {3, 3},
/// strides is {1, 1}, auto_pad SAME_LOWER, group is 1.
TEST(onnx, importConvTransposeAutoPadSameLower) {
  std::string filename("simpleConvTransposeAutoPadSameLower.onnxtxt");
  std::vector<dim_t> expectedDims = {1, 1, 2, 2};
  std::vector<float> expectedValues = {49, 63, 91, 105};
  convTransposeTestHelper(filename, expectedDims, expectedValues);
}

/// Test loading conv op from a ONNX model.
/// The input is N*C*H*W (1*1*2*2), the kernels is {3, 3},
/// strides is {1, 1}, auto_pad SAME_LOWER, group is 1.
TEST(onnx, importConvTransposeOutputShapeSameUpper) {
  std::string filename("simpleConvTransposeOutShapeSameUpper.onnxtxt");
  std::vector<dim_t> expectedDims = {1, 1, 4, 4};
  std::vector<float> expectedValues = {4,  12, 17,  12, 18, 49, 63, 41,
                                       36, 91, 105, 65, 32, 76, 85, 50};
  convTransposeTestHelper(filename, expectedDims, expectedValues);
}

/// Test loading conv op from a ONNX model.
/// The input is N*C*H*W (1*1*2*2), the kernels is {3, 3},
/// strides is {1, 1}, auto_pad is not set, group is 1.
TEST(onnx, importConvTransposeOutputShape) {
  std::string filename("simpleConvTransposeOutShape.onnxtxt");
  std::vector<dim_t> expectedDims = {1, 1, 4, 4};
  std::vector<float> expectedValues = {4,  12, 17,  12, 18, 49, 63, 41,
                                       36, 91, 105, 65, 32, 76, 85, 50};
  convTransposeTestHelper(filename, expectedDims, expectedValues);
}

/// Test loading conv op from a ONNX model.
/// The input is N*C*H*W (1*1*2*2), the kernels is {3, 3},
/// strides is {1, 1}, dilations is {2, 2},
/// auto_pad is not set, group is 1.
TEST(onnx, importConvTransposeOutputShapeDilation) {
  std::string filename("simpleConvTransposeOutShapeDilation.onnxtxt");
  std::vector<dim_t> expectedDims = {1, 1, 6, 6};
  std::vector<float> expectedValues = {
      4,  6,  6,  9,  8,  12, 8,  10, 12, 15, 16, 20, 10, 15, 12, 18, 14, 21,
      20, 25, 24, 30, 28, 35, 16, 24, 18, 27, 20, 30, 32, 40, 36, 45, 40, 50};
  convTransposeTestHelper(filename, expectedDims, expectedValues);
}

/// Helper method to run the AveragePool operator test cases.
/// \p filename contains the model .onnxtxt.
/// \p expectedDims: output Tensor dimensions.
/// \p expectedValues : output Tensor values expected.
/// \p global: GlobalAveragePool if true, AveragePool if false.
/// The input is N*C*H*W (1*1*3*3), the kernels is {2, 2},
/// strides is {1, 1}, group is 1. Pads can vary in filename.
static void averagePoolTestHelper(std::string &filename,
                                  llvm::ArrayRef<dim_t> expectedDims,
                                  llvm::ArrayRef<float> expectedValues) {

  ExecutionEngine EE{};
  auto &mod = EE.getModule();
  Function *F = mod.createFunction("main");

  std::string NetFilename =
      std::string(GLOW_DATA_PATH "tests/models/onnxModels/") + filename;

  PlaceholderBindings bindings;
  Placeholder *graphOutputVar;
  // Destroy the loader after the graph is loaded since the following execution
  // will not depend on anyting from the loader.
  Tensor data;
  getNCHWData(&data, 1, 1, 3, 3);
  {
    ONNXModelLoader onnxLD(NetFilename, {"x"}, {&data.getType()}, *F);
    graphOutputVar = EXIT_ON_ERR(onnxLD.getSingleOutput());
    bindings.allocate(mod.getPlaceholders());
    updateInputPlaceholdersByName(bindings, &mod, {"x"}, {&data});
  }

  // ONNX importer loads a AveragePool node and converts it to 4 ops:
  // Transpose (input)   -> AveragePool -> Transpose -> Save
  EXPECT_EQ(F->getNodes().size(), 4);
  EXPECT_EQ(mod.getPlaceholders().size(), 2);

  auto *saveNode = getSaveNodeFromDest(graphOutputVar);
  auto *node = saveNode->getInput().getNode();

  EXPECT_TRUE(node->getKind() == Kinded::Kind::TransposeNodeKind);
  auto *poolNode = llvm::dyn_cast<TransposeNode>(node)->getInput().getNode();

  EXPECT_TRUE(poolNode->getKind() == Kinded::Kind::AvgPoolNodeKind);
  auto *tInNode = llvm::dyn_cast<AvgPoolNode>(poolNode)->getInput().getNode();

  EXPECT_TRUE(tInNode->getKind() == Kinded::Kind::TransposeNodeKind);

  EE.compile(CompilationMode::Infer);
  EE.run(bindings);
  auto result = bindings.get(graphOutputVar)->getHandle();
  EXPECT_TRUE(result.dims() == expectedDims);
  for (size_t i = 0, e = expectedValues.size(); i < e; i++) {
    EXPECT_FLOAT_EQ(result.raw(i), expectedValues[i]);
  }

  // Constant Folding Test.
  FAIL_TEST_IF_ERR(checkConstFoldedOutput(NetFilename, {"x"}, {&data},
                                          {bindings.get(graphOutputVar)}));
}

/// Test loading AveragePool op from a ONNX model.
/// The input is N*C*H*W (1*1*3*3), the kernels is {2, 2},
/// strides is {1, 1}, pads is auto_pad VALID (no padding), group is 1.
TEST_F(OnnxImporterTest, importAveragePool2DAutoPadValid) {
  std::string filename("averagePool2DAutoPadValid.onnxtxt");
  std::vector<dim_t> expectedDims = {1, 1, 2, 2};
  std::vector<float> expectedValues = {2, 3, 5, 6};
  averagePoolTestHelper(filename, expectedDims, expectedValues);
}

/// Test loading AveragePool op from a ONNX model.
/// The input is N*C*H*W (1*1*3*3), the kernels is {2, 2},
/// strides is {1, 1}, pads is auto_pad SAME_UPPER, group is 1.
TEST_F(OnnxImporterTest, importAveragePool2DAutoPadSameUpper) {
  std::string filename("averagePool2DAutoPadSameUpper.onnxtxt");
  std::vector<dim_t> expectedDims = {1, 1, 3, 3};
  std::vector<float> expectedValues = {2, 3, 1.75, 5, 6, 3.25, 3.25, 3.75, 2};
  averagePoolTestHelper(filename, expectedDims, expectedValues);
}

/// Test loading AveragePool op from a ONNX model.
/// The input is N*C*H*W (1*1*3*3), the kernels is {2, 2},
/// strides is {1, 1}, pads is auto_pad SAME_LOWER, group is 1.
TEST_F(OnnxImporterTest, importAveragePool2DAutoPadSameLower) {
  std::string filename("averagePool2DAutoPadSameLower.onnxtxt");
  std::vector<dim_t> expectedDims = {1, 1, 3, 3};
  std::vector<float> expectedValues = {0, 0.25, 0.75, 0.75, 2, 3, 2.25, 5, 6};
  averagePoolTestHelper(filename, expectedDims, expectedValues);
}

TEST_F(OnnxImporterTest, importAveragePool3D) {
  ExecutionEngine EE{};
  auto &mod = EE.getModule();
  Function *F = mod.createFunction("main");

  std::string NetFilename(GLOW_DATA_PATH
                          "tests/models/onnxModels/averagePool3D.onnxtxt");

  // Destroy the loader after the graph is loaded since the following execution
  // will not depend on anyting from the loader.
  {
    Tensor data(ElemKind::FloatTy, {1, 3, 32, 32, 32});
    EXPECT_DEATH(ONNXModelLoader(NetFilename, {"x"}, {&data.getType()}, *F),
                 "");
  }
}

/// Test loading ReduceMean op from a ONNX model.
/// Input shape is 4D, one dimension is reduced, and output shape is 3D.
TEST_F(OnnxImporterTest, reduceMean4Dto3D) {
  ExecutionEngine EE{};
  auto &mod = EE.getModule();
  Function *F = mod.createFunction("main");

  std::string netFilename(GLOW_DATA_PATH
                          "tests/models/onnxModels/reduceMean4Dto3D.onnxtxt");

  PlaceholderBindings bindings;
  Placeholder *output;
  Tensor x(ElemKind::FloatTy, {2, 2, 2, 2});
  x.getHandle() = {1, 2, 3, 4, 5, 6, 7, 8, 9, 10, 11, 12, 13, 14, 15, 16};
  {
    ONNXModelLoader onnxLD(netFilename, {"x"}, {&x.getType()}, *F);
    output = EXIT_ON_ERR(onnxLD.getSingleOutput());
    bindings.allocate(mod.getPlaceholders());

    updateInputPlaceholdersByName(bindings, &mod, {"x"}, {&x});
  }

  auto *res = bindings.get(output);
  EE.compile(CompilationMode::Infer);
  EE.run(bindings);

  auto result = res->getHandle();
  std::vector<dim_t> expectedDims = {2, 2, 2};
  std::vector<float> expectedValues = {
      1.5, 3.5, 5.5, 7.5, 9.5, 11.5, 13.5, 15.5,
  };

  EXPECT_TRUE(result.dims().vec() == expectedDims);
  for (size_t i = 0; i < 8; i++) {
    EXPECT_FLOAT_EQ(result.raw(i), expectedValues[i]);
  }

  // Constant Folding Test.
  FAIL_TEST_IF_ERR(
      checkConstFoldedOutput(netFilename, {"x"}, {&x}, {bindings.get(output)}));
}

/// Test loading ReduceMean op from a ONNX model.
/// Input shape is 4D, one dimension is reduced, and output shape stays 4D.
TEST_F(OnnxImporterTest, reduceMean4Dto4D) {
  ExecutionEngine EE{};
  auto &mod = EE.getModule();
  Function *F = mod.createFunction("main");

  std::string netFilename(GLOW_DATA_PATH
                          "tests/models/onnxModels/reduceMean4Dto4D.onnxtxt");

  PlaceholderBindings bindings;
  Placeholder *output;
  Tensor x(ElemKind::FloatTy, {2, 2, 2, 2});
  x.getHandle() = {1, 2, 3, 4, 5, 6, 7, 8, 9, 10, 11, 12, 13, 14, 15, 16};

  {

    ONNXModelLoader onnxLD(netFilename, {"x"}, {&x.getType()}, *F);
    output = EXIT_ON_ERR(onnxLD.getSingleOutput());
    bindings.allocate(mod.getPlaceholders());

    updateInputPlaceholdersByName(bindings, &mod, {"x"}, {&x});
  }

  auto *res = bindings.get(output);
  EE.compile(CompilationMode::Infer);
  EE.run(bindings);

  auto result = res->getHandle();
  std::vector<dim_t> expectedDims = {2, 2, 2, 1};
  std::vector<float> expectedValues = {
      1.5, 3.5, 5.5, 7.5, 9.5, 11.5, 13.5, 15.5,
  };

  EXPECT_TRUE(result.dims().vec() == expectedDims);
  for (size_t i = 0; i < 8; i++) {
    EXPECT_FLOAT_EQ(result.raw(i), expectedValues[i]);
  }

  // Constant Folding Test.
  FAIL_TEST_IF_ERR(
      checkConstFoldedOutput(netFilename, {"x"}, {&x}, {bindings.get(output)}));
}

/// Test loading ReduceSum op from a ONNX model.
/// Input shape is 4D, one dimension is reduced, and output shape is 4D.
TEST_F(OnnxImporterTest, reduceSum4D) {
  ExecutionEngine EE{};
  auto &mod = EE.getModule();
  Function *F = mod.createFunction("main");

  std::string netFilename(GLOW_DATA_PATH
                          "tests/models/onnxModels/reduceSum4D.onnxtxt");

  PlaceholderBindings bindings;
  Placeholder *output;
  Tensor x(ElemKind::FloatTy, {2, 2, 2, 2});
  x.getHandle() = {1, 2, 3, 4, 5, 6, 7, 8, 9, 10, 11, 12, 13, 14, 15, 16};

  {

    ONNXModelLoader onnxLD(netFilename, {"x"}, {&x.getType()}, *F);
    output = EXIT_ON_ERR(onnxLD.getSingleOutput());
    bindings.allocate(mod.getPlaceholders());

    updateInputPlaceholdersByName(bindings, &mod, {"x"}, {&x});
  }

  auto *res = bindings.get(output);
  EE.compile(CompilationMode::Infer);
  EE.run(bindings);
  auto result = res->getHandle();
  std::vector<dim_t> expectedDims = {2, 2, 2, 1};
  std::vector<float> expectedValues = {3, 7, 11, 15, 19, 23, 27, 31};

  EXPECT_TRUE(result.dims().vec() == expectedDims);
  for (size_t i = 0; i < 8; i++) {
    EXPECT_FLOAT_EQ(result.raw(i), expectedValues[i]);
  }
  // Constant Folding Test.
  FAIL_TEST_IF_ERR(
      checkConstFoldedOutput(netFilename, {"x"}, {&x}, {bindings.get(output)}));
}

/// Test loading ReduceMean op from a ONNX model.
/// Input shape is 4D, two dimensions are reduced, targeting ReduceMean
/// optimization using AvgPool. Output shape is 4D.
TEST_F(OnnxImporterTest, reduceMean2AvgPoolKeepDims) {
  ExecutionEngine EE{};
  auto &mod = EE.getModule();
  Function *F = mod.createFunction("main");

  std::string netFilename(GLOW_DATA_PATH
                          "tests/models/onnxModels/reduceMean2AvgPool.onnxtxt");

  PlaceholderBindings bindings;
  Placeholder *output;
  Tensor x(ElemKind::FloatTy, {2, 2, 2, 2});
  x.getHandle() = {1, 2, 3, 4, 5, 6, 7, 8, 9, 10, 11, 12, 13, 14, 15, 16};

  {

    ONNXModelLoader onnxLD(netFilename, {"x"}, {&x.getType()}, *F);
    output = EXIT_ON_ERR(onnxLD.getSingleOutput());
    bindings.allocate(mod.getPlaceholders());

    updateInputPlaceholdersByName(bindings, &mod, {"x"}, {&x});
  }

  auto *res = bindings.get(output);
  EE.compile(CompilationMode::Infer);
  EE.run(bindings);

  auto result = res->getHandle();
  std::vector<dim_t> expectedDims = {2, 2, 1, 1};
  std::vector<float> expectedValues = {
      2.5,
      6.5,
      10.5,
      14.5,
  };

  EXPECT_TRUE(result.dims().vec() == expectedDims);
  for (size_t i = 0; i < 4; i++) {
    EXPECT_FLOAT_EQ(result.raw(i), expectedValues[i]);
  }
  // Constant Folding Test.
  FAIL_TEST_IF_ERR(
      checkConstFoldedOutput(netFilename, {"x"}, {&x}, {bindings.get(output)}));
}

/// Test loading ReduceMean op from a ONNX model.
/// Input shape is 4D, two dimensions are reduced, targeting ReduceMean
/// optimization using AvgPool. Output shape is 2D.
TEST_F(OnnxImporterTest, reduceMean2AvgPoolNoKeepDims) {
  ExecutionEngine EE{};
  auto &mod = EE.getModule();
  Function *F = mod.createFunction("main");

  std::string netFilename(
      GLOW_DATA_PATH
      "tests/models/onnxModels/reduceMean2AvgPoolNoKeep.onnxtxt");

  PlaceholderBindings bindings;
  Placeholder *output;
  Tensor x(ElemKind::FloatTy, {2, 2, 2, 2});
  x.getHandle() = {1, 2, 3, 4, 5, 6, 7, 8, 9, 10, 11, 12, 13, 14, 15, 16};

  {

    ONNXModelLoader onnxLD(netFilename, {"x"}, {&x.getType()}, *F);
    output = EXIT_ON_ERR(onnxLD.getSingleOutput());
    bindings.allocate(mod.getPlaceholders());

    updateInputPlaceholdersByName(bindings, &mod, {"x"}, {&x});
  }

  auto *res = bindings.get(output);
  EE.compile(CompilationMode::Infer);
  EE.run(bindings);

  auto result = res->getHandle();
  std::vector<dim_t> expectedDims = {2, 2};
  std::vector<float> expectedValues = {
      2.5,
      6.5,
      10.5,
      14.5,
  };

  EXPECT_TRUE(result.dims().vec() == expectedDims);
  for (size_t i = 0; i < 4; i++) {
    EXPECT_FLOAT_EQ(result.raw(i), expectedValues[i]);
  }

  // Constant Folding Test.
  FAIL_TEST_IF_ERR(
      checkConstFoldedOutput(netFilename, {"x"}, {&x}, {bindings.get(output)}));
}

/// Test loading ReduceMin op from a ONNX model.
/// Input shape is 4D, two dimensions are reduced,Output shape is 4D.
TEST_F(OnnxImporterTest, reduceMinKeepDims) {
  ExecutionEngine EE{};
  auto &mod = EE.getModule();
  Function *F = mod.createFunction("main");

  std::string netFilename(GLOW_DATA_PATH
                          "tests/models/onnxModels/reduceMin.onnxtxt");

  PlaceholderBindings bindings;
  Placeholder *output;
  Tensor x(ElemKind::FloatTy, {2, 2, 2, 2});
  x.getHandle() = {1, 2, 3, 4, 5, 6, 7, 8, 9, 10, 11, 12, 13, 14, 15, 16};

  {

    ONNXModelLoader onnxLD(netFilename, {"x"}, {&x.getType()}, *F);
    output = EXIT_ON_ERR(onnxLD.getSingleOutput());
    bindings.allocate(mod.getPlaceholders());

    updateInputPlaceholdersByName(bindings, &mod, {"x"}, {&x});
  }

  auto *res = bindings.get(output);
  EE.compile(CompilationMode::Infer);
  EE.run(bindings);

  auto result = res->getHandle();
  std::vector<dim_t> expectedDims = {2, 2, 1, 1};
  std::vector<float> expectedValues = {1, 5, 9, 13};

  EXPECT_TRUE(result.dims().vec() == expectedDims);
  for (dim_t i = 0; i < result.size(); i++) {
    EXPECT_FLOAT_EQ(result.raw(i), expectedValues[i]);
  }
}

/// Test loading ReduceMean op from a ONNX model.
/// Input shape is 4D, two dimensions are reduced, targeting ReduceMean
/// optimization using AvgPool. Output shape is 2D.
TEST_F(OnnxImporterTest, reduceMinNoKeepDims) {
  ExecutionEngine EE{};
  auto &mod = EE.getModule();
  Function *F = mod.createFunction("main");

  std::string netFilename(GLOW_DATA_PATH
                          "tests/models/onnxModels/reduceMinNoKeep.onnxtxt");

  PlaceholderBindings bindings;
  Placeholder *output;
  Tensor x(ElemKind::FloatTy, {2, 2, 2, 2});
  x.getHandle() = {1, 2, 3, 4, 5, 6, 7, 8, 9, 10, 11, 12, 13, 14, 15, 16};

  {

    ONNXModelLoader onnxLD(netFilename, {"x"}, {&x.getType()}, *F);
    output = EXIT_ON_ERR(onnxLD.getSingleOutput());
    bindings.allocate(mod.getPlaceholders());

    updateInputPlaceholdersByName(bindings, &mod, {"x"}, {&x});
  }

  auto *res = bindings.get(output);
  EE.compile(CompilationMode::Infer);
  EE.run(bindings);

  auto result = res->getHandle();
  std::vector<dim_t> expectedDims = {2, 2};
  std::vector<float> expectedValues = {
      1,
      5,
      9,
      13,
  };

  EXPECT_TRUE(result.dims().vec() == expectedDims);
  for (dim_t i = 0; i < result.size(); i++) {
    EXPECT_FLOAT_EQ(result.raw(i), expectedValues[i]);
  }
}

/// Test loading ReduceMin op from a ONNX model.
/// Input shape is 4D, two dimensions are reduced,Output shape is 4D.
TEST_F(OnnxImporterTest, reduceMinKeepDimsDefaultAxis) {
  ExecutionEngine EE{};
  auto &mod = EE.getModule();
  Function *F = mod.createFunction("main");

  std::string netFilename(
      GLOW_DATA_PATH "tests/models/onnxModels/reduceMinDefaultAxis.onnxtxt");

  PlaceholderBindings bindings;
  Placeholder *output;
  Tensor x(ElemKind::FloatTy, {2, 2, 2, 2});
  x.getHandle() = {1, 2, 3, 4, 5, 6, 7, 8, 9, 10, 11, 12, 13, 14, 15, 16};

  {

    ONNXModelLoader onnxLD(netFilename, {"x"}, {&x.getType()}, *F);
    output = EXIT_ON_ERR(onnxLD.getSingleOutput());
    bindings.allocate(mod.getPlaceholders());

    updateInputPlaceholdersByName(bindings, &mod, {"x"}, {&x});
  }

  auto *res = bindings.get(output);
  EE.compile(CompilationMode::Infer);
  EE.run(bindings);

  auto result = res->getHandle();
  std::vector<dim_t> expectedDims = {1, 1, 1, 1};
  std::vector<float> expectedValues = {1};

  EXPECT_TRUE(result.dims().vec() == expectedDims);
  for (size_t i = 0; i < result.size(); i++) {
    EXPECT_FLOAT_EQ(result.raw(i), expectedValues[i]);
  }
}

/// Test loading SpaceToDepth op from an ONNX model.
TEST_F(OnnxImporterTest, spaceToDepth) {
  ExecutionEngine EE{};
  auto &mod = EE.getModule();
  Function *F = mod.createFunction("main");

  std::string netFilename(GLOW_DATA_PATH
                          "tests/models/onnxModels/spaceToDepth.onnxtxt");

  PlaceholderBindings bindings;
  Placeholder *output;
  {
    Tensor x(ElemKind::FloatTy, {1, 2, 4, 4});
    x.zero();

    ONNXModelLoader onnxLD(netFilename, {"x"}, {&x.getType()}, *F);
    output = EXIT_ON_ERR(onnxLD.getSingleOutput());
  }

  auto *save = getSaveNodeFromDest(output);
  TransposeNode *TRN =
      llvm::dyn_cast<TransposeNode>(save->getInput().getNode());
  ASSERT_TRUE(TRN);
  SpaceToDepthNode *STDN =
      llvm::dyn_cast<SpaceToDepthNode>(TRN->getInput().getNode());
  ASSERT_TRUE(STDN);
  unsigned blockSize = STDN->getBlockSize();
  EXPECT_EQ(blockSize, 2);
}

/// Test loading clip op from an ONNX model.
/// Test with arg min = 20.0 max = 60.0
TEST_F(OnnxImporterTest, importClip) {
  ExecutionEngine EE{};
  auto &mod = EE.getModule();
  Function *F = mod.createFunction("main");

  std::string netFilename(GLOW_DATA_PATH
                          "tests/models/onnxModels/clip.onnxtxt");

  PlaceholderBindings bindings;
  Placeholder *output;
  Tensor x(ElemKind::FloatTy, {3, 3});
  x.getHandle() = {1, 2, 3, 40, 5, 6, 7, 8, 90};

  {
    ONNXModelLoader onnxLD(netFilename, {"x"}, {&x.getType()}, *F);
    output = EXIT_ON_ERR(onnxLD.getSingleOutput());
    bindings.allocate(mod.getPlaceholders());

    updateInputPlaceholdersByName(bindings, &mod, {"x"}, {&x});
  }

  auto *res = bindings.get(output);
  EE.compile(CompilationMode::Infer);
  EE.run(bindings);

  auto result = res->getHandle();
  std::vector<dim_t> expectedDims = {3, 3};
  std::vector<float> expectedValues = {20, 20, 20, 40, 20, 20, 20, 20, 60};

  EXPECT_TRUE(result.dims().vec() == expectedDims);
  for (size_t i = 0; i < 3 * 3; i++) {
    EXPECT_FLOAT_EQ(result.raw(i), expectedValues[i]);
  }

  // Constant Folding Test.
  FAIL_TEST_IF_ERR(
      checkConstFoldedOutput(netFilename, {"x"}, {&x}, {bindings.get(output)}));
}

/// Test loading MatMul op from an ONNX model with dimension equal to 3
TEST_F(OnnxImporterTest, importMatMul) {
  ExecutionEngine EE{};
  auto &mod = EE.getModule();
  Function *F = mod.createFunction("main");
  std::string netFilename(GLOW_DATA_PATH
                          "tests/models/onnxModels/matmul.onnxtxt");

  PlaceholderBindings bindings;
  Placeholder *output;
  Tensor inputs_0(ElemKind::FloatTy, {20, 40, 7});
  Tensor inputs_1(ElemKind::FloatTy, {20, 7, 40});
  auto data_0 = inputs_0.getHandle();
  auto data_1 = inputs_1.getHandle();
  // Fill inputs with random positive values.
  data_0.randomize(0.0, 5.0, mod.getPRNG());
  data_1.randomize(1.0, 2.0, mod.getPRNG());
  {
    ONNXModelLoader onnxLD(netFilename, {"inputs_0", "inputs_1"},
                           {&inputs_0.getType(), &inputs_1.getType()}, *F);
    output = EXIT_ON_ERR(onnxLD.getSingleOutput());
    bindings.allocate(mod.getPlaceholders());
    updateInputPlaceholdersByName(bindings, &mod, {"inputs_0", "inputs_1"},
                                  {&inputs_0, &inputs_1});
  }
  auto *res = bindings.get(output);
  EE.compile(CompilationMode::Infer);
  EE.run(bindings);

  auto result = res->getHandle();
  std::vector<dim_t> expectedDims = {20, 40, 40};
  EXPECT_EQ(result.dims().vec(), expectedDims);
}

/// Test loading BatchMatMul op from an ONNX model.
TEST_F(OnnxImporterTest, importBatchMatMul) {
  ExecutionEngine EE{};
  auto &mod = EE.getModule();
  Function *F = mod.createFunction("main");
  std::string netFilename(GLOW_DATA_PATH
                          "tests/models/onnxModels/batch_matmul.onnxtxt");

  PlaceholderBindings bindings;
  Placeholder *output;
  Tensor inputs_0(ElemKind::FloatTy, {20, 40, 7});
  Tensor inputs_1(ElemKind::FloatTy, {20, 7, 40});
  auto data_0 = inputs_0.getHandle();
  auto data_1 = inputs_1.getHandle();
  // Fill inputs with random positive values.
  data_0.randomize(0.0, 5.0, mod.getPRNG());
  data_1.randomize(1.0, 2.0, mod.getPRNG());
  {
    ONNXModelLoader onnxLD(netFilename, {"inputs_0", "inputs_1"},
                           {&inputs_0.getType(), &inputs_1.getType()}, *F);
    output = EXIT_ON_ERR(onnxLD.getSingleOutput());
    bindings.allocate(mod.getPlaceholders());
    updateInputPlaceholdersByName(bindings, &mod, {"inputs_0", "inputs_1"},
                                  {&inputs_0, &inputs_1});
  }
  auto *res = bindings.get(output);
  EE.compile(CompilationMode::Infer);
  EE.run(bindings);

  auto result = res->getHandle();
  std::vector<dim_t> expectedDims = {20, 7, 7};
  EXPECT_EQ(result.dims().vec(), expectedDims);

  // High level check on the content of the graph.
  // We have 2 transpose, 20 * (matmul, 2 slices, 2 reshapes), 1 concat, 1
  // reshape, 1 save.
  EXPECT_EQ(F->getNodes().size(), 2 + 20 * 5 + 3);
  // With have 2 inputs and one outputs.
  EXPECT_EQ(mod.getPlaceholders().size(), 3);
  // Check that the graph has the expected shape,
  // starting from the output.
  // Batched matmul with broadcasted RHS are lowered
  // to a regular matmul, where LHS is reshaped from
  // a 3D tensor to a flattened matrix.
  auto *saveNode = getSaveNodeFromDest(output);
  auto *reshapeResult =
      llvm::dyn_cast<ReshapeNode>(saveNode->getInput().getNode());
  ASSERT_TRUE(reshapeResult);
  auto *concat =
      llvm::dyn_cast<ConcatNode>(reshapeResult->getInput().getNode());
  ASSERT_TRUE(concat);
  for (size_t i = 0; i < 20; ++i) {
    auto *matmulI =
        llvm::dyn_cast<MatMulNode>(concat->getNthInput(i).getNode());
    ASSERT_TRUE(matmulI);
    for (size_t j = 0; j < 2; ++j) {
      auto *reshape0 =
          llvm::dyn_cast<ReshapeNode>(matmulI->getNthInput(j).getNode());
      ASSERT_TRUE(reshape0);
      auto *slice0 = llvm::dyn_cast<SliceNode>(reshape0->getInput().getNode());
      ASSERT_TRUE(slice0);
    }
  }
  // Constant Folding Test.
  FAIL_TEST_IF_ERR(checkConstFoldedOutput(netFilename, {"inputs_0", "inputs_1"},
                                          {&inputs_0, &inputs_1},
                                          {bindings.get(output)}));
}

/// Test loading BatchBoxCox op from an ONNX model.
TEST_F(OnnxImporterTest, importBatchBoxCox) {
  ExecutionEngine EE{};
  auto &mod = EE.getModule();
  Function *F = mod.createFunction("main");

  std::string netFilename(GLOW_DATA_PATH
                          "tests/models/onnxModels/batchBoxCox.onnxtxt");

  PlaceholderBindings bindings;
  Placeholder *output;

  // Make input tensors.
  const dim_t kRows = 3;
  const dim_t kCols = 3;
  Tensor data(ElemKind::FloatTy, {kRows, kCols});
  Tensor lambda1(ElemKind::FloatTy, {kCols});
  Tensor lambda2(ElemKind::FloatTy, {kCols});
  auto dataH = data.getHandle();
  auto lambda1H = lambda1.getHandle();
  auto lambda2H = lambda2.getHandle();

  // Fill inputs with random positive values.
  dataH.randomize(0.0, 5.0, mod.getPRNG());
  lambda1H.randomize(1.0, 2.0, mod.getPRNG());
  lambda2H.randomize(1.0, 2.0, mod.getPRNG());

  // Zero out every other element to lambda1 to test that case of the transform.
  for (dim_t i = 0; i < kCols; i += 2) {
    lambda1H.at({i}) = 0;
  }

  {
    ONNXModelLoader onnxLD(
        netFilename, {"data", "lambda1", "lambda2"},
        {&data.getType(), &lambda1.getType(), &lambda2.getType()}, *F);
    output = EXIT_ON_ERR(onnxLD.getSingleOutput());
    bindings.allocate(mod.getPlaceholders());

    updateInputPlaceholdersByName(bindings, &mod,
                                  {"data", "lambda1", "lambda2"},
                                  {&data, &lambda1, &lambda2});
  }

  auto *res = bindings.get(output);
  EE.compile(CompilationMode::Infer);
  EE.run(bindings);

  auto result = res->getHandle();

  // Output should have the same dims as the inputs.
  EXPECT_TRUE(result.dims().vec() == data.dims().vec());

  // Compute elementwise Box-Cox transform and compare with corresponding
  // element of result.
  for (dim_t i = 0; i < kRows; ++i) {
    for (dim_t j = 0; j < kCols; ++j) {
      float d = dataH.at({i, j});
      float l1 = lambda1H.at({j});
      float l2 = lambda2H.at({j});

      float tmp = std::max(d + l2, 1e-6f);
      float y = 0;

      if (l1 == 0) {
        // Clip argument to log and pow at 1e-6 to avoid saturation.
        y = std::log(tmp);
      } else {
        y = (std::pow(tmp, l1) - 1) / l1;
      }

      EXPECT_FLOAT_EQ(y, result.at({i, j}));
    }
  }

  // Constant Folding Test.
  FAIL_TEST_IF_ERR(checkConstFoldedOutput(
      netFilename, {"data", "lambda1", "lambda2"}, {&data, &lambda1, &lambda2},
      {bindings.get(output)}));
}

/// Test loading DotProduct op from an ONNX model.
TEST_F(OnnxImporterTest, importDotProduct) {
  ExecutionEngine EE{};
  auto &mod = EE.getModule();
  Function *F = mod.createFunction("main");

  std::string netFilename(GLOW_DATA_PATH
                          "tests/models/onnxModels/dot_product.onnxtxt");

  Placeholder *output;
  {
    Tensor x(ElemKind::FloatTy, {3, 3});
    Tensor y(ElemKind::FloatTy, {3, 3});

    ONNXModelLoader onnxLD(netFilename, {"x", "y"},
                           {&x.getType(), &y.getType()}, *F);
    output = EXIT_ON_ERR(onnxLD.getSingleOutput());
  }

  // Just verify the structure.
  // SaveNode + MulNode + BatchedReduceAddNode.
  ASSERT_EQ(3, F->getNodes().size());
  auto *saveNode = getSaveNodeFromDest(output);
  auto *saveInput = saveNode->getInput().getNode();
  ASSERT_TRUE(llvm::isa<BatchedReduceAddNode>(saveInput));

  auto *batchedReduceAdd = llvm::cast<BatchedReduceAddNode>(saveInput);
  ASSERT_TRUE(llvm::isa<MulNode>(batchedReduceAdd->getBatch()));
}

/// Test loading Sum with more than 2 inputs
TEST_F(OnnxImporterTest, importSumN) {
  ExecutionEngine EE{};
  auto &mod = EE.getModule();
  Function *F = mod.createFunction("main");
  std::string netFilename(GLOW_DATA_PATH
                          "tests/models/onnxModels/sumN.onnxtxt");

  PlaceholderBindings bindings;
  Placeholder *output;
  Tensor i0(ElemKind::FloatTy, {3});
  i0.getHandle() = {1, 2, 3};
  Tensor i1(ElemKind::FloatTy, {3});
  i1.getHandle() = {4, 5, 6};
  Tensor i2(ElemKind::FloatTy, {3});
  i2.getHandle() = {7, 8, 9};
  {

    ONNXModelLoader onnxLD(netFilename, {"i0", "i1", "i2"},
                           {&i0.getType(), &i1.getType(), &i2.getType()}, *F);
    output = EXIT_ON_ERR(onnxLD.getSingleOutput());

    bindings.allocate(mod.getPlaceholders());
    updateInputPlaceholdersByName(bindings, &mod, {"i0", "i1", "i2"},
                                  {&i0, &i1, &i2});
  }

  auto *res = bindings.get(output);
  EE.compile(CompilationMode::Infer);
  EE.run(bindings);

  auto result = res->getHandle();
  std::vector<dim_t> expectedDims = {3};
  std::vector<float> expectedValues = {12, 15, 18};

  EXPECT_EQ(result.dims().vec(), expectedDims);
  for (size_t i = 0; i < 3; i++) {
    EXPECT_FLOAT_EQ(result.raw(i), expectedValues[i]);
  }

  // Verify the structure
  // Reshape x 3 -> Concat -> batchedReduceAdd -> Save
  ASSERT_EQ(6, F->getNodes().size());
  auto *saveNode = getSaveNodeFromDest(output);
  auto *batchedReduceAdd =
      llvm::dyn_cast<BatchedReduceAddNode>(saveNode->getInput().getNode());
  ASSERT_TRUE(batchedReduceAdd);
  auto *concat =
      llvm::dyn_cast<ConcatNode>(batchedReduceAdd->getBatch().getNode());
  ASSERT_TRUE(concat);
  for (size_t i = 0; i < 3; ++i) {
    auto *reshape =
        llvm::dyn_cast<ReshapeNode>(concat->getNthInput(i).getNode());
    ASSERT_TRUE(reshape);
  }

  // Constant Folding Test.
  FAIL_TEST_IF_ERR(checkConstFoldedOutput(netFilename, {"i0", "i1", "i2"},
                                          {&i0, &i1, &i2},
                                          {bindings.get(output)}));
}

/// Test loading Sum with one input and one output
TEST_F(OnnxImporterTest, importSum1) {
  ExecutionEngine EE{};
  auto &mod = EE.getModule();
  Function *F = mod.createFunction("main");
  std::string netFilename(GLOW_DATA_PATH
                          "tests/models/onnxModels/sum1.onnxtxt");

  PlaceholderBindings bindings;
  Placeholder *output;
  Tensor x(ElemKind::FloatTy, {3});
  x.getHandle() = {1, 2, 3};

  {
    ONNXModelLoader onnxLD(netFilename, {"x"}, {&x.getType()}, *F);
    output = EXIT_ON_ERR(onnxLD.getSingleOutput());

    bindings.allocate(mod.getPlaceholders());
    updateInputPlaceholdersByName(bindings, &mod, {"x"}, {&x});
  }

  auto *res = bindings.get(output);
  EE.compile(CompilationMode::Infer);
  EE.run(bindings);

  auto result = res->getHandle();
  std::vector<dim_t> expectedDims = {3};
  std::vector<float> expectedValues = {1, 2, 3};

  EXPECT_EQ(result.dims().vec(), expectedDims);
  for (size_t i = 0; i < 3; i++) {
    EXPECT_FLOAT_EQ(result.raw(i), expectedValues[i]);
  }

  // Verify structure: input -> Save -> output
  ASSERT_EQ(mod.getPlaceholders().size(), 2);
  ASSERT_EQ(F->getNodes().size(), 1);
  auto *save = getSaveNodeFromDest(output);
  ASSERT_TRUE(llvm::isa<Placeholder>(save->getInput().getNode()));

  // Constant Folding Test.
  FAIL_TEST_IF_ERR(
      checkConstFoldedOutput(netFilename, {"x"}, {&x}, {bindings.get(output)}));
}

/// Test loading LengthsToRanges from an ONNX model.
TEST_F(OnnxImporterTest, importLengthsToRanges) {
  ExecutionEngine EE;
  auto &mod = EE.getModule();
  auto *F = mod.createFunction("main");
  std::string netFilename(GLOW_DATA_PATH
                          "tests/models/onnxModels/lengths_to_ranges.onnxtxt");
  Placeholder *output;
  {
    Tensor lengths(ElemKind::Int32ITy, {4});
    ONNXModelLoader onnxLD(netFilename, {"lengths"}, {&lengths.getType()}, *F);
    output = EXIT_ON_ERR(onnxLD.getSingleOutput());
  }
  // Verify structure: PH -> LengthsToRanges -> Save -> PH.
  ASSERT_EQ(mod.getPlaceholders().size(), 2);
  ASSERT_EQ(F->getNodes().size(), 2);
  auto *save = getSaveNodeFromDest(output);
  auto *LTR = llvm::dyn_cast<LengthsToRangesNode>(save->getInput().getNode());
  ASSERT_TRUE(LTR);
  ASSERT_TRUE(llvm::isa<Placeholder>(LTR->getLengths()));
}

/// Test loading ReplaceNaN op from an ONNX model.
/// Test with arg value = 1.0.
TEST_F(OnnxImporterTest, importReplaceNaN) {
  ExecutionEngine EE{};
  auto &mod = EE.getModule();
  Function *F = mod.createFunction("main");

  std::string netFilename(GLOW_DATA_PATH
                          "tests/models/onnxModels/replaceNaN.onnxtxt");

  PlaceholderBindings bindings;
  Placeholder *output;
  Tensor x(ElemKind::FloatTy, {3, 3});

  {
    ONNXModelLoader onnxLD(netFilename, {"x"}, {&x.getType()}, *F);
    output = EXIT_ON_ERR(onnxLD.getSingleOutput());
    bindings.allocate(mod.getPlaceholders());
    updateInputPlaceholdersByName(bindings, &mod, {"x"}, {&x});
  }

  // Verify structure: Input -> ReplaceNaN -> Save.
  EXPECT_EQ(F->getNodes().size(), 2);
  auto *saveNode = getSaveNodeFromDest(output);
  auto *replaceNaNNode =
      llvm::dyn_cast<ReplaceNaNNode>(saveNode->getInput().getNode());
  EXPECT_EQ(replaceNaNNode->getValue(), 1.0f);
  auto *inputNode =
      llvm::dyn_cast<Placeholder>(replaceNaNNode->getInput().getNode());
  ASSERT_EQ(inputNode, mod.getPlaceholderByName("x"));

  // We have one input and one output.
  EXPECT_EQ(mod.getPlaceholders().size(), 2);
}

/// Test loading SparseToDense op from an ONNX model.
TEST_F(OnnxImporterTest, importSparseToDense) {
  ExecutionEngine EE{};
  auto &mod = EE.getModule();
  Function *F = mod.createFunction("main");

  std::string netFilename(GLOW_DATA_PATH
                          "tests/models/onnxModels/sparseToDense.onnxtxt");

  PlaceholderBindings bindings;
  Placeholder *output;

  // Create inputs.
  constexpr dim_t kNumIndices = 5;
  constexpr dim_t kMaxIndex = 20;
  constexpr dim_t kRows = 10;
  constexpr dim_t kCols = 5;
  Tensor indices(ElemKind::Int64ITy, {kNumIndices});
  Tensor values(ElemKind::FloatTy, {kNumIndices, kRows, kCols});
  Tensor dataToInferDim(ElemKind::FloatTy, {kMaxIndex, kRows, kCols});

  // Load model.
  {
    ONNXModelLoader onnxLD(
        netFilename, {"indices", "values", "dataToInferDim"},
        {&indices.getType(), &values.getType(), &dataToInferDim.getType()}, *F);
    output = EXIT_ON_ERR(onnxLD.getSingleOutput());
  }

  // Verify structure: Inputs -> SparseToDense -> Save.
  ASSERT_EQ(mod.getPlaceholders().size(), 4);
  ASSERT_EQ(F->getNodes().size(), 2);

  auto *save = getSaveNodeFromDest(output);
  auto *out = save->getPlaceholder();
  EXPECT_TRUE(out->dims().vec() == dataToInferDim.dims().vec());

  auto *STD = llvm::dyn_cast<SparseToDenseNode>(save->getInput().getNode());
  ASSERT_TRUE(STD);
  auto *idx = llvm::dyn_cast<Placeholder>(STD->getIndices().getNode());
  EXPECT_EQ(idx, mod.getPlaceholderByName("indices"));
  auto *vals = llvm::dyn_cast<Placeholder>(STD->getValues().getNode());
  EXPECT_EQ(vals, mod.getPlaceholderByName("values"));
}

/// Test loading SparseLengthsSum from an ONNX model.
TEST_F(OnnxImporterTest, importSparseLengthsSum) {
  ExecutionEngine EE;
  auto &mod = EE.getModule();
  auto *F = mod.createFunction("main");
  std::string netFilename(GLOW_DATA_PATH
                          "tests/models/onnxModels/sparseLengthsSum.onnxtxt");
  Placeholder *output;
  {
    Tensor data(ElemKind::FloatTy, {2, 1});
    Tensor indices(ElemKind::Int64ITy, {2});
    Tensor lengths(ElemKind::Int32ITy, {2});
    ONNXModelLoader onnxLD(
        netFilename, {"data", "indices", "lengths"},
        {&data.getType(), &indices.getType(), &lengths.getType()}, *F);
    output = EXIT_ON_ERR(onnxLD.getSingleOutput());
  }
  // Verify structure: PH, PH ->  SparseLengthsSum -> Save -> PH.
  //                  PH -> Splat /
  ASSERT_EQ(mod.getPlaceholders().size(), 4);
  ASSERT_EQ(F->getNodes().size(), 2);
  auto *save = getSaveNodeFromDest(output);
  auto *LS = llvm::dyn_cast<SparseLengthsSumNode>(save->getInput().getNode());
  ASSERT_TRUE(LS);
  ASSERT_TRUE(llvm::isa<Placeholder>(LS->getData()));
  ASSERT_TRUE(llvm::isa<Placeholder>(LS->getIndices()));
  ASSERT_TRUE(llvm::isa<Placeholder>(LS->getLengths()));
}

/// Test loading LengthsSum from an ONNX model.
TEST_F(OnnxImporterTest, importLengthsSum) {
  ExecutionEngine EE;
  auto &mod = EE.getModule();
  auto *F = mod.createFunction("main");
  std::string netFilename(GLOW_DATA_PATH
                          "tests/models/onnxModels/lengths_sum.onnxtxt");
  Placeholder *output;
  {
    Tensor data(ElemKind::FloatTy, {10, 2, 3});
    Tensor lengths(ElemKind::Int32ITy, {5});
    ONNXModelLoader onnxLD(netFilename, {"data", "lengths"},
                           {&data.getType(), &lengths.getType()}, *F);
    output = EXIT_ON_ERR(onnxLD.getSingleOutput());
  }
  // Verify structure: PH, PH -> LengthsSum -> Save -> PH.
  ASSERT_EQ(mod.getPlaceholders().size(), 3);
  ASSERT_EQ(F->getNodes().size(), 2);
  auto *save = getSaveNodeFromDest(output);
  auto *LS = llvm::dyn_cast<LengthsSumNode>(save->getInput().getNode());
  ASSERT_TRUE(LS);
  ASSERT_TRUE(llvm::isa<Placeholder>(LS->getData()));
  ASSERT_TRUE(llvm::isa<Placeholder>(LS->getLengths()));
}

/// Test loading CumSum from an ONNX model.
TEST_F(OnnxImporterTest, importCumSum) {
  ExecutionEngine EE;
  auto &mod = EE.getModule();
  auto *F = mod.createFunction("main");
  std::string netFilename(GLOW_DATA_PATH
                          "tests/models/onnxModels/cumsum.onnxtxt");
  Placeholder *output;
  {
    Tensor lengths(ElemKind::FloatTy, {10});
    lengths.getHandle() = {10, 9, 8, 7, 6, 5, 4, 3, 2, 1};
    ONNXModelLoader onnxLD(netFilename, {"lengths"}, {&lengths.getType()}, *F);
    output = EXIT_ON_ERR(onnxLD.getSingleOutput());
  }
  // Verify structure: PH -> CumSum -> Save -> PH.
  ASSERT_EQ(mod.getPlaceholders().size(), 2);
  ASSERT_EQ(F->getNodes().size(), 2);
  auto *save = getSaveNodeFromDest(output);
  auto *CS = llvm::dyn_cast<CumSumNode>(save->getInput().getNode());
  ASSERT_TRUE(CS);
  ASSERT_TRUE(llvm::isa<Placeholder>(CS->getInput()));
  ASSERT_FALSE(CS->getExclusive());
  ASSERT_TRUE(CS->getReverse());
}

/// Test loading a FCTransposed node: I * W + B, where I is need to be flatten.
TEST_F(OnnxImporterTest, FCTransposedWithFlatten) {
  ExecutionEngine EE{};
  auto &mod = EE.getModule();
  Function *F = mod.createFunction("main");

  std::string netFilename(GLOW_DATA_PATH
                          "tests/models/onnxModels/FCTransposed.onnxtxt");

  Placeholder *output;

  {
    Tensor data(ElemKind::FloatTy, {2, 1, 3});
    data.getHandle() = {1, 2, 3, 4, 5, 6};
    ONNXModelLoader onnxLD(netFilename, {"data"}, {&data.getType()}, *F);
    output = EXIT_ON_ERR(onnxLD.getSingleOutput());
  }

  // High level check on the content of the graph. We have 1 reshape, 1 FC,
  // and 1 save.
  EXPECT_EQ(F->getNodes().size(), 3);
  auto *saveNode = getSaveNodeFromDest(output);
  auto *fcNode =
      llvm::dyn_cast<FullyConnectedNode>(saveNode->getInput().getNode());
  ASSERT_TRUE(fcNode);
  auto *reshape = llvm::dyn_cast<ReshapeNode>(fcNode->getInput());
  ASSERT_TRUE(reshape);
}

/// Test loading Constant from an ONNX model.
TEST_F(OnnxImporterTest, constant) {
  ExecutionEngine EE;
  auto &mod = EE.getModule();
  auto *F = mod.createFunction("main");
  std::string netFilename(GLOW_DATA_PATH
                          "tests/models/onnxModels/constant.onnxtxt");
  Placeholder *output;
  {
    ONNXModelLoader onnxLD(netFilename, {}, {}, *F);
    output = EXIT_ON_ERR(onnxLD.getSingleOutput());
    EXPECT_NE(output, nullptr);
  }
  // Constant -> Save -> PH
  ASSERT_EQ(mod.getPlaceholders().size(), 1);
  ASSERT_EQ(F->getNodes().size(), 1);
}

/// Test loading of testConstantOfShape.
template <class ElemType>
static void testConstantOfShape(std::string fileName, ElemType ref) {
  ExecutionEngine EE;
  auto &mod = EE.getModule();
  auto *F = mod.createFunction("main");
  PlaceholderBindings bindings;

  std::string netFilename =
      std::string(GLOW_DATA_PATH "tests/models/onnxModels/") + fileName;
  Placeholder *output;
  {
    ONNXModelLoader onnxLD(netFilename, {}, {}, *F);
    output = EXIT_ON_ERR(onnxLD.getSingleOutput());
    EXPECT_NE(output, nullptr);
  }
  // ConstantOfShape -> Save -> PH
  ASSERT_EQ(mod.getPlaceholders().size(), 1);
  ASSERT_EQ(F->getNodes().size(), 2);

  EE.compile(CompilationMode::Infer);
  bindings.allocate(mod.getPlaceholders());
  EE.run(bindings);

  auto result = bindings.get(output)->getHandle<ElemType>();
  for (size_t i = 0; i < result.getType().size(); i++) {
    ElemType val = result.raw(i);
    EXPECT_EQ(val, ref);
  }
}

/// Test loading of testConstantOfShape.
template <class ElemType>
static void testConstantOfShapeFailure(std::string fileName) {
  ExecutionEngine EE;
  auto &mod = EE.getModule();
  auto *F = mod.createFunction("main");
  std::string netFilename =
      std::string(GLOW_DATA_PATH "tests/models/onnxModels/") + fileName;
  ASSERT_DEATH(ONNXModelLoader(netFilename, {}, {}, *F), "losses");
}

TEST_F(OnnxImporterTest, importConstantOfShapeFloat) {
  testConstantOfShape<float>("constantOfShape.onnxtxt", 1.0F);
}

TEST_F(OnnxImporterTest, importConstantOfShapeInt32) {
  testConstantOfShape<int32_t>("constantOfShapeInt32.onnxtxt", 65535);
}

TEST_F(OnnxImporterTest, importConstantOfShapeInt64) {
  testConstantOfShape<int64_t>("constantOfShapeInt64.onnxtxt", 16777216LL);
}

TEST_F(OnnxImporterTest, importConstantOfShapeInt64LossFailure) {
  testConstantOfShapeFailure<int64_t>("constantOfShapeInt64Fail.onnxtxt");
}

TEST_F(OnnxImporterTest, importConstantOfShapeInt32LossFailure) {
  testConstantOfShapeFailure<int32_t>("constantOfShapeInt32Fail.onnxtxt");
}

/// Test loading ExpandDims from an ONNX model.
TEST_F(OnnxImporterTest, expandDims) {
  ExecutionEngine EE;
  auto &mod = EE.getModule();
  auto *F = mod.createFunction("main");
  std::string netFilename(GLOW_DATA_PATH
                          "tests/models/onnxModels/expandDims.onnxtxt");
  Placeholder *output;
  {
    Tensor x(ElemKind::FloatTy, {2, 2});
    ONNXModelLoader onnxLD(netFilename, {"x"}, {&x.getType()}, *F);
    output = EXIT_ON_ERR(onnxLD.getSingleOutput());
  }

  // Verify structure: PH -> Reshape -> Save -> PH.
  ASSERT_EQ(mod.getPlaceholders().size(), 2);
  ASSERT_EQ(F->getNodes().size(), 2);
  auto *save = getSaveNodeFromDest(output);
  auto *reshape = llvm::dyn_cast<ReshapeNode>(save->getInput().getNode());
  ASSERT_TRUE(reshape);
  EXPECT_TRUE(reshape->getDims().equals({1, 2, 2, 1}));
}

/// Test loading Gather from an ONNX model.
TEST_F(OnnxImporterTest, gather) {
  ExecutionEngine EE;
  auto &mod = EE.getModule();
  std::string netFilename(GLOW_DATA_PATH
                          "tests/models/onnxModels/gather.onnxtxt");
  auto *F = mod.createFunction("main");
  Placeholder *output;
  Tensor data(ElemKind::FloatTy, {3, 2});
  Tensor indices(ElemKind::Int32ITy, {2, 4});

  {
    ONNXModelLoader onnxLD(netFilename, {"data", "indices"},
                           {&data.getType(), &indices.getType()}, *F);
    output = EXIT_ON_ERR(onnxLD.getSingleOutput());
  }

  // Verify structure: PH/PH -> Gather -> Save -> PH.
  ASSERT_EQ(mod.getPlaceholders().size(), 3);
  ASSERT_EQ(F->getNodes().size(), 2);
  auto *save = getSaveNodeFromDest(output);
  auto *gather = llvm::dyn_cast<GatherNode>(save->getInput().getNode());
  ASSERT_TRUE(gather);
  EXPECT_TRUE(gather->getResult().dims().equals({2, 4, 2}));
}

/// Test loading GatherRanges from an ONNX model.
TEST_F(OnnxImporterTest, gatherRanges) {
  ExecutionEngine EE;
  auto &mod = EE.getModule();
  std::string netFilename(GLOW_DATA_PATH
                          "tests/models/onnxModels/gatherranges.onnxtxt");
  auto *F = mod.createFunction("main");
  Placeholder *output;
  Tensor data(ElemKind::FloatTy, {6});
  Tensor ranges(ElemKind::Int32ITy, {2, 2, 2});

  {
    ONNXModelLoader onnxLD(netFilename, {"data", "ranges"},
                           {&data.getType(), &ranges.getType()}, *F);
    output = EXIT_ON_ERR(onnxLD.getOutputByName("output"));
  }

  // Verify structure: PH/PH -> GatherRanges -> Save -> PH/PH.
  ASSERT_EQ(mod.getPlaceholders().size(), 4);
  ASSERT_EQ(F->getNodes().size(), 3);
  auto *save = getSaveNodeFromDest(output);
  auto *gatherRanges =
      llvm::dyn_cast<GatherRangesNode>(save->getInput().getNode());
  ASSERT_TRUE(gatherRanges);
  EXPECT_TRUE(gatherRanges->getOutput().dims().equals({5}));
  EXPECT_TRUE(gatherRanges->getLengths().dims().equals({2}));
}

/// Test loading Gather ops with constant folding from an ONNX model.
TEST_F(OnnxImporterTest, gatherOpConstantFoldingAndReshape) {
  // This test verifies that Gather gets constant-folded, so that the argument
  // of the reshape becomes constant.
  ExecutionEngine EE;
  auto &mod = EE.getModule();
  std::string netFilename(
      GLOW_DATA_PATH "tests/models/onnxModels/gatherConstantFolding.onnxtxt");
  PlaceholderBindings bindings;
  auto *F = mod.createFunction("main");
  Placeholder *output;
  Tensor data(ElemKind::FloatTy, {1, 2, 4, 3});
  setConstantFoldLoaderOpsFlag(true);
  {
    ONNXModelLoader onnxLD(netFilename, {"input"}, {&data.getType()}, *F);
    output = EXIT_ON_ERR(onnxLD.getSingleOutput());
    bindings.allocate(mod.getPlaceholders());
  }
  EE.compile(CompilationMode::Infer);
  EE.run(bindings);
  setConstantFoldLoaderOpsFlag(false);

  auto result = bindings.get(output)->getHandle();
  std::vector<dim_t> expectedDims = {1, 4, 3, 2};
  EXPECT_TRUE(result.dims().vec() == expectedDims);
}

static void importSliceTest(std::string fileName, const char *inputName,
                            llvm::ArrayRef<dim_t> inputShape,
                            llvm::ArrayRef<dim_t> starts,
                            llvm::ArrayRef<dim_t> outputShape) {
  ExecutionEngine EE{};
  auto &mod = EE.getModule();
  Function *F = mod.createFunction("main");

  std::string NetFilename =
      std::string(GLOW_DATA_PATH "tests/models/onnxModels/") + fileName;
  PlaceholderBindings bindings;
  Placeholder *graphOutputVar;
  // Destroy the loader after the graph is loaded since the following execution
  // will not depend on anyting from the loader.
  Tensor data;
  getNCHWData(&data, inputShape[0], inputShape[1], inputShape[2],
              inputShape[3]);
  {
    ONNXModelLoader onnxLD(NetFilename, {inputName}, {&data.getType()}, *F);
    graphOutputVar = EXIT_ON_ERR(onnxLD.getSingleOutput());
    bindings.allocate(mod.getPlaceholders());
    updateInputPlaceholdersByName(bindings, &mod, {inputName}, {&data});
  }

  // ONNX importer loads an Slice operator and adds to the IR:
  // - a Slice node

  // Check the graph structure.
  auto *saveNode = getSaveNodeFromDest(graphOutputVar);
  auto *node = saveNode->getInput().getNode();
  auto *sliceNode = llvm::dyn_cast<SliceNode>(node);
  EXPECT_NE(nullptr, sliceNode);

  // Compile&run the graph, and check the output.
  EE.compile(CompilationMode::Infer);
  EE.run(bindings);
  auto result = bindings.get(graphOutputVar)->getHandle();
  EXPECT_TRUE(result.dims().vec() == outputShape.vec());
  dim_t wSliceSize = inputShape[3];
  dim_t hSliceSize = inputShape[2] * wSliceSize;
  dim_t cSliceSize = inputShape[1] * hSliceSize;
  dim_t indexOutput = 0;
  for (dim_t n = 0; n < outputShape[0]; n++) {
    for (dim_t c = 0; c < outputShape[1]; c++) {
      for (dim_t h = 0; h < outputShape[2]; h++) {
        for (dim_t w = 0; w < outputShape[3]; w++) {
          dim_t indexInput = (starts[0] + n) * cSliceSize +
                             (starts[1] + c) * hSliceSize +
                             (starts[2] + h) * wSliceSize + (starts[3] + w);
          EXPECT_FLOAT_EQ(result.raw(indexOutput++), indexInput);
        }
      }
    }
  }

  // Constant Folding Test.
  FAIL_TEST_IF_ERR(checkConstFoldedOutput(NetFilename, {inputName}, {&data},
                                          {bindings.get(graphOutputVar)}));
}

TEST_F(OnnxImporterTest, importSliceDynamicNoAxes) {
  importSliceTest("sliceDynamic.onnxtxt", "data", {2, 3, 3, 3} /* input */,
                  {0, 1, 1, 1} /* starts */, /* ends: {2, 2, 3, 3} */
                  {2, 1, 2, 2} /* output */);
}

TEST_F(OnnxImporterTest, importSliceAxesFull) {
  importSliceTest("sliceAxesFull.onnxtxt", "data", {2, 3, 3, 3} /* input */,
                  {0, 1, 1, 2} /* starts */, /* ends: {1, 2, 3, 3} */
                  {1, 1, 2, 1} /* output */);
}

TEST_F(OnnxImporterTest, importSliceAxesAnyOrder) {
  importSliceTest("sliceAxesAnyOrder.onnxtxt", "data", {2, 3, 3, 3} /* input */,
                  {1, 2, 0, 2} /* starts */, /* ends: {2, 3, 1, 3} */
                  {1, 1, 1, 1} /* output */);
}

TEST_F(OnnxImporterTest, importSliceAxesOverwrite) {
  importSliceTest("sliceAxesOverwrite.onnxtxt", "data",
                  {2, 3, 3, 3} /* input */,
                  {0, 1, 1, 2} /* starts */, /* ends: {1, 2, 3, 3} */
                  {1, 1, 2, 1} /* output */);
}

TEST_F(OnnxImporterTest, importSliceAxesPartial) {
  importSliceTest("sliceAxesPartial.onnxtxt", "data", {2, 3, 3, 3} /* input */,
                  {0, 1, 1, 0} /* starts */, /* ends: {2, 2, 3, 3} */
                  {2, 1, 2, 3} /* output */);
}

TEST_F(OnnxImporterTest, importSliceNoAxes) {
  importSliceTest("sliceNoAxes.onnxtxt", "data", {2, 3, 3, 3} /* input */,
                  {0, 1, 1, 1} /* starts */, /* ends: {2, 2, 3, 3} */
                  {2, 1, 2, 2} /* output */);
}

static void importCast(llvm::StringRef fileName, llvm::StringRef inputName,
                       llvm::ArrayRef<dim_t> inputShape, ElemKind outputKind) {
  ExecutionEngine EE{};
  auto &mod = EE.getModule();
  Function *F = mod.createFunction("main");

  std::string NetFilename =
      std::string(GLOW_DATA_PATH "tests/models/onnxModels/") + fileName.str();
  PlaceholderBindings bindings;
  Placeholder *graphOutputVar;
  {
    Tensor data;
    getNCHWData(&data, inputShape[0], inputShape[1], inputShape[2],
                inputShape[3]);
    ONNXModelLoader onnxLD(NetFilename, {inputName.str().c_str()},
                           {&data.getType()}, *F);
    graphOutputVar = EXIT_ON_ERR(onnxLD.getSingleOutput());
    bindings.allocate(mod.getPlaceholders());
    updateInputPlaceholdersByName(bindings, &mod, {inputName}, {&data});
  }

  // ONNX importer loads a Cast operator and adds to the IR:
  // - a ConvertTo node

  // Check the graph structure.
  auto *saveNode = getSaveNodeFromDest(graphOutputVar);
  auto *node = saveNode->getInput().getNode();
  auto *castNode = llvm::dyn_cast<ConvertToNode>(node);
  ASSERT_NE(nullptr, castNode);

  // Check node output type.
  ASSERT_EQ(castNode->getResult().getType()->getElementType(), outputKind);
}

TEST_F(OnnxImporterTest, importCastToFloat) {
  importCast("castToFloat.onnxtxt", "data", {1, 2, 2, 2}, ElemKind::FloatTy);
}
TEST_F(OnnxImporterTest, importCastToFloat16) {
  importCast("castToFloat16.onnxtxt", "data", {1, 2, 2, 2},
             ElemKind::Float16Ty);
}
TEST_F(OnnxImporterTest, importCastToInt32) {
  importCast("castToInt32.onnxtxt", "data", {1, 2, 2, 2}, ElemKind::Int32ITy);
}
TEST_F(OnnxImporterTest, importCastToInt64) {
  importCast("castToInt64.onnxtxt", "data", {1, 2, 2, 2}, ElemKind::Int64ITy);
}

TEST_F(OnnxImporterTest, cast_32_64) {
  ExecutionEngine EE{};
  auto &mod = EE.getModule();
  Function *F = mod.createFunction("main");

  std::string netFilename(GLOW_DATA_PATH
                          "tests/models/onnxModels/castInt-32-64.onnxtxt");
  PlaceholderBindings bindings;
  Placeholder *graphOutputVar;
  std::vector<float> init(1 * 2 * 4 * 3);
  std::vector<float> expectedOut(1 * 2 * 4 * 3);
  for (size_t i = 0; i < init.size(); i++) {
    const float value = i * 12.345678f;
    init[i] = value;
    expectedOut[i] = int32_t(value);
  }
  {
    Tensor data(ElemKind::FloatTy, {1, 2, 4, 3});
    data.getHandle() = init;
    ONNXModelLoader onnxLD(netFilename, {"input"}, {&data.getType()}, *F);
    graphOutputVar = EXIT_ON_ERR(onnxLD.getSingleOutput());
    bindings.allocate(mod.getPlaceholders());
    updateInputPlaceholdersByName(bindings, &mod, {"input"}, {&data});
  }

  EE.compile(CompilationMode::Infer);
  EE.run(bindings);
  // Make sure that the optimizer did not eliminate float->int casts. They are
  // not NOOP. Conversions int32 -> int64 -> int32 are always NOOP, so they can
  // be optimized away.
  EXPECT_EQ(F->getNodes().size(), 3);
  auto result = bindings.get(graphOutputVar)->getHandle();
  std::vector<dim_t> expectedDims = {1, 2, 4, 3};

  EXPECT_TRUE(result.dims().vec() == expectedDims);
  for (size_t i = 0; i < expectedOut.size(); i++) {
    EXPECT_EQ(result.raw(i), expectedOut[i]);
  }
}

static void importPad(std::string fileName, const char *inputName,
                      llvm::ArrayRef<dim_t> inputShape,
                      llvm::ArrayRef<sdim_t> starts,
                      llvm::ArrayRef<sdim_t> ends, PaddingMode mode,
                      float value, bool testOutput,
                      bool expectLoadError = false) {
  ExecutionEngine EE{};
  auto &mod = EE.getModule();
  Function *F = mod.createFunction("main");

  std::string NetFilename =
      std::string(GLOW_DATA_PATH "tests/models/onnxModels/") + fileName;
  PlaceholderBindings bindings;
  Placeholder *graphOutputVar;
  // Destroy the loader after the graph is loaded since the following execution
  // will not depend on anyting from the loader.
  {
    Tensor data;
    getNCHWData(&data, inputShape[0], inputShape[1], inputShape[2],
                inputShape[3]);
    if (expectLoadError) {
      Error err = Error::empty();
      ONNXModelLoader(NetFilename, {inputName}, {&data.getType()}, *F, &err);
      EXPECT_TRUE(ERR_TO_BOOL(std::move(err)));
      return;
    }
    ONNXModelLoader onnxLD(NetFilename, {inputName}, {&data.getType()}, *F);
    graphOutputVar = EXIT_ON_ERR(onnxLD.getSingleOutput());
    bindings.allocate(mod.getPlaceholders());
    updateInputPlaceholdersByName(bindings, &mod, {inputName}, {&data});
  }

  // ONNX importer loads a Pad operator and adds to the IR:
  // - a Pad node

  // Check the graph structure.
  auto *saveNode = getSaveNodeFromDest(graphOutputVar);
  auto *node = saveNode->getInput().getNode();
  auto *padNode = llvm::dyn_cast<PadNode>(node);
  EXPECT_NE(nullptr, padNode);

  // Check Pad node properties.
  assert(padNode->getMode() == mode);
  if (mode == PaddingMode::CONSTANT) {
    EXPECT_EQ(value, padNode->getValue());
  }
  // Check the Pad node output shape.
  std::vector<dim_t> expectedOutputShape(inputShape.size());
  for (unsigned int i = 0; i < inputShape.size(); i++) {
    expectedOutputShape[i] =
        size_t(ssize_t(inputShape[i]) + starts[i] + ends[i]);
  }
  EXPECT_TRUE(padNode->getResult().dims().vec() == expectedOutputShape);

  // Currently, only constant with positive pads is supported at lowering.
  // We just consider this test case.
  if (testOutput && mode == PaddingMode::CONSTANT) {
    // Compile&run the graph, and check the output.
    EE.compile(CompilationMode::Infer);
    EE.run(bindings);
    auto result = bindings.get(graphOutputVar)->getHandle();
    EXPECT_TRUE(result.dims().vec() == expectedOutputShape);
    size_t indexOutput = 0;
    size_t indexinput = 0;
    for (size_t n = 0; n < expectedOutputShape[0]; n++) {
      for (size_t c = 0; c < expectedOutputShape[1]; c++) {
        for (size_t h = 0; h < expectedOutputShape[2]; h++) {
          for (size_t w = 0; w < expectedOutputShape[3]; w++) {
            float expectedValue = value;
            if ((n >= size_t(starts[0])) &&
                (n < (expectedOutputShape[0] - size_t(ends[0]))) &&
                (c >= size_t(starts[1])) &&
                (c < (expectedOutputShape[1] - size_t(ends[1]))) &&
                (h >= size_t(starts[2])) &&
                (h < (expectedOutputShape[2] - size_t(ends[2]))) &&
                (w >= size_t(starts[3])) &&
                (w < (expectedOutputShape[3] - size_t(ends[3])))) {
              // This is the way 'getNCHWData' initializes data.
              expectedValue = indexinput++;
            }
            EXPECT_FLOAT_EQ(result.raw(indexOutput++), expectedValue);
          }
        }
      }
    }
  }
}

TEST_F(OnnxImporterTest, importPadDefault) {
  importPad("padDefault.onnxtxt", "data", {4, 6, 5, 7} /* input */,
            {1, 2, -2, 0} /* starts */, {0, -2, 1, 2} /* ends */,
            PaddingMode::CONSTANT, 0.f, false);
}

TEST_F(OnnxImporterTest, importPadConstant) {
  importPad("padConstant.onnxtxt", "data", {4, 6, 5, 7} /* input */,
            {1, 2, -2, 0} /* starts */, {0, -2, 1, 2} /* ends */,
            PaddingMode::CONSTANT, 2.55f, false);
}

TEST_F(OnnxImporterTest, importPadReflect) {
  // Note: PaddingMode::REFLECT is not yet supported, so we assert death when
  // loading the model.
  importPad("padReflect.onnxtxt", "data", {4, 6, 5, 7} /* input */,
            {1, 2, -2, 0} /* starts */, {0, -2, 1, 2} /* ends */,
            PaddingMode::REFLECT, 0.f /* any */, false,
            /* expectLoadError */ true);
}

TEST_F(OnnxImporterTest, importPadEdge) {
  // Note: PaddingMode::EDGE is not yet supported, so we assert death when
  // loading the model.
  importPad("padEdge.onnxtxt", "data", {4, 6, 5, 7} /* input */,
            {1, 2, -2, 0} /* starts */, {0, -2, 1, 2} /* ends */,
            PaddingMode::EDGE, 0.f /* any */, false,
            /* expectLoadError */ true);
}

TEST_F(OnnxImporterTest, importPadConstantPositive) {
  importPad("padConstantPositive.onnxtxt", "data", {4, 6, 5, 7} /* input */,
            {1, 2, 3, 4} /* starts */, {0, 3, 1, 2} /* ends */,
            PaddingMode::CONSTANT, 2.55f, true);
}

/// Test loading BatchNorm with all optional outputs declared, but not used in
/// the model. Glow supports only the first mandatory output, but declaring
/// optional outputs while not using them in the model should not make the
/// import fail.
TEST_F(OnnxImporterTest, batchNormPR2304) {
  ExecutionEngine EE;
  auto &mod = EE.getModule();
  std::string netFilename(GLOW_DATA_PATH
                          "tests/models/onnxModels/batchNormPR2304.onnxtxt");
  auto *F = mod.createFunction("main");
  Placeholder *output;
  Tensor inputTensor(ElemKind::FloatTy, {1, 2, 10, 10});
  {
    ONNXModelLoader onnxLD(netFilename, {"input"}, {&inputTensor.getType()},
                           *F);
    output = EXIT_ON_ERR(onnxLD.getOutputByName("output"));
  }

  // Check the graph structure.
  auto *saveNode = getSaveNodeFromDest(output);
  auto *trNode = llvm::dyn_cast<TransposeNode>(saveNode->getInput().getNode());
  EXPECT_NE(nullptr, trNode);
  auto *bnNode =
      llvm::dyn_cast<BatchNormalizationNode>(trNode->getInput().getNode());
  EXPECT_NE(nullptr, bnNode);
}

/// Test constructor for auto loading inputs case.
TEST_F(OnnxImporterTest, autoLoadInputs) {
  ExecutionEngine EE;
  auto &mod = EE.getModule();
  std::string netFilename(GLOW_DATA_PATH
                          "tests/models/onnxModels/batchNormPR2304.onnxtxt");
  auto *F = mod.createFunction("main");
  Tensor inputTensor(ElemKind::FloatTy, {1, 2, 10, 10});
  llvm::StringRef inputName = "input";
  ONNXModelLoader onnxLD(netFilename, {}, {}, *F);
  auto inputs = onnxLD.getInputVarsMapping();
  EXPECT_EQ(inputs.size(), 1);
  EXPECT_TRUE(inputTensor.getType().isEqual(inputs[inputName]->getType()));
}

TEST_F(OnnxImporterTest, shape) {
  ExecutionEngine EE{};
  auto &mod = EE.getModule();
  Function *F = mod.createFunction("main");

  std::string netFilename(GLOW_DATA_PATH
                          "tests/models/onnxModels/shape.onnxtxt");

  PlaceholderBindings bindings;
  Placeholder *output;
  Tensor x(ElemKind::FloatTy, {2, 2, 2, 2});
  x.getHandle() = {1, 2, 3, 4, 5, 6, 7, 8, 9, 10, 11, 12, 13, 14, 15, 16};

  {
    ONNXModelLoader onnxLD(netFilename, {"input"}, {&x.getType()}, *F);
    output = EXIT_ON_ERR(onnxLD.getSingleOutput());
    bindings.allocate(mod.getPlaceholders());
    updateInputPlaceholdersByName(bindings, &mod, {"input"}, {&x});
  }

  auto *res = bindings.get(output);
  EE.compile(CompilationMode::Infer);
  EE.run(bindings);

  auto result = res->getHandle<int64_t>();
  std::vector<dim_t> expectedDims = {1};
  std::vector<int64_t> expectedValues = {4};

  EXPECT_TRUE(result.dims().vec() == expectedDims);
  for (size_t i = 0; i < expectedValues.size(); i++) {
    EXPECT_EQ(result.raw(i), expectedValues[i]);
  }

  // Constant Folding Test.
  FAIL_TEST_IF_ERR(checkConstFoldedOutput(netFilename, {"input"}, {&x},
                                          {bindings.get(output)}));
}

TEST_F(OnnxImporterTest, tile) {
  ExecutionEngine EE;
  auto &mod = EE.getModule();
  Function *F = mod.createFunction("main");

  std::string netFilename(GLOW_DATA_PATH
                          "tests/models/onnxModels/tile.onnxtxt");

  PlaceholderBindings bindings;
  Placeholder *output;
  {
    Tensor x(ElemKind::FloatTy, {1, 2, 2, 1});
    x.getHandle() = {1., 2., 3., 4.};

    ONNXModelLoader onnxLD(netFilename, {"input"}, {&x.getType()}, *F);
    output = EXIT_ON_ERR(onnxLD.getSingleOutput());
    bindings.allocate(mod.getPlaceholders());
    updateInputPlaceholdersByName(bindings, &mod, {"input"}, {&x});
  }

  auto *res = bindings.get(output);
  EE.compile(CompilationMode::Infer);
  EE.run(bindings);

  auto result = res->getHandle();
  std::vector<dim_t> expectedDims = {1, 4, 4, 3};
  std::vector<float> expectedValues = {
      1.0, 1.0, 1.0, 2.0, 2.0, 2.0, 1.0, 1.0, 1.0, 2.0, 2.0, 2.0,
      3.0, 3.0, 3.0, 4.0, 4.0, 4.0, 3.0, 3.0, 3.0, 4.0, 4.0, 4.0,
      1.0, 1.0, 1.0, 2.0, 2.0, 2.0, 1.0, 1.0, 1.0, 2.0, 2.0, 2.0,
      3.0, 3.0, 3.0, 4.0, 4.0, 4.0, 3.0, 3.0, 3.0, 4.0, 4.0, 4.0,
  };

  EXPECT_TRUE(result.dims().vec() == expectedDims);
  for (size_t i = 0; i < expectedValues.size(); i++) {
    EXPECT_EQ(result.raw(i), expectedValues[i]);
  }
}

TEST_F(OnnxImporterTest, topK) {
  ExecutionEngine EE{};
  auto &mod = EE.getModule();
  Function *F = mod.createFunction("main");

  std::string netFilename(GLOW_DATA_PATH
                          "tests/models/onnxModels/TopK.onnxtxt");

  PlaceholderBindings bindings;
  Placeholder *output;
  Placeholder *index;
  Tensor x(ElemKind::FloatTy, {1, 3, 4});
  x.getHandle() = {1., 2., 3., 4., 8., 7., 7., 7., 11., 12., 11., 10.};

  {
    ONNXModelLoader onnxLD(netFilename, {"scores"}, {&x.getType()}, *F);
    output = EXIT_ON_ERR(onnxLD.getOutputByName("topscores"));
    index = EXIT_ON_ERR(onnxLD.getOutputByName("topindices"));
    bindings.allocate(mod.getPlaceholders());
    updateInputPlaceholdersByName(bindings, &mod, {"scores"}, {&x});
  }

  auto *outputT = bindings.get(output);
  auto *indexT = bindings.get(index);

  EE.compile(CompilationMode::Infer);
  EE.run(bindings);

  auto outputH = outputT->getHandle();
  auto indexH = indexT->getHandle<int64_t>();
  std::vector<dim_t> expectedDims = {1, 3, 2};
  std::vector<float> expectedValues = {
      4., 3., 8., 7., 12, 11.,
  };
  std::vector<int64_t> expectedIndices = {3, 2, 0, 1, 1, 0};

  EXPECT_TRUE(outputH.dims().vec() == expectedDims);
  for (size_t i = 0; i < expectedValues.size(); i++) {
    EXPECT_EQ(outputH.raw(i), expectedValues[i]);
  }

  EXPECT_TRUE(indexH.dims().vec() == expectedDims);
  for (size_t i = 0; i < expectedIndices.size(); i++) {
    EXPECT_EQ(indexH.raw(i), expectedIndices[i]);
  }

  // Constant Folding Test.
  FAIL_TEST_IF_ERR(
      checkConstFoldedOutput(netFilename, {"scores"}, {&x}, {outputT, indexT}));
}

TEST_F(OnnxImporterTest, argMaxKeepDim) {
  ExecutionEngine EE;
  auto &mod = EE.getModule();
  Function *F = mod.createFunction("main");

  std::string netFilename(GLOW_DATA_PATH
                          "tests/models/onnxModels/ArgMaxKeepDim.onnxtxt");

  PlaceholderBindings bindings;
  Placeholder *argmaxPH;
  {
    Tensor inT(ElemKind::FloatTy, {2, 3, 4, 5});

    ONNXModelLoader onnxLD(netFilename, {"input"}, {&inT.getType()}, *F);
    argmaxPH = EXIT_ON_ERR(onnxLD.getOutputByName("argmax_scores"));
    bindings.allocate(mod.getPlaceholders());
    updateInputPlaceholdersByName(bindings, &mod, {"input"}, {&inT});
  }

  EE.compile(CompilationMode::Infer);
  EE.run(bindings);

  auto argmax = bindings.get(argmaxPH)->getHandle<int64_t>();
  std::vector<dim_t> expectedDims = {2, 3, 1, 5};
  EXPECT_TRUE(argmax.dims().vec() == expectedDims);
}

TEST_F(OnnxImporterTest, argMaxNoKeepDim) {
  ExecutionEngine EE;
  auto &mod = EE.getModule();
  Function *F = mod.createFunction("main");

  std::string netFilename(GLOW_DATA_PATH
                          "tests/models/onnxModels/ArgMaxNoKeepDim.onnxtxt");

  PlaceholderBindings bindings;
  Placeholder *argmaxPH;
  {
    Tensor inT(ElemKind::FloatTy, {2, 3, 4, 5});

    ONNXModelLoader onnxLD(netFilename, {"input"}, {&inT.getType()}, *F);
    argmaxPH = EXIT_ON_ERR(onnxLD.getOutputByName("argmax_scores"));
    bindings.allocate(mod.getPlaceholders());
    updateInputPlaceholdersByName(bindings, &mod, {"input"}, {&inT});
  }

  EE.compile(CompilationMode::Infer);
  EE.run(bindings);

  auto argmax = bindings.get(argmaxPH)->getHandle<int64_t>();
  std::vector<dim_t> expectedDims = {2, 4, 5};
  EXPECT_TRUE(argmax.dims().vec() == expectedDims);
}

TEST_F(OnnxImporterTest, argMaxDefault) {
  ExecutionEngine EE;
  auto &mod = EE.getModule();
  Function *F = mod.createFunction("main");

  std::string netFilename(GLOW_DATA_PATH
                          "tests/models/onnxModels/ArgMaxDefault.onnxtxt");

  PlaceholderBindings bindings;
  Placeholder *argmaxPH;
  {
    Tensor inT(ElemKind::FloatTy, {2, 3, 4, 5});

    ONNXModelLoader onnxLD(netFilename, {"input"}, {&inT.getType()}, *F);
    argmaxPH = EXIT_ON_ERR(onnxLD.getOutputByName("argmax_scores"));
    bindings.allocate(mod.getPlaceholders());
    updateInputPlaceholdersByName(bindings, &mod, {"input"}, {&inT});
  }

  EE.compile(CompilationMode::Infer);
  EE.run(bindings);

  auto argmax = bindings.get(argmaxPH)->getHandle<int64_t>();
  std::vector<dim_t> expectedDims = {1, 3, 4, 5};
  EXPECT_TRUE(argmax.dims().vec() == expectedDims);
}

TEST_F(OnnxImporterTest, importMaxPoolWithArgmax) {
  ExecutionEngine EE;
  auto &mod = EE.getModule();
  std::string netFilename(GLOW_DATA_PATH
                          "tests/models/onnxModels/maxPoolWithArgmax.onnxtxt");
  auto *F = mod.createFunction("main");
  PlaceholderBindings bindings;
  Placeholder *resultPH, *indicesPH;
  Tensor inputTensor(ElemKind::FloatTy, {1, 3, 4, 4});

  // Execute the following scenario for MaxPool with Argmax output:
  // Input:
  // [[[[ 0. 47. 35. 23.]
  //    [11. 58. 46. 34.]
  //    [22. 10. 57. 45.]
  //    [33. 21.  9. 56.]]
  //
  //   [[44. 32. 20.  8.]
  //    [55. 43. 31. 19.]
  //    [ 7. 54. 42. 30.]
  //    [18.  6. 53. 41.]]
  //
  //   [[29. 17.  5. 52.]
  //    [40. 28. 16.  4.]
  //    [51. 39. 27. 15.]
  //    [ 3. 50. 38. 26.]]]]
  //
  // Result:
  // [[[[58. 46.]
  //    [33. 57.]]
  //
  //   [[55. 31.]
  //    [54. 53.]]
  //
  //   [[40. 52.]
  //    [51. 38.]]]]
  //
  // Argmax:
  // [[[[15 18]
  //    [36 30]]
  //
  //   [[13 19]
  //    [28 43]]
  //
  //   [[14 11]
  //    [26 44]]]]
  inputTensor.getHandle() = {
      0.0,  47.0, 35.0, 23.0, 11.0, 58.0, 46.0, 34.0, 22.0, 10.0, 57.0, 45.0,
      33.0, 21.0, 9.0,  56.0, 44.0, 32.0, 20.0, 8.0,  55.0, 43.0, 31.0, 19.0,
      7.0,  54.0, 42.0, 30.0, 18.0, 6.0,  53.0, 41.0, 29.0, 17.0, 5.0,  52.0,
      40.0, 28.0, 16.0, 4.0,  51.0, 39.0, 27.0, 15.0, 3.0,  50.0, 38.0, 26.0};

  {
    ONNXModelLoader onnxLD(netFilename, {"input"}, {&inputTensor.getType()},
                           *F);
    resultPH = EXIT_ON_ERR(onnxLD.getOutputByName("result"));
    indicesPH = EXIT_ON_ERR(onnxLD.getOutputByName("indices"));
    bindings.allocate(mod.getPlaceholders());
    updateInputPlaceholdersByName(bindings, &mod, {"input"}, {&inputTensor});
  }

  EE.compile(CompilationMode::Infer);
  EE.run(bindings);

  auto result = bindings.get(resultPH)->getHandle();
  auto indices = bindings.get(indicesPH)->getHandle<int64_t>();
  std::vector<dim_t> expectedDims = {1, 3, 2, 2};

  EXPECT_TRUE(result.dims().vec() == expectedDims);
  EXPECT_TRUE(indices.dims().vec() == expectedDims);

  std::vector<float> expectedResult = {58.0, 46.0, 33.0, 57.0, 55.0, 31.0,
                                       54.0, 53.0, 40.0, 52.0, 51.0, 38.0};
  std::vector<int64_t> expectedIndices = {15, 18, 36, 30, 13, 19,
                                          28, 43, 14, 11, 26, 44};

  for (size_t i = 0; i < expectedResult.size(); i++) {
    EXPECT_EQ(result.raw(i), expectedResult[i]);
    EXPECT_EQ(indices.raw(i), expectedIndices[i]);
  }
}

TEST_F(OnnxImporterTest, importWhere) {
  ExecutionEngine EE{};
  auto &mod = EE.getModule();
  Function *F = mod.createFunction("main");

  std::string netFilename(GLOW_DATA_PATH
                          "tests/models/onnxModels/Where.onnxtxt");

  Placeholder *out = nullptr;
  {
    Tensor condition(ElemKind::BoolTy, {1, 1, 4});
    Tensor X(ElemKind::FloatTy, {1, 4, 1});
    Tensor Y(ElemKind::FloatTy, {4, 1, 1});

    condition.zero();
    X.zero();
    Y.zero();

    ONNXModelLoader onnxLD(netFilename, {"Condition", "X", "Y"},
                           {&condition.getType(), &X.getType(), &Y.getType()},
                           *F);
    out = EXIT_ON_ERR(onnxLD.getOutputByName("Out"));
  }

  auto *save = getSaveNodeFromDest(out);

  SelectNode *WHR = llvm::dyn_cast<SelectNode>(save->getInput().getNode());

  ASSERT_TRUE(WHR);
  EXPECT_EQ(WHR->getResult().dims()[0], 4);
  EXPECT_EQ(WHR->getResult().dims()[1], 4);
  EXPECT_EQ(WHR->getResult().dims()[2], 4);
}

TEST_F(OnnxImporterTest, importLess) {
  ExecutionEngine EE{};
  auto &mod = EE.getModule();
  Function *F = mod.createFunction("main");

  std::string netFilename(GLOW_DATA_PATH
                          "tests/models/onnxModels/Less.onnxtxt");

  Placeholder *out = nullptr;
  {
    Tensor X(ElemKind::FloatTy, {1, 4, 1});
    Tensor Y(ElemKind::FloatTy, {4, 1, 1});
    X.zero();
    Y.zero();

    ONNXModelLoader onnxLD(netFilename, {"X", "Y"},
                           {&X.getType(), &Y.getType()}, *F);
    out = EXIT_ON_ERR(onnxLD.getOutputByName("Out"));
  }

  auto *save = getSaveNodeFromDest(out);

  CmpLTNode *CMPLT = llvm::dyn_cast<CmpLTNode>(save->getInput().getNode());

  ASSERT_TRUE(CMPLT);
  ASSERT_EQ(CMPLT->getResult().dims().size(), 3);
  EXPECT_EQ(CMPLT->getResult().dims()[0], 4);
  EXPECT_EQ(CMPLT->getResult().dims()[1], 4);
  EXPECT_EQ(CMPLT->getResult().dims()[2], 1);
}

TEST(onnx, importLessEqual) {
  ExecutionEngine EE{};
  auto &mod = EE.getModule();
  Function *F = mod.createFunction("main");

  std::string netFilename(GLOW_DATA_PATH
                          "tests/models/onnxModels/CmpLTE.onnxtxt");

  Placeholder *out = nullptr;
  {
    Tensor X(ElemKind::FloatTy, {1, 4, 1});
    Tensor Y(ElemKind::FloatTy, {4, 1, 1});
    X.zero();
    Y.zero();

    ONNXModelLoader onnxLD(netFilename, {"X", "Y"},
                           {&X.getType(), &Y.getType()}, *F);
    out = EXIT_ON_ERR(onnxLD.getOutputByName("Out"));
  }

  auto *save = getSaveNodeFromDest(out);

  CmpLTENode *CMPLTE = llvm::dyn_cast<CmpLTENode>(save->getInput().getNode());

  ASSERT_TRUE(CMPLTE);
  ASSERT_EQ(CMPLTE->getResult().dims().size(), 3);
  EXPECT_EQ(CMPLTE->getResult().dims()[0], 4);
  EXPECT_EQ(CMPLTE->getResult().dims()[1], 4);
  EXPECT_EQ(CMPLTE->getResult().dims()[2], 1);
}

TEST(onnx, importEqual) {
  ExecutionEngine EE{};
  auto &mod = EE.getModule();
  Function *F = mod.createFunction("main");

  std::string netFilename(GLOW_DATA_PATH
                          "tests/models/onnxModels/Equal.onnxtxt");

  Placeholder *out = nullptr;
  {
    Tensor X(ElemKind::FloatTy, {1, 4, 1});
    Tensor Y(ElemKind::FloatTy, {4, 1, 1});
    X.zero();
    Y.zero();

    ONNXModelLoader onnxLD(netFilename, {"X", "Y"},
                           {&X.getType(), &Y.getType()}, *F);
    out = EXIT_ON_ERR(onnxLD.getOutputByName("Out"));
  }

  auto *save = getSaveNodeFromDest(out);

  CmpEQNode *CMPEQ = llvm::dyn_cast<CmpEQNode>(save->getInput().getNode());

  ASSERT_TRUE(CMPEQ);
  ASSERT_EQ(CMPEQ->getResult().dims().size(), 3);
  EXPECT_EQ(CMPEQ->getResult().dims()[0], 4);
  EXPECT_EQ(CMPEQ->getResult().dims()[1], 4);
  EXPECT_EQ(CMPEQ->getResult().dims()[2], 1);
}

/// Test loading NMS using initializer nodes op from an ONNX model.
TEST_F(OnnxImporterTest, importNMSInitializer) {
  ExecutionEngine EE{};
  auto &mod = EE.getModule();
  Function *F = mod.createFunction("main");

  std::string netFilename(GLOW_DATA_PATH
                          "tests/models/onnxModels/NonMaxSuppression.onnxtxt");

  PlaceholderBindings bindings;
  Placeholder *output;
  {
    Tensor boxes(ElemKind::FloatTy, {8, 4});
    boxes.zero();

    Tensor scores(ElemKind::FloatTy, {8});
    scores.zero();

    ONNXModelLoader onnxLD(netFilename, {"boxes", "scores"},
                           {&boxes.getType(), &scores.getType()}, *F);
    output = EXIT_ON_ERR(onnxLD.getOutputByName("indices"));
  }

  auto *save = getSaveNodeFromDest(output);
  NonMaxSuppressionNode *NMS =
      llvm::dyn_cast<NonMaxSuppressionNode>(save->getInput().getNode());
  ASSERT_TRUE(NMS);
  EXPECT_EQ(NMS->dims(0)[0], 3);
  EXPECT_EQ(NMS->getCenterPointBox(), 0);
}

/// Test loading NMS using Constant Tensors op from an ONNX model.
TEST_F(OnnxImporterTest, importNMSConstTensor) {
  ExecutionEngine EE{};
  auto &mod = EE.getModule();
  Function *F = mod.createFunction("main");

  std::string netFilename(
      GLOW_DATA_PATH "tests/models/onnxModels/NonMaxSuppressionSSD.onnxtxt");

  PlaceholderBindings bindings;
  Placeholder *output;
  {
    Tensor boxes(ElemKind::FloatTy, {8, 4});
    boxes.zero();

    Tensor scores(ElemKind::FloatTy, {8});
    scores.zero();

    ONNXModelLoader onnxLD(netFilename, {"boxes", "scores"},
                           {&boxes.getType(), &scores.getType()}, *F);
    output = EXIT_ON_ERR(onnxLD.getOutputByName("indices"));
  }

  auto *save = getSaveNodeFromDest(output);
  NonMaxSuppressionNode *NMS =
      llvm::dyn_cast<NonMaxSuppressionNode>(save->getInput().getNode());
  ASSERT_TRUE(NMS);
  EXPECT_EQ(NMS->dims(0)[0], 3);
  EXPECT_EQ(NMS->getCenterPointBox(), 1);
}

/// Test loading ONNX NMS using Constant Tensors op from an ONNX model.
TEST_F(OnnxImporterTest, importNMSONNXConstTensor) {
  ExecutionEngine EE{};
  auto &mod = EE.getModule();
  Function *F = mod.createFunction("main");

  std::string netFilename(
      GLOW_DATA_PATH
      "tests/models/onnxModels/NonMaxSuppressionSSD_ONNX.onnxtxt");

  PlaceholderBindings bindings;
  Placeholder *output;
  {
    Tensor boxes(ElemKind::FloatTy, {1, 8, 4});
    boxes.zero();

    Tensor scores(ElemKind::FloatTy, {1, 1, 8});
    scores.zero();

    ONNXModelLoader onnxLD(netFilename, {"boxes", "scores"},
                           {&boxes.getType(), &scores.getType()}, *F);
    output = EXIT_ON_ERR(onnxLD.getOutputByName("indices"));
  }

  auto *save = getSaveNodeFromDest(output);
  NonMaxSuppressionNode *NMS =
      llvm::dyn_cast<NonMaxSuppressionNode>(save->getInput().getNode());
  ASSERT_TRUE(NMS);
  EXPECT_EQ(NMS->dims(0)[0], 3);
  EXPECT_EQ(NMS->dims(0)[1], 3);
  EXPECT_EQ(NMS->getCenterPointBox(), 1);
}

TEST_F(OnnxImporterTest, importDimParamExplicit) {
  ExecutionEngine EE;
  auto &mod = EE.getModule();
  std::string netFilename(GLOW_DATA_PATH
                          "tests/models/onnxModels/dimParam.onnxtxt");
  auto *F = mod.createFunction("main");

  // Import ONNX model with explicit input information.
  {
    Tensor inputTensor(ElemKind::FloatTy, {1, 2});
    setOnnxDefineSymbol({"ONNXUndefinedSymbol,1"});
    ONNXModelLoader onnxLD(netFilename, {"input"}, {&inputTensor.getType()},
                           *F);
    setOnnxDefineSymbol({});
  }

  // Validate placeholder sizes.
  Placeholder *inputPH, *outputPH;
  inputPH = mod.getPlaceholderByName("input");
  outputPH = mod.getPlaceholderByName("output");
  EXPECT_TRUE(inputPH);
  EXPECT_TRUE(outputPH);
  EXPECT_EQ(inputPH->dims()[0], 1);
  EXPECT_EQ(inputPH->dims()[1], 2);
  EXPECT_EQ(outputPH->dims()[0], 1);
  EXPECT_EQ(outputPH->dims()[1], 2);
}

TEST_F(OnnxImporterTest, importDimParamImplicit) {
  ExecutionEngine EE;
  auto &mod = EE.getModule();
  std::string netFilename(GLOW_DATA_PATH
                          "tests/models/onnxModels/dimParam.onnxtxt");
  auto *F = mod.createFunction("main");

  // Import ONNX model with implicit input information.
  {
    setOnnxDefineSymbol({"ONNXUndefinedSymbol,1"});
    ONNXModelLoader onnxLD(netFilename, {}, {}, *F);
    setOnnxDefineSymbol({});
  }

  // Validate placeholder sizes.
  Placeholder *inputPH, *outputPH;
  inputPH = mod.getPlaceholderByName("input");
  outputPH = mod.getPlaceholderByName("output");
  EXPECT_TRUE(inputPH);
  EXPECT_TRUE(outputPH);
  EXPECT_EQ(inputPH->dims()[0], 1);
  EXPECT_EQ(inputPH->dims()[1], 2);
  EXPECT_EQ(outputPH->dims()[0], 1);
  EXPECT_EQ(outputPH->dims()[1], 2);
}

/// Test loading RNN from a ONNX model. The ONNX model already computes
/// the error compared to a PyTorch reference implementation.
static void importRNN(std::string fileName) {
  ExecutionEngine EE;
  auto &mod = EE.getModule();
  Function *F = mod.createFunction("main");

  PlaceholderBindings bindings;
  {
    ONNXModelLoader onnxLD(fileName, {}, {}, *F);
    bindings.allocate(mod.getPlaceholders());
    auto Y_h_nv = EXIT_ON_ERR(onnxLD.getNodeValueByName("Y_h"));
    EXPECT_TRUE(Y_h_nv.getNode());
  }

  // Search RNN state placeholder and set to 0.
  Placeholder *Y_h_ph = nullptr;
  for (const auto &ph : mod.getPlaceholders()) {
    if (llvm::StringRef(ph->getName()).endswith("Y_h"))
      Y_h_ph = ph;
  }
  EXPECT_TRUE(Y_h_ph);
  bindings.get(Y_h_ph)->zero();

  // Compile and run.
  EE.compile(CompilationMode::Infer);
  EE.run(bindings);

  // Verify RNN error.
  Placeholder *Y_err_ph = mod.getPlaceholderByName("Y_err");
  EXPECT_TRUE(Y_err_ph);
  auto err = bindings.get(Y_err_ph)->getHandle();
  for (size_t idx = 0; idx < Y_err_ph->getType()->size(); idx++) {
    EXPECT_TRUE(std::abs(err.raw(idx)) < 1e-6);
  }
}

TEST_F(OnnxImporterTest, importRNNForward) {
  importRNN(GLOW_DATA_PATH "tests/models/onnxModels/rnnForward.onnxtxt");
}

TEST_F(OnnxImporterTest, importRNNReverse) {
  importRNN(GLOW_DATA_PATH "tests/models/onnxModels/rnnReverse.onnxtxt");
}

TEST_F(OnnxImporterTest, importRNNBidirectional) {
  importRNN(GLOW_DATA_PATH "tests/models/onnxModels/rnnBidirectional.onnxtxt");
}

TEST_F(OnnxImporterTest, importRNNForwardNoBias) {
  importRNN(GLOW_DATA_PATH "tests/models/onnxModels/rnnForwardNoBias.onnxtxt");
}

TEST_F(OnnxImporterTest, importRNNForwardNoState) {
  importRNN(GLOW_DATA_PATH "tests/models/onnxModels/rnnForwardNoState.onnxtxt");
}

/// Test loading GRU from a ONNX model. The ONNX model already computes
/// the error compared to a PyTorch reference implementation.
static void importGRU(std::string fileName) {
  ExecutionEngine EE;
  auto &mod = EE.getModule();
  Function *F = mod.createFunction("main");

  PlaceholderBindings bindings;
  {
    ONNXModelLoader onnxLD(fileName, {}, {}, *F);
    bindings.allocate(mod.getPlaceholders());
    auto Y_h_nv = EXIT_ON_ERR(onnxLD.getNodeValueByName("Y_h"));
    EXPECT_TRUE(Y_h_nv.getNode());
  }

  // Search GRU state placeholder and set to 0.
  Placeholder *Y_h_ph = nullptr;
  for (const auto &ph : mod.getPlaceholders()) {
    if (llvm::StringRef(ph->getName()).endswith("Y_h"))
      Y_h_ph = ph;
  }
  EXPECT_TRUE(Y_h_ph);
  bindings.get(Y_h_ph)->zero();

  // Compile and run.
  EE.compile(CompilationMode::Infer);
  EE.run(bindings);

  // Verify GRU error.
  Placeholder *Y_err_ph = mod.getPlaceholderByName("Y_err");
  EXPECT_TRUE(Y_err_ph);
  auto err = bindings.get(Y_err_ph)->getHandle();
  for (size_t idx = 0; idx < Y_err_ph->getType()->size(); idx++) {
    EXPECT_TRUE(std::abs(err.raw(idx)) < 1e-6);
  }
}

TEST_F(OnnxImporterTest, importGRUForward) {
  importGRU(GLOW_DATA_PATH "tests/models/onnxModels/gruForward.onnxtxt");
}

TEST_F(OnnxImporterTest, importGRUReverse) {
  importGRU(GLOW_DATA_PATH "tests/models/onnxModels/gruReverse.onnxtxt");
}

TEST_F(OnnxImporterTest, importGRUBidirectional) {
  importGRU(GLOW_DATA_PATH "tests/models/onnxModels/gruBidirectional.onnxtxt");
}

TEST_F(OnnxImporterTest, importGRUForwardNoBias) {
  importGRU(GLOW_DATA_PATH "tests/models/onnxModels/gruForwardNoBias.onnxtxt");
}

TEST_F(OnnxImporterTest, importGRUForwardNoState) {
  importGRU(GLOW_DATA_PATH "tests/models/onnxModels/gruForwardNoState.onnxtxt");
}

TEST_F(OnnxImporterTest, importGRUForwardLinearBeforeReset) {
  importGRU(GLOW_DATA_PATH
            "tests/models/onnxModels/gruForwardLinearBeforeReset.onnxtxt");
}

/// Test loading LSTM from a ONNX model. The ONNX model already computes
/// the error compared to a PyTorch reference implementation.
static void importLSTM(std::string fileName) {
  ExecutionEngine EE;
  auto &mod = EE.getModule();
  Function *F = mod.createFunction("main");

  PlaceholderBindings bindings;
  {
    ONNXModelLoader onnxLD(fileName, {}, {}, *F);
    bindings.allocate(mod.getPlaceholders());
    auto Y_h_nv = EXIT_ON_ERR(onnxLD.getNodeValueByName("Y_h"));
    auto Y_c_nv = EXIT_ON_ERR(onnxLD.getNodeValueByName("Y_c"));
    EXPECT_TRUE(Y_h_nv.getNode());
    EXPECT_TRUE(Y_c_nv.getNode());
  }

  // Search LSTM state placeholders and set to 0.
  Placeholder *Y_h_ph = nullptr;
  Placeholder *Y_c_ph = nullptr;
  for (const auto &ph : mod.getPlaceholders()) {
    if (llvm::StringRef(ph->getName()).endswith("Y_h"))
      Y_h_ph = ph;
    if (llvm::StringRef(ph->getName()).endswith("Y_c"))
      Y_c_ph = ph;
  }
  EXPECT_TRUE(Y_h_ph);
  EXPECT_TRUE(Y_c_ph);
  bindings.get(Y_h_ph)->zero();
  bindings.get(Y_c_ph)->zero();

  // Compile and run.
  EE.compile(CompilationMode::Infer);
  EE.run(bindings);

  // Verify LSTM error.
  Placeholder *Y_err_ph = mod.getPlaceholderByName("Y_err");
  EXPECT_TRUE(Y_err_ph);
  auto err = bindings.get(Y_err_ph)->getHandle();
  for (size_t idx = 0; idx < Y_err_ph->getType()->size(); idx++) {
    EXPECT_TRUE(std::abs(err.raw(idx)) < 1e-6);
  }
}

TEST_F(OnnxImporterTest, importLSTMForward) {
  importLSTM(GLOW_DATA_PATH "tests/models/onnxModels/lstmForward.onnxtxt");
}

TEST_F(OnnxImporterTest, importLSTMReverse) {
  importLSTM(GLOW_DATA_PATH "tests/models/onnxModels/lstmReverse.onnxtxt");
}

TEST_F(OnnxImporterTest, importLSTMBidirectional) {
  importLSTM(GLOW_DATA_PATH
             "tests/models/onnxModels/lstmBidirectional.onnxtxt");
}

TEST_F(OnnxImporterTest, importLSTMForwardNoBias) {
  importLSTM(GLOW_DATA_PATH
             "tests/models/onnxModels/lstmForwardNoBias.onnxtxt");
}

TEST_F(OnnxImporterTest, importLSTMForwardNoState) {
  importLSTM(GLOW_DATA_PATH
             "tests/models/onnxModels/lstmForwardNoState.onnxtxt");
}

TEST_F(OnnxImporterTest, importLSTMForwardWithPeephole) {
  importLSTM(GLOW_DATA_PATH
             "tests/models/onnxModels/lstmForwardWithPeephole.onnxtxt");
}

TEST_F(OnnxImporterTest, importLSTMForwardInputForget) {
  importLSTM(GLOW_DATA_PATH
             "tests/models/onnxModels/lstmForwardInputForget.onnxtxt");
}

/// Test loading Flip from a ONNX model. The ONNX model already computes
/// the error.
static void importFlip(std::string fileName) {
  ExecutionEngine EE;
  auto &mod = EE.getModule();
  Function *F = mod.createFunction("main");

  PlaceholderBindings bindings;
  {
    ONNXModelLoader onnxLD(fileName, {}, {}, *F);
    bindings.allocate(mod.getPlaceholders());
  }

  // Compile and run.
  EE.compile(CompilationMode::Infer);
  EE.run(bindings);

  // Verify error.
  Placeholder *Y_err_ph = mod.getPlaceholderByName("Y_err");
  EXPECT_TRUE(Y_err_ph);
  auto err = bindings.get(Y_err_ph)->getHandle();
  for (size_t idx = 0; idx < Y_err_ph->getType()->size(); idx++) {
    EXPECT_EQ(err.raw(idx), 0);
  }
}

TEST_F(OnnxImporterTest, importFlipWithAxis) {
  importFlip(GLOW_DATA_PATH "tests/models/onnxModels/flipWithAxis.onnxtxt");
}

TEST_F(OnnxImporterTest, importFlipNoAxis) {
  importFlip(GLOW_DATA_PATH "tests/models/onnxModels/flipNoAxis.onnxtxt");
}

/// Test loading FRWQSparseLengthsWeightedSum from an ONNX model.
TEST_F(OnnxImporterTest, importFRWQSLWS) {
  ExecutionEngine EE;
  auto &mod = EE.getModule();
  auto *F = mod.createFunction("main");
  std::string netFilename(GLOW_DATA_PATH
                          "tests/models/onnxModels/fusedSLWS.onnxtxt");
  Placeholder *output;
  {
    Tensor weights(ElemKind::FloatTy, {8});
    Tensor indices(ElemKind::Int64ITy, {8});
    Tensor lengths(ElemKind::Int32ITy, {5});
    ONNXModelLoader onnxLD(
        netFilename, {"weights", "indices", "lengths"},
        {&weights.getType(), &indices.getType(), &lengths.getType()}, *F);
    output = EXIT_ON_ERR(onnxLD.getSingleOutput());
  }

  // Verify structure: {Constant, PH, PH, PH} ->  FRWQSLWS -> Save -> PH.
  EXPECT_EQ(mod.getPlaceholders().size(), 4);
  // FRWQSLWS, Save nodes
  EXPECT_EQ(F->getNodes().size(), 2);
  auto *save = getSaveNodeFromDest(output);
  auto *FRWQSLWS =
      llvm::dyn_cast<FusedRowwiseQuantizedSparseLengthsWeightedSumNode>(
          save->getInput().getNode());
  ASSERT_TRUE(FRWQSLWS);
  auto *data = llvm::dyn_cast<Constant>(FRWQSLWS->getData());
  ASSERT_TRUE(data);
  EXPECT_EQ(data->dims().vec(), std::vector<dim_t>({3, 10}));
  EXPECT_EQ(data->getType()->getElementType(), ElemKind::UInt8FusedQTy);
  auto *weights = llvm::dyn_cast<Placeholder>(FRWQSLWS->getWeights());
  ASSERT_TRUE(weights);
  EXPECT_EQ(weights->dims().vec(), std::vector<dim_t>({8}));
  EXPECT_EQ(weights->getType()->getElementType(), ElemKind::FloatTy);
  auto *indices = llvm::dyn_cast<Placeholder>(FRWQSLWS->getIndices());
  ASSERT_TRUE(indices);
  EXPECT_EQ(indices->dims().vec(), std::vector<dim_t>({8}));
  EXPECT_EQ(indices->getType()->getElementType(), ElemKind::Int64ITy);
  auto *lengths = llvm::dyn_cast<Placeholder>(FRWQSLWS->getLengths());
  ASSERT_TRUE(lengths);
  EXPECT_EQ(lengths->dims().vec(), std::vector<dim_t>({5}));
  EXPECT_EQ(lengths->getType()->getElementType(), ElemKind::Int32ITy);
}

/// Test loading a custom ONNX Glow quantized TopK.
TEST_F(OnnxImporterTest, CustomGlowTopKQuantized) {
  ExecutionEngine EE;
  auto &mod = EE.getModule();
  auto *F = mod.createFunction("main");
  std::string netFilename(
      GLOW_DATA_PATH
      "tests/models/onnxModels/glow_custom_op_topk_quantized.onnxtxt");
  Placeholder *valuesPH, *indicesPH;
  {
    ONNXModelLoader onnxLD(netFilename, {}, {}, *F);
    valuesPH = EXIT_ON_ERR(onnxLD.getOutputByName("save_values"));
    indicesPH = EXIT_ON_ERR(onnxLD.getOutputByName("save_indices"));
  }

  // Verify structure: PH -> TopK -> Save -> PH.
  //                           \
  //                            v
  //                          Save -> PH
  EXPECT_EQ(mod.getPlaceholders().size(), 3);
  // TopK, Save nodes
  EXPECT_EQ(F->getNodes().size(), 3);

  auto *values = getSaveNodeFromDest(valuesPH);
  ASSERT_TRUE(values);
  EXPECT_EQ(values->getInput().getType()->getElementType(), ElemKind::Int8QTy);
  EXPECT_EQ(values->getInput().getType()->getScale(), 1.2f);
  EXPECT_EQ(values->getInput().getType()->getOffset(), 5);
  EXPECT_EQ(values->getInput().dims().vec(), std::vector<dim_t>({3, 1, 3}));

  auto *indices = getSaveNodeFromDest(indicesPH);
  ASSERT_TRUE(indices);
  EXPECT_EQ(indices->getInput().getType()->getElementType(),
            ElemKind::Int64ITy);
  EXPECT_EQ(indices->getInput().dims().vec(), std::vector<dim_t>({3, 1, 3}));

  EXPECT_EQ(indices->getInput().getNode(), values->getInput().getNode());

  auto *TKN = llvm::dyn_cast<TopKNode>(indices->getInput());
  ASSERT_TRUE(TKN);
  EXPECT_EQ(TKN->getK(), 3);

  auto *input = llvm::dyn_cast<Placeholder>(TKN->getInput());
  ASSERT_TRUE(input);
  EXPECT_EQ(input->dims().vec(), std::vector<dim_t>({3, 1, 5}));
  EXPECT_EQ(input->getType()->getElementType(), ElemKind::Int8QTy);
  EXPECT_EQ(input->getType()->getScale(), 1.2f);
  EXPECT_EQ(input->getType()->getOffset(), 5);
}

/// Test loading a custom ONNX Glow ChannelwiseQuantizedGroupConvolution.
TEST_F(OnnxImporterTest, CustomGlowChannelwiseQuantizedGroupConvolution) {
  ExecutionEngine EE;
  auto &mod = EE.getModule();
  auto *F = mod.createFunction("main");
  std::string netFilename(
      GLOW_DATA_PATH "tests/models/onnxModels/"
                     "glow_custom_op_channelwise_quantized_group_conv.onnxtxt");
  Placeholder *outputPH;
  {
    ONNXModelLoader onnxLD(netFilename, {}, {}, *F);
    outputPH = EXIT_ON_ERR(onnxLD.getSingleOutput());
  }

  // Verify structure:
  // {(PH -> Quantize), Constant, Constant, Constant, Constant} ->
  // ChannelwiseQuantizedConvolution -> Save -> PH.
  EXPECT_EQ(mod.getPlaceholders().size(), 2);
  EXPECT_EQ(mod.getConstants().size(), 4);
  // ChannelwiseQuantizedConvolution, Save, Quantize, Dequantize
  EXPECT_EQ(F->getNodes().size(), 4);

  auto *save = getSaveNodeFromDest(outputPH);
  ASSERT_TRUE(save);

  auto *DQN = llvm::dyn_cast<DequantizeNode>(save->getInput());
  ASSERT_TRUE(DQN);
  EXPECT_EQ(DQN->getInput().getType()->getElementType(), ElemKind::Int8QTy);
  EXPECT_EQ(DQN->getInput().getType()->getScale(), 1.0f);
  EXPECT_EQ(DQN->getInput().getType()->getOffset(), 0);
  EXPECT_EQ(DQN->getInput().dims().vec(), std::vector<dim_t>({1, 1, 3, 4}));

  auto *CN =
      llvm::dyn_cast<ChannelwiseQuantizedConvolutionNode>(DQN->getInput());
  ASSERT_TRUE(CN);
  EXPECT_EQ(CN->getKernels().vec(), std::vector<unsigned_t>({2, 1}));
  EXPECT_EQ(CN->getStrides().vec(), std::vector<unsigned_t>({1, 1}));
  EXPECT_EQ(CN->getPads().vec(), std::vector<unsigned_t>({0, 0, 0, 0}));
  EXPECT_EQ(CN->getGroup(), 2);

  auto *QN = llvm::dyn_cast<QuantizeNode>(CN->getInput());
  ASSERT_TRUE(QN);
  EXPECT_EQ(QN->getResult().getType()->getElementType(), ElemKind::Int8QTy);
  EXPECT_EQ(QN->getResult().getType()->getScale(), 1.0f);
  EXPECT_EQ(QN->getResult().getType()->getOffset(), 0);
  EXPECT_EQ(QN->getResult().dims().vec(), std::vector<dim_t>({1, 2, 3, 2}));
  EXPECT_TRUE(llvm::isa<Placeholder>(QN->getInput()));

  auto *filter = llvm::dyn_cast<Constant>(CN->getFilter());
  ASSERT_TRUE(filter);
  EXPECT_EQ(filter->getOutput().getType()->getElementType(), ElemKind::Int8QTy);
  EXPECT_EQ(filter->getOutput().dims().vec(), std::vector<dim_t>({4, 2, 1, 1}));

  auto *bias = llvm::dyn_cast<Constant>(CN->getBias());
  ASSERT_TRUE(bias);
  EXPECT_EQ(bias->getOutput().getType()->getElementType(), ElemKind::Int32QTy);
  EXPECT_EQ(bias->getOutput().dims().vec(), std::vector<dim_t>({4}));

  auto *scales = llvm::dyn_cast<Constant>(CN->getScales());
  ASSERT_TRUE(scales);
  EXPECT_EQ(scales->getOutput().getType()->getElementType(), ElemKind::FloatTy);
  EXPECT_EQ(scales->getOutput().dims().vec(), std::vector<dim_t>({4}));

  auto *offsets = llvm::dyn_cast<Constant>(CN->getOffsets());
  ASSERT_TRUE(offsets);
  EXPECT_EQ(offsets->getOutput().getType()->getElementType(),
            ElemKind::Int32ITy);
  EXPECT_EQ(offsets->getOutput().dims().vec(), std::vector<dim_t>({4}));
}<|MERGE_RESOLUTION|>--- conflicted
+++ resolved
@@ -300,27 +300,17 @@
                                           {bindings.get(graphOutputVar)}));
 }
 
-<<<<<<< HEAD
 static void importExpandTest(const std::string &netFilename,
                              llvm::ArrayRef<float> inputValues,
                              llvm::ArrayRef<dim_t> inputShape,
                              llvm::ArrayRef<dim_t> outputShape,
                              llvm::ArrayRef<float> expectedValues) {
-=======
-/// Import maxPool1D
-static void importMaxPool1DTest(std::string &netFilename,
-                                llvm::ArrayRef<float> inputValues,
-                                llvm::ArrayRef<dim_t> inputShape,
-                                llvm::ArrayRef<dim_t> outputShape,
-                                llvm::ArrayRef<float> expectedValues) {
->>>>>>> fde222d5
   float delta = 1e-08;
   ExecutionEngine EE{};
   auto &mod = EE.getModule();
   Function *F = mod.createFunction("main");
   PlaceholderBindings bindings;
   Placeholder *graphOutputVar;
-<<<<<<< HEAD
   // Load the .onnxtxt model.
   Type inputType(ElemKind::FloatTy, inputShape);
   ONNXModelLoader onnxLD(netFilename, {"x"}, {&inputType}, *F);
@@ -331,22 +321,6 @@
   EE.compile(CompilationMode::Infer);
   bindings.allocate(mod.getPlaceholders());
   EE.run(bindings);
-=======
-
-  Type input_type(ElemKind::FloatTy, inputShape);
-  ONNXModelLoader onnxLD(netFilename, {"x"}, {&input_type}, *F);
-
-  graphOutputVar = EXIT_ON_ERR(onnxLD.getSingleOutput());
-
-  auto PH = mod.getPlaceholderByName("x");
-  auto *inTensor = bindings.allocate(PH);
-  inTensor->getHandle() = inputValues;
-
-  EE.compile(CompilationMode::Infer);
-  bindings.allocate(mod.getPlaceholders());
-  EE.run(bindings);
-
->>>>>>> fde222d5
   auto result = bindings.get(graphOutputVar)->getHandle();
   ASSERT_TRUE(result.dims() == (llvm::ArrayRef<dim_t>)outputShape);
   for (size_t i = 0; i < result.getType().size(); i++) {
@@ -354,7 +328,39 @@
   }
 }
 
-<<<<<<< HEAD
+/// Import maxPool1D
+static void importMaxPool1DTest(std::string &netFilename,
+                                llvm::ArrayRef<float> inputValues,
+                                llvm::ArrayRef<dim_t> inputShape,
+                                llvm::ArrayRef<dim_t> outputShape,
+                                llvm::ArrayRef<float> expectedValues) {
+  float delta = 1e-08;
+  ExecutionEngine EE{};
+  auto &mod = EE.getModule();
+  Function *F = mod.createFunction("main");
+  PlaceholderBindings bindings;
+  Placeholder *graphOutputVar;
+
+  Type input_type(ElemKind::FloatTy, inputShape);
+  ONNXModelLoader onnxLD(netFilename, {"x"}, {&input_type}, *F);
+
+  graphOutputVar = EXIT_ON_ERR(onnxLD.getSingleOutput());
+
+  auto PH = mod.getPlaceholderByName("x");
+  auto *inTensor = bindings.allocate(PH);
+  inTensor->getHandle() = inputValues;
+
+  EE.compile(CompilationMode::Infer);
+  bindings.allocate(mod.getPlaceholders());
+  EE.run(bindings);
+
+  auto result = bindings.get(graphOutputVar)->getHandle();
+  ASSERT_TRUE(result.dims() == (llvm::ArrayRef<dim_t>)outputShape);
+  for (size_t i = 0; i < result.getType().size(); i++) {
+    EXPECT_NEAR(result.raw(i), expectedValues[i], delta);
+  }
+}
+
 /// Test loading expand op from an ONNX model
 /// with different ouput shape.
 TEST(onnx, expandDiffShape) {
@@ -384,7 +390,8 @@
   std::string netFilename(GLOW_DATA_PATH fileName);
   importExpandTest(netFilename, inputValues, inputShape, outputShape,
                    expectedValues);
-=======
+}
+
 /// Test loading maxPool1D op from an ONNX model
 /// with different ouput shape.
 TEST(onnx, maxPool1D) {
@@ -405,7 +412,6 @@
                           "tests/models/onnxModels/maxPool1D.onnxtxt");
   importMaxPool1DTest(netFilename, inputValues, inputShape, outputShape,
                       expectedValues);
->>>>>>> fde222d5
 }
 
 /// Test loading LeakyRelu op from an ONNX model.
