/**
 * Copyright (c) Glow Contributors. See CONTRIBUTORS file.
 *
 * Licensed under the Apache License, Version 2.0 (the "License");
 * you may not use this file except in compliance with the License.
 * You may obtain a copy of the License at
 *
 *     http://www.apache.org/licenses/LICENSE-2.0
 *
 * Unless required by applicable law or agreed to in writing, software
 * distributed under the License is distributed on an "AS IS" BASIS,
 * WITHOUT WARRANTIES OR CONDITIONS OF ANY KIND, either express or implied.
 * See the License for the specific language governing permissions and
 * limitations under the License.
 */
#include "ImporterTestUtils.h"
#include "glow/ExecutionEngine/ExecutionEngine.h"
#include "glow/Graph/Graph.h"
#include "glow/Graph/Nodes.h"
#include "glow/Graph/PlaceholderBindings.h"
#include "glow/Importer/ONNXModelLoader.h"
#include "llvm/Support/FileSystem.h"
#include "gtest/gtest.h"

#ifndef GLOW_DATA_PATH
#define GLOW_DATA_PATH
#endif

using namespace glow;

#include <fstream>
using namespace std;

/// Loads onnxtxt model file \p filename and \returns ModelProto object.
Expected<ONNX_NAMESPACE::ModelProto> loadProto(const std::string &filename) {
  std::ifstream ff(filename, std::ios::in | std::ios::binary);
  RETURN_ERR_IF_NOT(ff,
                    strFormat("Can't find the model or network files for %s.",
                              filename.c_str()),
                    ErrorValue::ErrorCode::MODEL_LOADER_INVALID_PROTOBUF);
  if (filename.find(".onnxtxt") != std::string::npos) {
    std::string str((std::istreambuf_iterator<char>(ff)),
                    std::istreambuf_iterator<char>());
    ONNX_NAMESPACE::ModelProto MP;
    bool parseNet = google::protobuf::TextFormat::ParseFromString(str, &MP);
    RETURN_ERR_IF_NOT(parseNet, "Failed to parse ModelProto",
                      ErrorValue::ErrorCode::MODEL_LOADER_INVALID_PROTOBUF);
    return MP;
  }
  RETURN_ERR("Can't load proto file");
}

/// Saves ModelProto object \p model as onnxtxt model file \p filename
/// and \returns true if successful.
Expected<bool> saveProto(const std::string &filename,
                         ONNX_NAMESPACE::ModelProto &model) {
  std::ofstream ff(filename, std::ios::out);
  RETURN_ERR_IF_NOT(ff, "Can't write the proto file.",
                    ErrorValue::ErrorCode::RUNTIME_ERROR);
  if (filename.find(".onnxtxt") != std::string::npos) {
    std::string onnx_message = model.DebugString();
    ff << onnx_message;
    ff.close();
    return true;
  }
  ff.close();
  return false;
}

/// Replaces placeholders with names \p tensorNames in model proto object \p
/// model with initializers of same  name and values specified in input tensor
/// array \p tensors and \returns true if successful.
Expected<bool>
replacePlaceholderWithConstant(ONNX_NAMESPACE::ModelProto &model,
                               llvm::ArrayRef<const char *> tensorNames,
                               llvm::ArrayRef<Tensor *> tensors) {
  ONNX_NAMESPACE::NodeProto np;
  ONNX_NAMESPACE::GraphProto *gp = model.mutable_graph();
  RETURN_ERR_IF_NOT(gp, "Can't get mutable graph.",
                    ErrorValue::ErrorCode::RUNTIME_ERROR);
  for (size_t i = 0; i < tensorNames.size(); i++) {
    for (int j = 0; j < gp->input_size(); j++) {
      ONNX_NAMESPACE::ValueInfoProto *valueInfo = gp->mutable_input(j);
      const std::string &inputName = valueInfo->name();
      if (inputName != tensorNames[i]) {
        continue;
      }
      std::string newName = "dummy_input" + std::to_string(i);
      valueInfo->set_name(newName);
      auto RH = tensors[i]->getHandle<>();
      ONNX_NAMESPACE::TensorProto *tp = gp->add_initializer();
      tp->set_name(tensorNames[i]);
      for (size_t k = 0; k < tensors[i]->dims().size(); k++) {
        tp->add_dims(tensors[i]->dims()[k]);
      }
      switch (RH.getElementType()) {
      case ElemKind::FloatTy:
        tp->set_data_type(ONNX_NAMESPACE::TensorProto::FLOAT);
        for (size_t k = 0; k < tensors[i]->size(); k++) {
          tp->add_float_data(RH.raw(k));
        }
        break;
      case ElemKind::Int64ITy:
        tp->set_data_type(ONNX_NAMESPACE::TensorProto::INT64);
        for (size_t k = 0; k < tensors[i]->size(); k++) {
          tp->add_int64_data(RH.raw(k));
        }
        break;
      case ElemKind::Int32ITy:
        tp->set_data_type(ONNX_NAMESPACE::TensorProto::INT32);
        for (size_t k = 0; k < tensors[i]->size(); k++) {
          tp->add_int32_data(RH.raw(k));
        }
        break;
      default:
        std::cout << "Unsupported datatype";
        return false;
      }
    }
  }
  gp->clear_input();
  return true;
}

/// Performs constant folding test on the given model file \p NetFilename
/// by replacing input tensors with name \p tensorNames, and values \p tensors
/// and then checking against expected output expectedTensors. \returns true
/// if the test completes without error.
Error checkConstFoldedOutput(std::string NetFilename,
                             llvm::ArrayRef<const char *> tensorNames,
                             llvm::ArrayRef<Tensor *> tensors,
                             llvm::ArrayRef<Tensor *> expectedTensors) {
  ONNX_NAMESPACE::ModelProto modelDef;
  llvm::SmallVector<char, 64> resultPath;
  llvm::sys::fs::createTemporaryFile("dummy", "onnxtxt", resultPath);
  std::string netFilename(resultPath.begin(), resultPath.end());

  ASSIGN_VALUE_OR_RETURN_ERR(modelDef, loadProto(NetFilename));
  // Replace placeholders in the original onnx model with constants.
  RETURN_IF_ERR(replacePlaceholderWithConstant(modelDef, tensorNames, tensors)
                    .takeError());
  RETURN_IF_ERR(saveProto(netFilename, modelDef).takeError());
  setConstantFoldLoaderOpsFlag(true);

  // It is expected that loading will fold the whole graph and output
  // nodes will become constants during the loading process.
  ExecutionEngine EE;
  Module &mod = EE.getModule();
  Function *F = mod.createFunction("temp");
  ONNXModelLoader onnxLD(netFilename, {}, {}, *F);
  setConstantFoldLoaderOpsFlag(false);

  // The folded output tensors are expected to be constants and should
  // match the expectedTensors passed in.
  for (int i = 0; i < modelDef.graph().output_size(); i++) {
    NodeValue NV;
    ASSIGN_VALUE_OR_RETURN_ERR(
        NV, onnxLD.getNodeValueByName(modelDef.graph().output(i).name()));
    auto *constOut = llvm::dyn_cast<Constant>(NV.getNode());
    RETURN_ERR_IF_NOT(constOut, "Failed cast to Constant");
    EXPECT_TRUE(expectedTensors[i]->isEqual(constOut->getPayload()));
  }
  return Error::success();
}

template <class OpType>
static void
importArithMultiBroadcastTest(std::string fileName,
                              llvm::ArrayRef<dim_t> inputShape, bool multi,
                              int numLeftTile, int numRightTile,
                              const std::function<float(float, float)> &op) {
  ExecutionEngine EE{};
  auto &mod = EE.getModule();
  Function *F = mod.createFunction("main");

  std::string NetFilename =
      std::string(GLOW_DATA_PATH "tests/models/onnxModels/") + fileName;
  PlaceholderBindings bindings;
  Placeholder *graphOutputVar;
  // Destroy the loader after the graph is loaded since the following execution
  // will not depend on anyting from the loader.
  Tensor data;
  getNCHWData(&data, inputShape[0], inputShape[1], inputShape[2],
              inputShape[3]);
  {
    ONNXModelLoader onnxLD(NetFilename, {"data"}, {&data.getType()}, *F);
    graphOutputVar = EXIT_ON_ERR(onnxLD.getSingleOutput());
    bindings.allocate(mod.getPlaceholders());
    updateInputPlaceholdersByName(bindings, &mod, {"data"}, {&data});
  }
  // ONNX importer loads an arithmetic node and inserts:
  // - a Reshape node for each broadcasted operand
  // - a Tile node for each boardcasted dimension
  // Check the graph structure
  auto *saveNode = getSaveNodeFromDest(graphOutputVar);
  auto *node = saveNode->getInput().getNode();
  auto *opNode = llvm::dyn_cast<OpType>(node);
  EXPECT_NE(nullptr, opNode);

  // Left operand (numLeftTile dimensions to broadcast)
  if (numLeftTile > 0) {
    TileNode *tileNode = llvm::dyn_cast<TileNode>(opNode->getLHS().getNode());
    EXPECT_NE(nullptr, tileNode);
    for (int i = 1; i < numLeftTile; i++) {
      tileNode = llvm::dyn_cast<TileNode>(tileNode->getInput().getNode());
      EXPECT_NE(nullptr, tileNode);
    }
    auto *reshapeNode =
        llvm::dyn_cast<ReshapeNode>(tileNode->getInput().getNode());
    EXPECT_NE(nullptr, reshapeNode);
  }

  // Right operand (numRightTile dimensions to broadcast)
  if (numRightTile > 0) {
    TileNode *tileNode = llvm::dyn_cast<TileNode>(opNode->getRHS().getNode());
    EXPECT_NE(nullptr, tileNode);
    for (int i = 1; i < numRightTile; i++) {
      tileNode = llvm::dyn_cast<TileNode>(tileNode->getInput().getNode());
      EXPECT_NE(nullptr, tileNode);
    }
    auto *reshapeNode =
        llvm::dyn_cast<ReshapeNode>(tileNode->getInput().getNode());
    EXPECT_NE(nullptr, reshapeNode);
  }

  // Compile&run the graph, and check the output
  EE.compile(CompilationMode::Infer);
  EE.run(bindings);
  auto result = bindings.get(graphOutputVar)->getHandle();
  std::vector<dim_t> expectedDims = {1, 3, 4, 2};
  std::vector<float> expectedValues;

  if (multi) {
    expectedValues = {op(0, 2), op(1, 2), op(0, 2), op(1, 2), op(0, 2),
                      op(1, 2), op(0, 2), op(1, 2), op(2, 2), op(3, 2),
                      op(2, 2), op(3, 2), op(2, 2), op(3, 2), op(2, 2),
                      op(3, 2), op(4, 2), op(5, 2), op(4, 2), op(5, 2),
                      op(4, 2), op(5, 2), op(4, 2), op(5, 2)};
  } else {
    expectedValues = {op(0, 2),  op(1, 2),  op(2, 2),  op(3, 2),  op(4, 2),
                      op(5, 2),  op(6, 2),  op(7, 2),  op(8, 2),  op(9, 2),
                      op(10, 2), op(11, 2), op(12, 2), op(13, 2), op(14, 2),
                      op(15, 2), op(16, 2), op(17, 2), op(18, 2), op(19, 2),
                      op(20, 2), op(21, 2), op(22, 2), op(23, 2)};
  }
  EXPECT_TRUE(result.dims().vec() == expectedDims);
  for (size_t i = 0; i < result.getType().size(); i++) {
    EXPECT_FLOAT_EQ(result.raw(i), expectedValues[i]);
  }
  // Constant Folding Test.
  FAIL_TEST_IF_ERR(checkConstFoldedOutput(NetFilename, {"data"}, {&data},
                                          {bindings.get(graphOutputVar)}));
}

/// Test loading LeakyRelu op from an ONNX model.
TEST(onnx, leakyRelu) {
  ExecutionEngine EE{};
  auto &mod = EE.getModule();
  Function *F = mod.createFunction("main");

  std::string netFilename(GLOW_DATA_PATH
                          "tests/models/onnxModels/leakyRelu.onnxtxt");

  PlaceholderBindings bindings;
  Placeholder *output;
  {
    Tensor x(ElemKind::FloatTy, {7});
    x.getHandle() = {0, -1, -2, -3, 4, 5, 6};

    ONNXModelLoader onnxLD(netFilename, {"x"}, {&x.getType()}, *F);
    output = EXIT_ON_ERR(onnxLD.getSingleOutput());
  }

  auto *save = getSaveNodeFromDest(output);
  PReluNode *PRL = llvm::dyn_cast<PReluNode>(save->getInput().getNode());
  ASSERT_TRUE(PRL);
  NodeValue slopeN = PRL->getSlope();
  SplatNode *splatN = llvm::dyn_cast<SplatNode>(slopeN.getNode());
  ASSERT_TRUE(splatN);
  EXPECT_FLOAT_EQ(splatN->getValue(), 0.100000001);
}

/// Test Loading LeakyRelu op from an ONNX model with default alpha.
TEST(onnx, leakyReluDefault) {
  ExecutionEngine EE{};
  auto &mod = EE.getModule();
  Function *F = mod.createFunction("main");

  std::string netFilename(GLOW_DATA_PATH
                          "tests/models/onnxModels/leakyReluDefault.onnxtxt");

  PlaceholderBindings bindings;
  Placeholder *output;
  {
    Tensor x(ElemKind::FloatTy, {7});
    x.getHandle() = {0, -1, -2, -3, 4, 5, 6};

    ONNXModelLoader onnxLD(netFilename, {"x"}, {&x.getType()}, *F);
    output = EXIT_ON_ERR(onnxLD.getSingleOutput());
  }

  auto *save = getSaveNodeFromDest(output);
  PReluNode *PRL = llvm::dyn_cast<PReluNode>(save->getInput().getNode());
  ASSERT_TRUE(PRL);
  NodeValue slopeN = PRL->getSlope();
  SplatNode *splatN = llvm::dyn_cast<SplatNode>(slopeN.getNode());
  ASSERT_TRUE(splatN);
  EXPECT_FLOAT_EQ(splatN->getValue(), 0.01);
}

TEST(onnx, importAddMultiBroadcastOp7) {
  importArithMultiBroadcastTest<AddNode>(
      "addMultiBroadcastOp7.onnxtxt", {1, 3, 1, 2}, true, 1, 2,
      [](float a, float b) { return a + b; });
}

TEST(onnx, importAddUniBroadcastOp6NoAxis) {
  importArithMultiBroadcastTest<AddNode>(
      "addUniBroadcastOp6NoAxis.onnxtxt", {1, 3, 4, 2}, false, 0, 2,
      [](float a, float b) { return a + b; });
}

TEST(onnx, importAddUniBroadcastOp6Axis) {
  importArithMultiBroadcastTest<AddNode>(
      "addUniBroadcastOp6Axis.onnxtxt", {1, 3, 4, 2}, false, 0, 2,
      [](float a, float b) { return a + b; });
}

TEST(onnx, importSubMultiBroadcastOp7) {
  importArithMultiBroadcastTest<SubNode>(
      "subMultiBroadcastOp7.onnxtxt", {1, 3, 1, 2}, true, 1, 2,
      [](float a, float b) { return a - b; });
}

TEST(onnx, importSubUniBroadcastOp6NoAxis) {
  importArithMultiBroadcastTest<SubNode>(
      "subUniBroadcastOp6NoAxis.onnxtxt", {1, 3, 4, 2}, false, 0, 2,
      [](float a, float b) { return a - b; });
}

TEST(onnx, importSubUniBroadcastOp6Axis) {
  importArithMultiBroadcastTest<SubNode>(
      "subUniBroadcastOp6Axis.onnxtxt", {1, 3, 4, 2}, false, 0, 2,
      [](float a, float b) { return a - b; });
}

TEST(onnx, importMulMultiBroadcastOp7) {
  importArithMultiBroadcastTest<MulNode>(
      "mulMultiBroadcastOp7.onnxtxt", {1, 3, 1, 2}, true, 1, 2,
      [](float a, float b) { return a * b; });
}

TEST(onnx, importMulUniBroadcastOp6NoAxis) {
  importArithMultiBroadcastTest<MulNode>(
      "mulUniBroadcastOp6NoAxis.onnxtxt", {1, 3, 4, 2}, false, 0, 2,
      [](float a, float b) { return a * b; });
}

TEST(onnx, importMulUniBroadcastOp6Axis) {
  importArithMultiBroadcastTest<MulNode>(
      "mulUniBroadcastOp6Axis.onnxtxt", {1, 3, 4, 2}, false, 0, 2,
      [](float a, float b) { return a * b; });
}

TEST(onnx, importDivMultiBroadcastOp7) {
  importArithMultiBroadcastTest<DivNode>(
      "divMultiBroadcastOp7.onnxtxt", {1, 3, 1, 2}, true, 1, 2,
      [](float a, float b) { return a / b; });
}

TEST(onnx, importDivUniBroadcastOp6NoAxis) {
  importArithMultiBroadcastTest<DivNode>(
      "divUniBroadcastOp6NoAxis.onnxtxt", {1, 3, 4, 2}, false, 0, 2,
      [](float a, float b) { return a / b; });
}

TEST(onnx, importDivUniBroadcastOp6Axis) {
  importArithMultiBroadcastTest<DivNode>(
      "divUniBroadcastOp6Axis.onnxtxt", {1, 3, 4, 2}, false, 0, 2,
      [](float a, float b) { return a / b; });
}

/// This tests reproduces issue #2135.
TEST(onnx, importUniBroadcastMultiOutput) {
  ExecutionEngine EE{};
  auto &mod = EE.getModule();
  Function *F = mod.createFunction("main");

  std::string NetFilename = std::string(
      GLOW_DATA_PATH "tests/models/onnxModels/UniBroadcastIssue2135.onnxtxt");
  Tensor data(ElemKind::FloatTy, {20});
  ONNXModelLoader onnxLD(NetFilename, {"data"}, {&data.getType()}, *F);
  (void)onnxLD;
}

/// Test loading of Elementwise Unary Ops floating point.
static void testEltwiseUnaryOpFloat(std::string fileName,
                                    llvm::ArrayRef<dim_t> inputShape,
                                    std::string input_name, float delta,
                                    const std::function<float(float)> &op) {
  ExecutionEngine EE{};
  auto &mod = EE.getModule();
  Function *F = mod.createFunction("main");
  std::string NetFilename =
      std::string(GLOW_DATA_PATH "tests/models/onnxModels/") + fileName;
  PlaceholderBindings bindings;
  Placeholder *graphOutputVar;
  Type input_type(ElemKind::FloatTy, inputShape);
  ONNXModelLoader onnxLD(NetFilename, {input_name.c_str()}, {&input_type}, *F);
  graphOutputVar = EXIT_ON_ERR(onnxLD.getSingleOutput());
  auto PH = mod.getPlaceholderByName(input_name);
  auto *inTensor = bindings.allocate(PH);
  inTensor->getHandle().randomize(-10.0, 10.0, mod.getPRNG());
  // Compile&run the graph, and check the output
  EE.compile(CompilationMode::Infer);
  bindings.allocate(mod.getPlaceholders());
  EE.run(bindings);
  auto result = bindings.get(graphOutputVar)->getHandle();
  auto inHandle = inTensor->getHandle();
  ASSERT_TRUE(result.dims() == inputShape);
  for (size_t i = 0; i < result.getType().size(); i++) {
    EXPECT_NEAR(result.raw(i), op(inHandle.raw(i)), delta);
  }
}

TEST(onnx, importExp) {
  testEltwiseUnaryOpFloat("exp.onnxtxt", {1, 2, 4, 3}, "data", 0.002,
                          [](float a) { return std::exp(a); });
}

static void testImportPRelu(std::string filename,
                            llvm::ArrayRef<dim_t> inputShape,
                            std::vector<float> expectedSlope) {
  ExecutionEngine EE{};
  auto &mod = EE.getModule();
  Function *F = mod.createFunction("main");

  std::string NetFileName =
      std::string(GLOW_DATA_PATH "tests/models/onnxModels/") + filename;

  PlaceholderBindings bindings;
  Placeholder *graphOutputVar;
  // Destroy the loader after the graph is loaded since the following execution
  // will not depend on anyting from the loader.
  Tensor data(ElemKind::FloatTy, inputShape);
  data.getHandle().randomize(-4.0, 4.0, mod.getPRNG());
  {
    ONNXModelLoader onnxLoader(NetFileName, {"data"}, {&data.getType()}, *F);
    graphOutputVar = EXIT_ON_ERR(onnxLoader.getSingleOutput());
    bindings.allocate(mod.getPlaceholders());
    updateInputPlaceholdersByName(bindings, &mod, {"data"}, {&data});
  }

  // Compile&run the graph, and check the output.
  EE.compile(CompilationMode::Infer);
  EE.run(bindings);
  auto dataH = bindings.get(bindings.getPlaceholderByName("data"))->getHandle();
  auto result = bindings.get(graphOutputVar)->getHandle();
  std::vector<dim_t> expectedDims = {inputShape[0], inputShape[1],
                                     inputShape[2], inputShape[3]};

  EXPECT_TRUE(result.dims().vec() == expectedDims);
  for (size_t i = 0; i < dataH.size(); i++) {
    float expectedVal = expectedSlope[i] * std::min<float>(0, dataH.raw(i)) +
                        std::max<float>(0, dataH.raw(i));
    EXPECT_FLOAT_EQ(result.raw(i), expectedVal);
  }

  // Constant Folding Test.
  FAIL_TEST_IF_ERR(checkConstFoldedOutput(NetFileName, {"data"}, {&data},
                                          {bindings.get(graphOutputVar)}));
}

TEST(onnx, importPreluSlopeHasSameShape) {
  // The expected slope values correspond to the pre-broadcast
  // initializer values in the model file.
  std::vector<float> expectedSlope = {1.0, 1.0, 1.0, 1.0, 2.0, 2.0, 2.0, 2.0,
                                      3.0, 3.0, 3.0, 3.0, 4.0, 4.0, 4.0, 4.0};
  testImportPRelu("preluSlopeHasSameShape.onnxtxt", {1, 4, 2, 2},
                  expectedSlope);
}

TEST(onnx, importPReluBroadcastSlope) {
  // The expected slope values correspond to the pre-broadcast
  // initializer values in the model file.
  std::vector<float> expectedSlope = {1.0, 1.0, 1.0, 1.0, 2.0, 2.0, 2.0, 2.0,
                                      3.0, 3.0, 3.0, 3.0, 4.0, 4.0, 4.0, 4.0};
  testImportPRelu("preluBroadcastSlope.onnxtxt", {1, 4, 2, 2}, expectedSlope);
}

/// Expects failure to load PRelu in case of invalid slope shape.
TEST(onnx, importPReluInvalidBroadcastSlope) {
  ExecutionEngine EE{};
  auto &mod = EE.getModule();
  Function *F = mod.createFunction("main");

  std::string NetFileName =
      std::string(GLOW_DATA_PATH
                  "tests/models/onnxModels/preluInvalidBroadcastSlope.onnxtxt");

  // Destroy the loader after the graph is loaded since the following execution
  // will not depend on anyting from the loader.
  {
    Tensor data(ElemKind::FloatTy, {1, 4, 2, 2});
    EXPECT_DEATH(ONNXModelLoader(NetFileName, {"data"}, {&data.getType()}, *F),
                 "");
  }
}

/// Helper method to run the Conv operator test cases.
/// \p filename contains the model .onnxtxt.
/// \p expectedDims: output Tensor dimensions.
/// \p expectedValues : output Tensor values expected.
/// The input is N*C*H*W (1*1*3*3), the kernels is {2, 2},
/// strides is {1, 1}, group is 1. Pads can vary.
static void convTestHelper(std::string &filename,
                           const llvm::ArrayRef<dim_t> expectedDims,
                           const llvm::ArrayRef<float> expectedValues) {

  ExecutionEngine EE{};
  auto &mod = EE.getModule();
  Function *F = mod.createFunction("main");

  std::string NetFilename =
      std::string(GLOW_DATA_PATH "tests/models/onnxModels/") + filename;

  PlaceholderBindings bindings;
  Placeholder *graphOutputVar;
  // Destroy the loader after the graph is loaded since the following execution
  // will not depend on anyting from the loader.
  {
    Tensor data;
    getNCHWData(&data, 1, 1, 3, 3);
    ONNXModelLoader onnxLD(NetFilename, {"data"}, {&data.getType()}, *F);
    graphOutputVar = EXIT_ON_ERR(onnxLD.getSingleOutput());
    bindings.allocate(mod.getPlaceholders());
    updateInputPlaceholdersByName(bindings, &mod, {"data"}, {&data});
  }

  // ONNX importer loads a conv node and converts it to 4 ops:
  // Transpose (input)   -> Conv -> Transpose
  // Transpose (filter) ->
  // A save node is added in the network as well. Therefore there are 5 nodes:
  // Transpose (input)   -> Conv -> Transpose -> Save
  // Transpose (filter) ->
  // Note that in case the convolution filter is a constant tensor, the filter
  // transpose node will be later optimized out by the optimizer.
  EXPECT_EQ(F->getNodes().size(), 5);
  EXPECT_EQ(mod.getPlaceholders().size(), 2);
  EXPECT_EQ(mod.getConstants().size(), 2);

  auto *saveNode = getSaveNodeFromDest(graphOutputVar);
  auto *node = saveNode->getInput().getNode();

  EXPECT_TRUE(node->getKind() == Kinded::Kind::TransposeNodeKind);
  auto *convNode = llvm::dyn_cast<TransposeNode>(node)->getInput().getNode();

  EXPECT_TRUE(convNode->getKind() == Kinded::Kind::ConvolutionNodeKind);
  auto *tInNode =
      llvm::dyn_cast<ConvolutionNode>(convNode)->getInput().getNode();
  auto *tFilterNode =
      llvm::dyn_cast<ConvolutionNode>(convNode)->getFilter().getNode();
  EXPECT_TRUE(tInNode->getKind() == Kinded::Kind::TransposeNodeKind);
  EXPECT_TRUE(tFilterNode->getKind() == Kinded::Kind::TransposeNodeKind);

  EE.compile(CompilationMode::Infer);
  EE.run(bindings);
  auto result = bindings.get(graphOutputVar)->getHandle();
  EXPECT_TRUE(result.dims() == expectedDims);
  for (size_t i = 0, e = expectedValues.size(); i < e; i++) {
    EXPECT_FLOAT_EQ(result.raw(i), expectedValues[i]);
  }
}

/// Test loading conv op from a ONNX model.
/// The input is N*C*H*W (1*1*3*3), the kernels is {2, 2},
/// strides is {1, 1}, pads is {1, 1, 1, 1}, group is 1.
TEST(onnx, importConv) {
  std::string filename("simpleConv.onnxtxt");
  std::vector<dim_t> expectedDims = {1, 1, 4, 4};
  std::vector<float> expectedValues = {2,  3,  5,  4,  5, 10, 14, 9,
                                       11, 22, 26, 15, 8, 15, 17, 10};
  convTestHelper(filename, expectedDims, expectedValues);
}

/// Test loading conv op from a ONNX model.
/// The input is N*C*H*W (1*1*3*3), the kernels is {2, 2},
/// strides is {1, 1}, auto_pad VALID (i.e. no padding), group is 1.
TEST(onnx, importConvAutoPadValid) {
  std::string filename("simpleConvAutoPadValid.onnxtxt");
  std::vector<dim_t> expectedDims = {1, 1, 2, 2};
  std::vector<float> expectedValues = {10, 14, 22, 26};
  convTestHelper(filename, expectedDims, expectedValues);
}

/// Test loading conv op from a ONNX model.
/// The input is N*C*H*W (1*1*3*3), the kernels is {2, 2},
/// strides is {1, 1}, auto_pad SAME_UPPER, group is 1.
TEST(onnx, importConvAutoPadSameUpper) {
  std::string filename("simpleConvAutoPadSameUpper.onnxtxt");
  std::vector<dim_t> expectedDims = {1, 1, 3, 3};
  std::vector<float> expectedValues = {10, 14, 9, 22, 26, 15, 15, 17, 10};
  convTestHelper(filename, expectedDims, expectedValues);
}

/// Test loading conv op from a ONNX model.
/// The input is N*C*H*W (1*1*3*3), the kernels is {2, 2},
/// strides is {1, 1}, auto_pad SAME_LOWER, group is 1.
TEST(onnx, importConvAutoPadSameLower) {
  std::string filename("simpleConvAutoPadSameLower.onnxtxt");
  std::vector<dim_t> expectedDims = {1, 1, 3, 3};
  std::vector<float> expectedValues = {2, 3, 5, 5, 10, 14, 11, 22, 26};
  convTestHelper(filename, expectedDims, expectedValues);
}

/// Test to ensure error handling for missing bias
/// input is handled correctly. Remaining input is
/// still sane to make sure it only fails for the
/// intended case.
TEST(onnx, importConvBiasFail) {
  ExecutionEngine EE{};
  auto &mod = EE.getModule();
  Function *F = mod.createFunction("main");

  std::string NetFilename(GLOW_DATA_PATH
                          "tests/models/onnxModels/simpleConvBiasFail.onnxtxt");

  // Destroy the loader after the graph is loaded since the following execution
  // will not depend on anyting from the loader.
  {
    Tensor data;
    getNCHWData(&data, 1, 1, 3, 3);

    EXPECT_DEATH(ONNXModelLoader(NetFilename, {"data"}, {&data.getType()}, *F),
                 "");
  }
}

/// Helper method to run the AveragePool operator test cases.
/// \p filename contains the model .onnxtxt.
/// \p expectedDims: output Tensor dimensions.
/// \p expectedValues : output Tensor values expected.
/// \p global: GlobalAveragePool if true, AveragePool if false.
/// The input is N*C*H*W (1*1*3*3), the kernels is {2, 2},
/// strides is {1, 1}, group is 1. Pads can vary in filename.
static void averagePoolTestHelper(std::string &filename,
                                  const llvm::ArrayRef<dim_t> expectedDims,
                                  const llvm::ArrayRef<float> expectedValues) {

  ExecutionEngine EE{};
  auto &mod = EE.getModule();
  Function *F = mod.createFunction("main");

  std::string NetFilename =
      std::string(GLOW_DATA_PATH "tests/models/onnxModels/") + filename;

  PlaceholderBindings bindings;
  Placeholder *graphOutputVar;
  // Destroy the loader after the graph is loaded since the following execution
  // will not depend on anyting from the loader.
  Tensor data;
  getNCHWData(&data, 1, 1, 3, 3);
  {
    ONNXModelLoader onnxLD(NetFilename, {"x"}, {&data.getType()}, *F);
    graphOutputVar = EXIT_ON_ERR(onnxLD.getSingleOutput());
    bindings.allocate(mod.getPlaceholders());
    updateInputPlaceholdersByName(bindings, &mod, {"x"}, {&data});
  }

  // ONNX importer loads a AveragePool node and converts it to 4 ops:
  // Transpose (input)   -> AveragePool -> Transpose -> Save
  EXPECT_EQ(F->getNodes().size(), 4);
  EXPECT_EQ(mod.getPlaceholders().size(), 2);

  auto *saveNode = getSaveNodeFromDest(graphOutputVar);
  auto *node = saveNode->getInput().getNode();

  EXPECT_TRUE(node->getKind() == Kinded::Kind::TransposeNodeKind);
  auto *poolNode = llvm::dyn_cast<TransposeNode>(node)->getInput().getNode();

  EXPECT_TRUE(poolNode->getKind() == Kinded::Kind::AvgPoolNodeKind);
  auto *tInNode = llvm::dyn_cast<AvgPoolNode>(poolNode)->getInput().getNode();

  EXPECT_TRUE(tInNode->getKind() == Kinded::Kind::TransposeNodeKind);

  EE.compile(CompilationMode::Infer);
  EE.run(bindings);
  auto result = bindings.get(graphOutputVar)->getHandle();
  EXPECT_TRUE(result.dims() == expectedDims);
  for (size_t i = 0, e = expectedValues.size(); i < e; i++) {
    EXPECT_FLOAT_EQ(result.raw(i), expectedValues[i]);
  }

  // Constant Folding Test.
  FAIL_TEST_IF_ERR(checkConstFoldedOutput(NetFilename, {"x"}, {&data},
                                          {bindings.get(graphOutputVar)}));
}

/// Test loading AveragePool op from a ONNX model.
/// The input is N*C*H*W (1*1*3*3), the kernels is {2, 2},
/// strides is {1, 1}, pads is auto_pad VALID (no padding), group is 1.
TEST(onnx, importAveragePool2DAutoPadValid) {
  std::string filename("averagePool2DAutoPadValid.onnxtxt");
  std::vector<dim_t> expectedDims = {1, 1, 2, 2};
  std::vector<float> expectedValues = {2, 3, 5, 6};
  averagePoolTestHelper(filename, expectedDims, expectedValues);
}

/// Test loading AveragePool op from a ONNX model.
/// The input is N*C*H*W (1*1*3*3), the kernels is {2, 2},
/// strides is {1, 1}, pads is auto_pad SAME_UPPER, group is 1.
TEST(onnx, importAveragePool2DAutoPadSameUpper) {
  std::string filename("averagePool2DAutoPadSameUpper.onnxtxt");
  std::vector<dim_t> expectedDims = {1, 1, 3, 3};
  std::vector<float> expectedValues = {2, 3, 1.75, 5, 6, 3.25, 3.25, 3.75, 2};
  averagePoolTestHelper(filename, expectedDims, expectedValues);
}

/// Test loading AveragePool op from a ONNX model.
/// The input is N*C*H*W (1*1*3*3), the kernels is {2, 2},
/// strides is {1, 1}, pads is auto_pad SAME_LOWER, group is 1.
TEST(onnx, importAveragePool2DAutoPadSameLower) {
  std::string filename("averagePool2DAutoPadSameLower.onnxtxt");
  std::vector<dim_t> expectedDims = {1, 1, 3, 3};
  std::vector<float> expectedValues = {0, 0.25, 0.75, 0.75, 2, 3, 2.25, 5, 6};
  averagePoolTestHelper(filename, expectedDims, expectedValues);
}

TEST(onnx, importAveragePool3D) {
  ExecutionEngine EE{};
  auto &mod = EE.getModule();
  Function *F = mod.createFunction("main");

  std::string NetFilename(GLOW_DATA_PATH
                          "tests/models/onnxModels/averagePool3D.onnxtxt");

  // Destroy the loader after the graph is loaded since the following execution
  // will not depend on anyting from the loader.
  {
    Tensor data(ElemKind::FloatTy, {1, 3, 32, 32, 32});
    EXPECT_DEATH(ONNXModelLoader(NetFilename, {"x"}, {&data.getType()}, *F),
                 "");
  }
}

/// Test loading ReduceMean op from a ONNX model.
/// Input shape is 4D, one dimension is reduced, and output shape is 3D.
TEST(onnx, reduceMean4Dto3D) {
  ExecutionEngine EE{};
  auto &mod = EE.getModule();
  Function *F = mod.createFunction("main");

  std::string netFilename(GLOW_DATA_PATH
                          "tests/models/onnxModels/reduceMean4Dto3D.onnxtxt");

  PlaceholderBindings bindings;
  Placeholder *output;
  Tensor x(ElemKind::FloatTy, {2, 2, 2, 2});
  x.getHandle() = {1, 2, 3, 4, 5, 6, 7, 8, 9, 10, 11, 12, 13, 14, 15, 16};
  {
    ONNXModelLoader onnxLD(netFilename, {"x"}, {&x.getType()}, *F);
    output = EXIT_ON_ERR(onnxLD.getSingleOutput());
    bindings.allocate(mod.getPlaceholders());

    updateInputPlaceholdersByName(bindings, &mod, {"x"}, {&x});
  }

  auto *res = bindings.get(output);
  EE.compile(CompilationMode::Infer);
  EE.run(bindings);

  auto result = res->getHandle();
  std::vector<dim_t> expectedDims = {2, 2, 2};
  std::vector<float> expectedValues = {
      1.5, 3.5, 5.5, 7.5, 9.5, 11.5, 13.5, 15.5,
  };

  EXPECT_TRUE(result.dims().vec() == expectedDims);
  for (size_t i = 0; i < 8; i++) {
    EXPECT_FLOAT_EQ(result.raw(i), expectedValues[i]);
  }

  // Constant Folding Test.
  FAIL_TEST_IF_ERR(
      checkConstFoldedOutput(netFilename, {"x"}, {&x}, {bindings.get(output)}));
}

/// Test loading ReduceMean op from a ONNX model.
/// Input shape is 4D, one dimension is reduced, and output shape stays 4D.
TEST(onnx, reduceMean4Dto4D) {
  ExecutionEngine EE{};
  auto &mod = EE.getModule();
  Function *F = mod.createFunction("main");

  std::string netFilename(GLOW_DATA_PATH
                          "tests/models/onnxModels/reduceMean4Dto4D.onnxtxt");

  PlaceholderBindings bindings;
  Placeholder *output;
  Tensor x(ElemKind::FloatTy, {2, 2, 2, 2});
  x.getHandle() = {1, 2, 3, 4, 5, 6, 7, 8, 9, 10, 11, 12, 13, 14, 15, 16};

  {

    ONNXModelLoader onnxLD(netFilename, {"x"}, {&x.getType()}, *F);
    output = EXIT_ON_ERR(onnxLD.getSingleOutput());
    bindings.allocate(mod.getPlaceholders());

    updateInputPlaceholdersByName(bindings, &mod, {"x"}, {&x});
  }

  auto *res = bindings.get(output);
  EE.compile(CompilationMode::Infer);
  EE.run(bindings);

  auto result = res->getHandle();
  std::vector<dim_t> expectedDims = {2, 2, 2, 1};
  std::vector<float> expectedValues = {
      1.5, 3.5, 5.5, 7.5, 9.5, 11.5, 13.5, 15.5,
  };

  EXPECT_TRUE(result.dims().vec() == expectedDims);
  for (size_t i = 0; i < 8; i++) {
    EXPECT_FLOAT_EQ(result.raw(i), expectedValues[i]);
  }

  // Constant Folding Test.
  FAIL_TEST_IF_ERR(
      checkConstFoldedOutput(netFilename, {"x"}, {&x}, {bindings.get(output)}));
}

/// Test loading ReduceSum op from a ONNX model.
/// Input shape is 4D, one dimension is reduced, and output shape is 4D.
TEST(onnx, reduceSum4D) {
  ExecutionEngine EE{};
  auto &mod = EE.getModule();
  Function *F = mod.createFunction("main");

  std::string netFilename(GLOW_DATA_PATH
                          "tests/models/onnxModels/reduceSum4D.onnxtxt");

  PlaceholderBindings bindings;
  Placeholder *output;
  Tensor x(ElemKind::FloatTy, {2, 2, 2, 2});
  x.getHandle() = {1, 2, 3, 4, 5, 6, 7, 8, 9, 10, 11, 12, 13, 14, 15, 16};

  {

    ONNXModelLoader onnxLD(netFilename, {"x"}, {&x.getType()}, *F);
    output = EXIT_ON_ERR(onnxLD.getSingleOutput());
    bindings.allocate(mod.getPlaceholders());

    updateInputPlaceholdersByName(bindings, &mod, {"x"}, {&x});
  }

  auto *res = bindings.get(output);
  EE.compile(CompilationMode::Infer);
  EE.run(bindings);
  auto result = res->getHandle();
  std::vector<dim_t> expectedDims = {2, 2, 2, 1};
  std::vector<float> expectedValues = {3, 7, 11, 15, 19, 23, 27, 31};

  EXPECT_TRUE(result.dims().vec() == expectedDims);
  for (size_t i = 0; i < 8; i++) {
    EXPECT_FLOAT_EQ(result.raw(i), expectedValues[i]);
  }
  // Constant Folding Test.
  FAIL_TEST_IF_ERR(
      checkConstFoldedOutput(netFilename, {"x"}, {&x}, {bindings.get(output)}));
}

/// Test loading ReduceMean op from a ONNX model.
/// Input shape is 4D, two dimensions are reduced, targeting ReduceMean
/// optimization using AvgPool. Output shape is 4D.
TEST(onnx, reduceMean2AvgPoolKeepDims) {
  ExecutionEngine EE{};
  auto &mod = EE.getModule();
  Function *F = mod.createFunction("main");

  std::string netFilename(GLOW_DATA_PATH
                          "tests/models/onnxModels/reduceMean2AvgPool.onnxtxt");

  PlaceholderBindings bindings;
  Placeholder *output;
  Tensor x(ElemKind::FloatTy, {2, 2, 2, 2});
  x.getHandle() = {1, 2, 3, 4, 5, 6, 7, 8, 9, 10, 11, 12, 13, 14, 15, 16};

  {

    ONNXModelLoader onnxLD(netFilename, {"x"}, {&x.getType()}, *F);
    output = EXIT_ON_ERR(onnxLD.getSingleOutput());
    bindings.allocate(mod.getPlaceholders());

    updateInputPlaceholdersByName(bindings, &mod, {"x"}, {&x});
  }

  auto *res = bindings.get(output);
  EE.compile(CompilationMode::Infer);
  EE.run(bindings);

  auto result = res->getHandle();
  std::vector<dim_t> expectedDims = {2, 2, 1, 1};
  std::vector<float> expectedValues = {
      2.5,
      6.5,
      10.5,
      14.5,
  };

  EXPECT_TRUE(result.dims().vec() == expectedDims);
  for (size_t i = 0; i < 4; i++) {
    EXPECT_FLOAT_EQ(result.raw(i), expectedValues[i]);
  }
  // Constant Folding Test.
  FAIL_TEST_IF_ERR(
      checkConstFoldedOutput(netFilename, {"x"}, {&x}, {bindings.get(output)}));
}

/// Test loading ReduceMean op from a ONNX model.
/// Input shape is 4D, two dimensions are reduced, targeting ReduceMean
/// optimization using AvgPool. Output shape is 2D.
TEST(onnx, reduceMean2AvgPoolNoKeepDims) {
  ExecutionEngine EE{};
  auto &mod = EE.getModule();
  Function *F = mod.createFunction("main");

  std::string netFilename(
      GLOW_DATA_PATH
      "tests/models/onnxModels/reduceMean2AvgPoolNoKeep.onnxtxt");

  PlaceholderBindings bindings;
  Placeholder *output;
  Tensor x(ElemKind::FloatTy, {2, 2, 2, 2});
  x.getHandle() = {1, 2, 3, 4, 5, 6, 7, 8, 9, 10, 11, 12, 13, 14, 15, 16};

  {

    ONNXModelLoader onnxLD(netFilename, {"x"}, {&x.getType()}, *F);
    output = EXIT_ON_ERR(onnxLD.getSingleOutput());
    bindings.allocate(mod.getPlaceholders());

    updateInputPlaceholdersByName(bindings, &mod, {"x"}, {&x});
  }

  auto *res = bindings.get(output);
  EE.compile(CompilationMode::Infer);
  EE.run(bindings);

  auto result = res->getHandle();
  std::vector<dim_t> expectedDims = {2, 2};
  std::vector<float> expectedValues = {
      2.5,
      6.5,
      10.5,
      14.5,
  };

  EXPECT_TRUE(result.dims().vec() == expectedDims);
  for (size_t i = 0; i < 4; i++) {
    EXPECT_FLOAT_EQ(result.raw(i), expectedValues[i]);
  }

  // Constant Folding Test.
  FAIL_TEST_IF_ERR(
      checkConstFoldedOutput(netFilename, {"x"}, {&x}, {bindings.get(output)}));
}

/// Test loading ReduceMin op from a ONNX model.
/// Input shape is 4D, two dimensions are reduced,Output shape is 4D.
TEST(onnx, reduceMinKeepDims) {
  ExecutionEngine EE{};
  auto &mod = EE.getModule();
  Function *F = mod.createFunction("main");

  std::string netFilename(GLOW_DATA_PATH
                          "tests/models/onnxModels/reduceMin.onnxtxt");

  PlaceholderBindings bindings;
  Placeholder *output;
  Tensor x(ElemKind::FloatTy, {2, 2, 2, 2});
  x.getHandle() = {1, 2, 3, 4, 5, 6, 7, 8, 9, 10, 11, 12, 13, 14, 15, 16};

  {

    ONNXModelLoader onnxLD(netFilename, {"x"}, {&x.getType()}, *F);
    output = EXIT_ON_ERR(onnxLD.getSingleOutput());
    bindings.allocate(mod.getPlaceholders());

    updateInputPlaceholdersByName(bindings, &mod, {"x"}, {&x});
  }

  auto *res = bindings.get(output);
  EE.compile(CompilationMode::Infer);
  EE.run(bindings);

  auto result = res->getHandle();
  std::vector<dim_t> expectedDims = {2, 2, 1, 1};
  std::vector<float> expectedValues = {1, 5, 9, 13};

  EXPECT_TRUE(result.dims().vec() == expectedDims);
  for (dim_t i = 0; i < result.size(); i++) {
    EXPECT_FLOAT_EQ(result.raw(i), expectedValues[i]);
  }
}

/// Test loading ReduceMean op from a ONNX model.
/// Input shape is 4D, two dimensions are reduced, targeting ReduceMean
/// optimization using AvgPool. Output shape is 2D.
TEST(onnx, reduceMinNoKeepDims) {
  ExecutionEngine EE{};
  auto &mod = EE.getModule();
  Function *F = mod.createFunction("main");

  std::string netFilename(GLOW_DATA_PATH
                          "tests/models/onnxModels/reduceMinNoKeep.onnxtxt");

  PlaceholderBindings bindings;
  Placeholder *output;
  Tensor x(ElemKind::FloatTy, {2, 2, 2, 2});
  x.getHandle() = {1, 2, 3, 4, 5, 6, 7, 8, 9, 10, 11, 12, 13, 14, 15, 16};

  {

    ONNXModelLoader onnxLD(netFilename, {"x"}, {&x.getType()}, *F);
    output = EXIT_ON_ERR(onnxLD.getSingleOutput());
    bindings.allocate(mod.getPlaceholders());

    updateInputPlaceholdersByName(bindings, &mod, {"x"}, {&x});
  }

  auto *res = bindings.get(output);
  EE.compile(CompilationMode::Infer);
  EE.run(bindings);

  auto result = res->getHandle();
  std::vector<dim_t> expectedDims = {2, 2};
  std::vector<float> expectedValues = {
      1,
      5,
      9,
      13,
  };

  EXPECT_TRUE(result.dims().vec() == expectedDims);
  for (dim_t i = 0; i < result.size(); i++) {
    EXPECT_FLOAT_EQ(result.raw(i), expectedValues[i]);
  }
}

/// Test loading ReduceMin op from a ONNX model.
/// Input shape is 4D, two dimensions are reduced,Output shape is 4D.
TEST(onnx, reduceMinKeepDimsDefaultAxis) {
  ExecutionEngine EE{};
  auto &mod = EE.getModule();
  Function *F = mod.createFunction("main");

  std::string netFilename(
      GLOW_DATA_PATH "tests/models/onnxModels/reduceMinDefaultAxis.onnxtxt");

  PlaceholderBindings bindings;
  Placeholder *output;
  Tensor x(ElemKind::FloatTy, {2, 2, 2, 2});
  x.getHandle() = {1, 2, 3, 4, 5, 6, 7, 8, 9, 10, 11, 12, 13, 14, 15, 16};

  {

    ONNXModelLoader onnxLD(netFilename, {"x"}, {&x.getType()}, *F);
    output = EXIT_ON_ERR(onnxLD.getSingleOutput());
    bindings.allocate(mod.getPlaceholders());

    updateInputPlaceholdersByName(bindings, &mod, {"x"}, {&x});
  }

  auto *res = bindings.get(output);
  EE.compile(CompilationMode::Infer);
  EE.run(bindings);

  auto result = res->getHandle();
  std::vector<dim_t> expectedDims = {1, 1, 1, 1};
  std::vector<float> expectedValues = {1};

  EXPECT_TRUE(result.dims().vec() == expectedDims);
  for (size_t i = 0; i < result.size(); i++) {
    EXPECT_FLOAT_EQ(result.raw(i), expectedValues[i]);
  }
}

/// Test loading SpaceToDepth op from an ONNX model.
TEST(onnx, spaceToDepth) {
  ExecutionEngine EE{};
  auto &mod = EE.getModule();
  Function *F = mod.createFunction("main");

  std::string netFilename(GLOW_DATA_PATH
                          "tests/models/onnxModels/spaceToDepth.onnxtxt");

  PlaceholderBindings bindings;
  Placeholder *output;
  {
    Tensor x(ElemKind::FloatTy, {1, 2, 4, 4});
    x.zero();

    ONNXModelLoader onnxLD(netFilename, {"x"}, {&x.getType()}, *F);
    output = EXIT_ON_ERR(onnxLD.getSingleOutput());
  }

  auto *save = getSaveNodeFromDest(output);
  TransposeNode *TRN =
      llvm::dyn_cast<TransposeNode>(save->getInput().getNode());
  ASSERT_TRUE(TRN);
  SpaceToDepthNode *STDN =
      llvm::dyn_cast<SpaceToDepthNode>(TRN->getInput().getNode());
  ASSERT_TRUE(STDN);
  unsigned blockSize = STDN->getBlockSize();
  EXPECT_EQ(blockSize, 2);
}

/// Test loading clip op from an ONNX model.
/// Test with arg min = 20.0 max = 60.0
TEST(onnx, importClip) {
  ExecutionEngine EE{};
  auto &mod = EE.getModule();
  Function *F = mod.createFunction("main");

  std::string netFilename(GLOW_DATA_PATH
                          "tests/models/onnxModels/clip.onnxtxt");

  PlaceholderBindings bindings;
  Placeholder *output;
  Tensor x(ElemKind::FloatTy, {3, 3});
  x.getHandle() = {1, 2, 3, 40, 5, 6, 7, 8, 90};

  {
    ONNXModelLoader onnxLD(netFilename, {"x"}, {&x.getType()}, *F);
    output = EXIT_ON_ERR(onnxLD.getSingleOutput());
    bindings.allocate(mod.getPlaceholders());

    updateInputPlaceholdersByName(bindings, &mod, {"x"}, {&x});
  }

  auto *res = bindings.get(output);
  EE.compile(CompilationMode::Infer);
  EE.run(bindings);

  auto result = res->getHandle();
  std::vector<dim_t> expectedDims = {3, 3};
  std::vector<float> expectedValues = {20, 20, 20, 40, 20, 20, 20, 20, 60};

  EXPECT_TRUE(result.dims().vec() == expectedDims);
  for (size_t i = 0; i < 3 * 3; i++) {
    EXPECT_FLOAT_EQ(result.raw(i), expectedValues[i]);
  }

  // Constant Folding Test.
  FAIL_TEST_IF_ERR(
      checkConstFoldedOutput(netFilename, {"x"}, {&x}, {bindings.get(output)}));
}

/// Test loading BatchMatMul op from an ONNX model.
TEST(onnx, importBatchMatMul) {
  ExecutionEngine EE{};
  auto &mod = EE.getModule();
  Function *F = mod.createFunction("main");
  std::string netFilename(GLOW_DATA_PATH
                          "tests/models/onnxModels/batch_matmul.onnxtxt");

  PlaceholderBindings bindings;
  Placeholder *output;
  Tensor inputs_0(ElemKind::FloatTy, {20, 40, 7});
  Tensor inputs_1(ElemKind::FloatTy, {20, 7, 40});
  auto data_0 = inputs_0.getHandle();
  auto data_1 = inputs_1.getHandle();
  // Fill inputs with random positive values.
  data_0.randomize(0.0, 5.0, mod.getPRNG());
  data_1.randomize(1.0, 2.0, mod.getPRNG());
  {
    ONNXModelLoader onnxLD(netFilename, {"inputs_0", "inputs_1"},
                           {&inputs_0.getType(), &inputs_1.getType()}, *F);
    output = EXIT_ON_ERR(onnxLD.getSingleOutput());
    bindings.allocate(mod.getPlaceholders());
    updateInputPlaceholdersByName(bindings, &mod, {"inputs_0", "inputs_1"},
                                  {&inputs_0, &inputs_1});
  }
  auto *res = bindings.get(output);
  EE.compile(CompilationMode::Infer);
  EE.run(bindings);

  auto result = res->getHandle();
  std::vector<dim_t> expectedDims = {20, 7, 7};
  EXPECT_EQ(result.dims().vec(), expectedDims);

  // High level check on the content of the graph.
  // We have 2 transpose, 20 * (matmul, 2 slices, 2 reshapes), 1 concat, 1
  // reshape, 1 save.
  EXPECT_EQ(F->getNodes().size(), 2 + 20 * 5 + 3);
  // With have 2 inputs and one outputs.
  EXPECT_EQ(mod.getPlaceholders().size(), 3);
  // Check that the graph has the expected shape,
  // starting from the output.
  // Batched matmul with broadcasted RHS are lowered
  // to a regular matmul, where LHS is reshaped from
  // a 3D tensor to a flattened matrix.
  auto *saveNode = getSaveNodeFromDest(output);
  auto *reshapeResult =
      llvm::dyn_cast<ReshapeNode>(saveNode->getInput().getNode());
  ASSERT_TRUE(reshapeResult);
  auto *concat =
      llvm::dyn_cast<ConcatNode>(reshapeResult->getInput().getNode());
  ASSERT_TRUE(concat);
  for (size_t i = 0; i < 20; ++i) {
    auto *matmulI =
        llvm::dyn_cast<MatMulNode>(concat->getNthInput(i).getNode());
    ASSERT_TRUE(matmulI);
    for (size_t j = 0; j < 2; ++j) {
      auto *reshape0 =
          llvm::dyn_cast<ReshapeNode>(matmulI->getNthInput(j).getNode());
      ASSERT_TRUE(reshape0);
      auto *slice0 = llvm::dyn_cast<SliceNode>(reshape0->getInput().getNode());
      ASSERT_TRUE(slice0);
    }
  }
  // Constant Folding Test.
  FAIL_TEST_IF_ERR(checkConstFoldedOutput(netFilename, {"inputs_0", "inputs_1"},
                                          {&inputs_0, &inputs_1},
                                          {bindings.get(output)}));
}

/// Test loading BatchBoxCox op from an ONNX model.
TEST(onnx, importBatchBoxCox) {
  ExecutionEngine EE{};
  auto &mod = EE.getModule();
  Function *F = mod.createFunction("main");

  std::string netFilename(GLOW_DATA_PATH
                          "tests/models/onnxModels/batchBoxCox.onnxtxt");

  PlaceholderBindings bindings;
  Placeholder *output;

  // Make input tensors.
  const size_t kRows = 3;
  const size_t kCols = 3;
  Tensor data(ElemKind::FloatTy, {kRows, kCols});
  Tensor lambda1(ElemKind::FloatTy, {kCols});
  Tensor lambda2(ElemKind::FloatTy, {kCols});
  auto dataH = data.getHandle();
  auto lambda1H = lambda1.getHandle();
  auto lambda2H = lambda2.getHandle();

  // Fill inputs with random positive values.
  dataH.randomize(0.0, 5.0, mod.getPRNG());
  lambda1H.randomize(1.0, 2.0, mod.getPRNG());
  lambda2H.randomize(1.0, 2.0, mod.getPRNG());

  // Zero out every other element to lambda1 to test that case of the transform.
  for (dim_t i = 0; i < kCols; i += 2) {
    lambda1H.at({i}) = 0;
  }

  {
    ONNXModelLoader onnxLD(
        netFilename, {"data", "lambda1", "lambda2"},
        {&data.getType(), &lambda1.getType(), &lambda2.getType()}, *F);
    output = EXIT_ON_ERR(onnxLD.getSingleOutput());
    bindings.allocate(mod.getPlaceholders());

    updateInputPlaceholdersByName(bindings, &mod,
                                  {"data", "lambda1", "lambda2"},
                                  {&data, &lambda1, &lambda2});
  }

  auto *res = bindings.get(output);
  EE.compile(CompilationMode::Infer);
  EE.run(bindings);

  auto result = res->getHandle();

  // Output should have the same dims as the inputs.
  EXPECT_TRUE(result.dims().vec() == data.dims().vec());

  // Compute elementwise Box-Cox transform and compare with corresponding
  // element of result.
  for (dim_t i = 0; i < kRows; ++i) {
    for (dim_t j = 0; j < kCols; ++j) {
      float d = dataH.at({i, j});
      float l1 = lambda1H.at({j});
      float l2 = lambda2H.at({j});

      float tmp = std::max(d + l2, 1e-6f);
      float y = 0;

      if (l1 == 0) {
        // Clip argument to log and pow at 1e-6 to avoid saturation.
        y = std::log(tmp);
      } else {
        y = (std::pow(tmp, l1) - 1) / l1;
      }

      EXPECT_FLOAT_EQ(y, result.at({i, j}));
    }
  }

  // Constant Folding Test.
  FAIL_TEST_IF_ERR(checkConstFoldedOutput(
      netFilename, {"data", "lambda1", "lambda2"}, {&data, &lambda1, &lambda2},
      {bindings.get(output)}));
}

/// Test loading DotProduct op from an ONNX model.
TEST(onnx, importDotProduct) {
  ExecutionEngine EE{};
  auto &mod = EE.getModule();
  Function *F = mod.createFunction("main");

  std::string netFilename(GLOW_DATA_PATH
                          "tests/models/onnxModels/dot_product.onnxtxt");

  Placeholder *output;
  {
    Tensor x(ElemKind::FloatTy, {3, 3});
    Tensor y(ElemKind::FloatTy, {3, 3});

    ONNXModelLoader onnxLD(netFilename, {"x", "y"},
                           {&x.getType(), &y.getType()}, *F);
    output = EXIT_ON_ERR(onnxLD.getSingleOutput());
  }

  // Just verify the structure.
  // SaveNode + MulNode + BatchedReduceAddNode.
  ASSERT_EQ(3, F->getNodes().size());
  auto *saveNode = getSaveNodeFromDest(output);
  auto *saveInput = saveNode->getInput().getNode();
  ASSERT_TRUE(llvm::isa<BatchedReduceAddNode>(saveInput));

  auto *batchedReduceAdd = llvm::cast<BatchedReduceAddNode>(saveInput);
  ASSERT_TRUE(llvm::isa<MulNode>(batchedReduceAdd->getBatch()));
}

/// Test loading Sum with more than 2 inputs
TEST(onnx, importSumN) {
  ExecutionEngine EE{};
  auto &mod = EE.getModule();
  Function *F = mod.createFunction("main");
  std::string netFilename(GLOW_DATA_PATH
                          "tests/models/onnxModels/sumN.onnxtxt");

  PlaceholderBindings bindings;
  Placeholder *output;
  Tensor i0(ElemKind::FloatTy, {3});
  i0.getHandle() = {1, 2, 3};
  Tensor i1(ElemKind::FloatTy, {3});
  i1.getHandle() = {4, 5, 6};
  Tensor i2(ElemKind::FloatTy, {3});
  i2.getHandle() = {7, 8, 9};
  {

    ONNXModelLoader onnxLD(netFilename, {"i0", "i1", "i2"},
                           {&i0.getType(), &i1.getType(), &i2.getType()}, *F);
    output = EXIT_ON_ERR(onnxLD.getSingleOutput());

    bindings.allocate(mod.getPlaceholders());
    updateInputPlaceholdersByName(bindings, &mod, {"i0", "i1", "i2"},
                                  {&i0, &i1, &i2});
  }

  auto *res = bindings.get(output);
  EE.compile(CompilationMode::Infer);
  EE.run(bindings);

  auto result = res->getHandle();
  std::vector<dim_t> expectedDims = {3};
  std::vector<float> expectedValues = {12, 15, 18};

  EXPECT_EQ(result.dims().vec(), expectedDims);
  for (size_t i = 0; i < 3; i++) {
    EXPECT_FLOAT_EQ(result.raw(i), expectedValues[i]);
  }

  // Verify the structure
  // Reshape x 3 -> Concat -> batchedReduceAdd -> Save
  ASSERT_EQ(6, F->getNodes().size());
  auto *saveNode = getSaveNodeFromDest(output);
  auto *batchedReduceAdd =
      llvm::dyn_cast<BatchedReduceAddNode>(saveNode->getInput().getNode());
  ASSERT_TRUE(batchedReduceAdd);
  auto *concat =
      llvm::dyn_cast<ConcatNode>(batchedReduceAdd->getBatch().getNode());
  ASSERT_TRUE(concat);
  for (size_t i = 0; i < 3; ++i) {
    auto *reshape =
        llvm::dyn_cast<ReshapeNode>(concat->getNthInput(i).getNode());
    ASSERT_TRUE(reshape);
  }

  // Constant Folding Test.
  FAIL_TEST_IF_ERR(checkConstFoldedOutput(netFilename, {"i0", "i1", "i2"},
                                          {&i0, &i1, &i2},
                                          {bindings.get(output)}));
}

/// Test loading Sum with one input and one output
TEST(onnx, importSum1) {
  ExecutionEngine EE{};
  auto &mod = EE.getModule();
  Function *F = mod.createFunction("main");
  std::string netFilename(GLOW_DATA_PATH
                          "tests/models/onnxModels/sum1.onnxtxt");

  PlaceholderBindings bindings;
  Placeholder *output;
  Tensor x(ElemKind::FloatTy, {3});
  x.getHandle() = {1, 2, 3};

  {
    ONNXModelLoader onnxLD(netFilename, {"x"}, {&x.getType()}, *F);
    output = EXIT_ON_ERR(onnxLD.getSingleOutput());

    bindings.allocate(mod.getPlaceholders());
    updateInputPlaceholdersByName(bindings, &mod, {"x"}, {&x});
  }

  auto *res = bindings.get(output);
  EE.compile(CompilationMode::Infer);
  EE.run(bindings);

  auto result = res->getHandle();
  std::vector<dim_t> expectedDims = {3};
  std::vector<float> expectedValues = {1, 2, 3};

  EXPECT_EQ(result.dims().vec(), expectedDims);
  for (size_t i = 0; i < 3; i++) {
    EXPECT_FLOAT_EQ(result.raw(i), expectedValues[i]);
  }

  // Verify structure: input -> Save -> output
  ASSERT_EQ(mod.getPlaceholders().size(), 2);
  ASSERT_EQ(F->getNodes().size(), 1);
  auto *save = getSaveNodeFromDest(output);
  ASSERT_TRUE(llvm::isa<Placeholder>(save->getInput().getNode()));

  // Constant Folding Test.
  FAIL_TEST_IF_ERR(
      checkConstFoldedOutput(netFilename, {"x"}, {&x}, {bindings.get(output)}));
}

/// Test loading LengthsToRanges from an ONNX model.
TEST(onnx, importLengthsToRanges) {
  ExecutionEngine EE;
  auto &mod = EE.getModule();
  auto *F = mod.createFunction("main");
  std::string netFilename(GLOW_DATA_PATH
                          "tests/models/onnxModels/lengths_to_ranges.onnxtxt");
  Placeholder *output;
  {
    Tensor lengths(ElemKind::Int32ITy, {4});
    ONNXModelLoader onnxLD(netFilename, {"lengths"}, {&lengths.getType()}, *F);
    output = EXIT_ON_ERR(onnxLD.getSingleOutput());
  }
  // Verify structure: PH -> LengthsToRanges -> Save -> PH.
  ASSERT_EQ(mod.getPlaceholders().size(), 2);
  ASSERT_EQ(F->getNodes().size(), 2);
  auto *save = getSaveNodeFromDest(output);
  auto *LTR = llvm::dyn_cast<LengthsToRangesNode>(save->getInput().getNode());
  ASSERT_TRUE(LTR);
  ASSERT_TRUE(llvm::isa<Placeholder>(LTR->getLengths()));
}

/// Test loading ReplaceNaN op from an ONNX model.
/// Test with arg value = 1.0.
TEST(onnx, importReplaceNaN) {
  ExecutionEngine EE{};
  auto &mod = EE.getModule();
  Function *F = mod.createFunction("main");

  std::string netFilename(GLOW_DATA_PATH
                          "tests/models/onnxModels/replaceNaN.onnxtxt");

  PlaceholderBindings bindings;
  Placeholder *output;
  Tensor x(ElemKind::FloatTy, {3, 3});

  {
    ONNXModelLoader onnxLD(netFilename, {"x"}, {&x.getType()}, *F);
    output = EXIT_ON_ERR(onnxLD.getSingleOutput());
    bindings.allocate(mod.getPlaceholders());
    updateInputPlaceholdersByName(bindings, &mod, {"x"}, {&x});
  }

  // Verify structure: Input -> ReplaceNaN -> Save.
  EXPECT_EQ(F->getNodes().size(), 2);
  auto *saveNode = getSaveNodeFromDest(output);
  auto *replaceNaNNode =
      llvm::dyn_cast<ReplaceNaNNode>(saveNode->getInput().getNode());
  EXPECT_EQ(replaceNaNNode->getValue(), 1.0f);
  auto *inputNode =
      llvm::dyn_cast<Placeholder>(replaceNaNNode->getInput().getNode());
  ASSERT_EQ(inputNode, mod.getPlaceholderByName("x"));

  // We have one input and one output.
  EXPECT_EQ(mod.getPlaceholders().size(), 2);
}

/// Test loading SparseToDense op from an ONNX model.
TEST(onnx, importSparseToDense) {
  ExecutionEngine EE{};
  auto &mod = EE.getModule();
  Function *F = mod.createFunction("main");

  std::string netFilename(GLOW_DATA_PATH
                          "tests/models/onnxModels/sparseToDense.onnxtxt");

  PlaceholderBindings bindings;
  Placeholder *output;

  // Create inputs.
  constexpr dim_t kNumIndices = 5;
  constexpr dim_t kMaxIndex = 20;
  constexpr dim_t kRows = 10;
  constexpr dim_t kCols = 5;
  Tensor indices(IndexElemKind, {kNumIndices});
  Tensor values(ElemKind::FloatTy, {kNumIndices, kRows, kCols});
  Tensor dataToInferDim(ElemKind::FloatTy, {kMaxIndex, kRows, kCols});

  // Load model.
  {
    ONNXModelLoader onnxLD(
        netFilename, {"indices", "values", "dataToInferDim"},
        {&indices.getType(), &values.getType(), &dataToInferDim.getType()}, *F);
    output = EXIT_ON_ERR(onnxLD.getSingleOutput());
  }

  // Verify structure: Inputs -> SparseToDense -> Save.
  ASSERT_EQ(mod.getPlaceholders().size(), 4);
  ASSERT_EQ(F->getNodes().size(), 2);

  auto *save = getSaveNodeFromDest(output);
  auto *out = save->getPlaceholder();
  EXPECT_TRUE(out->dims().vec() == dataToInferDim.dims().vec());

  auto *STD = llvm::dyn_cast<SparseToDenseNode>(save->getInput().getNode());
  ASSERT_TRUE(STD);
  auto *idx = llvm::dyn_cast<Placeholder>(STD->getIndices().getNode());
  EXPECT_EQ(idx, mod.getPlaceholderByName("indices"));
  auto *vals = llvm::dyn_cast<Placeholder>(STD->getValues().getNode());
  EXPECT_EQ(vals, mod.getPlaceholderByName("values"));
}

/// Test loading SparseLengthsSum from an ONNX model.
TEST(onnx, importSparseLengthsSum) {
  ExecutionEngine EE;
  auto &mod = EE.getModule();
  auto *F = mod.createFunction("main");
  std::string netFilename(GLOW_DATA_PATH
                          "tests/models/onnxModels/sparseLengthsSum.onnxtxt");
  Placeholder *output;
  {
    Tensor data(ElemKind::FloatTy, {2, 1});
    Tensor indices(IndexElemKind, {2});
    Tensor lengths(ElemKind::Int32ITy, {2});
    ONNXModelLoader onnxLD(
        netFilename, {"data", "indices", "lengths"},
        {&data.getType(), &indices.getType(), &lengths.getType()}, *F);
    output = EXIT_ON_ERR(onnxLD.getSingleOutput());
  }
  // Verify structure: PH, PH ->  SparseLengthsSum -> Save -> PH.
  //                  PH -> Splat /
  ASSERT_EQ(mod.getPlaceholders().size(), 4);
  ASSERT_EQ(F->getNodes().size(), 2);
  auto *save = getSaveNodeFromDest(output);
  auto *LS = llvm::dyn_cast<SparseLengthsSumNode>(save->getInput().getNode());
  ASSERT_TRUE(LS);
  ASSERT_TRUE(llvm::isa<Placeholder>(LS->getData()));
  ASSERT_TRUE(llvm::isa<Placeholder>(LS->getIndices()));
  ASSERT_TRUE(llvm::isa<Placeholder>(LS->getLengths()));
}

/// Test loading LengthsSum from an ONNX model.
TEST(onnx, importLengthsSum) {
  ExecutionEngine EE;
  auto &mod = EE.getModule();
  auto *F = mod.createFunction("main");
  std::string netFilename(GLOW_DATA_PATH
                          "tests/models/onnxModels/lengths_sum.onnxtxt");
  Placeholder *output;
  {
    Tensor data(ElemKind::FloatTy, {10, 2, 3});
    Tensor lengths(ElemKind::Int32ITy, {5});
    ONNXModelLoader onnxLD(netFilename, {"data", "lengths"},
                           {&data.getType(), &lengths.getType()}, *F);
    output = EXIT_ON_ERR(onnxLD.getSingleOutput());
  }
  // Verify structure: PH, PH -> LengthsSum -> Save -> PH.
  ASSERT_EQ(mod.getPlaceholders().size(), 3);
  ASSERT_EQ(F->getNodes().size(), 2);
  auto *save = getSaveNodeFromDest(output);
  auto *LS = llvm::dyn_cast<LengthsSumNode>(save->getInput().getNode());
  ASSERT_TRUE(LS);
  ASSERT_TRUE(llvm::isa<Placeholder>(LS->getData()));
  ASSERT_TRUE(llvm::isa<Placeholder>(LS->getLengths()));
}

/// Test loading a FCTransposed node: I * W + B, where I is need to be flatten.
TEST(onnx, FCTransposedWithFlatten) {
  ExecutionEngine EE{};
  auto &mod = EE.getModule();
  Function *F = mod.createFunction("main");

  std::string netFilename(GLOW_DATA_PATH
                          "tests/models/onnxModels/FCTransposed.onnxtxt");

  Placeholder *output;

  {
    Tensor data(ElemKind::FloatTy, {2, 1, 3});
    data.getHandle() = {1, 2, 3, 4, 5, 6};
    ONNXModelLoader onnxLD(netFilename, {"data"}, {&data.getType()}, *F);
    output = EXIT_ON_ERR(onnxLD.getSingleOutput());
  }

  // High level check on the content of the graph. We have 1 reshape, 1 FC,
  // and 1 save.
  EXPECT_EQ(F->getNodes().size(), 3);
  auto *saveNode = getSaveNodeFromDest(output);
  auto *fcNode =
      llvm::dyn_cast<FullyConnectedNode>(saveNode->getInput().getNode());
  ASSERT_TRUE(fcNode);
  auto *reshape = llvm::dyn_cast<ReshapeNode>(fcNode->getInput());
  ASSERT_TRUE(reshape);
}

/// Test loading Constant from an ONNX model.
TEST(onnx, constant) {
  ExecutionEngine EE;
  auto &mod = EE.getModule();
  auto *F = mod.createFunction("main");
  std::string netFilename(GLOW_DATA_PATH
                          "tests/models/onnxModels/constant.onnxtxt");
  Placeholder *output;
  {
    ONNXModelLoader onnxLD(netFilename, {}, {}, *F);
    output = EXIT_ON_ERR(onnxLD.getSingleOutput());
    EXPECT_NE(output, nullptr);
  }
  // Constant -> Save -> PH
  ASSERT_EQ(mod.getPlaceholders().size(), 1);
  ASSERT_EQ(F->getNodes().size(), 1);
}

/// Test loading of testConstantOfShape.
template <class ElemType>
static void testConstantOfShape(std::string fileName, ElemType ref) {
  ExecutionEngine EE;
  auto &mod = EE.getModule();
  auto *F = mod.createFunction("main");
  PlaceholderBindings bindings;

  std::string netFilename =
      std::string(GLOW_DATA_PATH "tests/models/onnxModels/") + fileName;
  Placeholder *output;
  {
    ONNXModelLoader onnxLD(netFilename, {}, {}, *F);
    output = EXIT_ON_ERR(onnxLD.getSingleOutput());
    EXPECT_NE(output, nullptr);
  }
  // ConstantOfShape -> Save -> PH
  ASSERT_EQ(mod.getPlaceholders().size(), 1);
  ASSERT_EQ(F->getNodes().size(), 2);

  EE.compile(CompilationMode::Infer);
  bindings.allocate(mod.getPlaceholders());
  EE.run(bindings);

  auto result = bindings.get(output)->getHandle<ElemType>();
  for (size_t i = 0; i < result.getType().size(); i++) {
    ElemType val = result.raw(i);
    EXPECT_EQ(val, ref);
  }
}

/// Test loading of testConstantOfShape.
template <class ElemType>
static void testConstantOfShapeFailure(std::string fileName) {
  ExecutionEngine EE;
  auto &mod = EE.getModule();
  auto *F = mod.createFunction("main");
  std::string netFilename =
      std::string(GLOW_DATA_PATH "tests/models/onnxModels/") + fileName;
  ASSERT_DEATH(ONNXModelLoader(netFilename, {}, {}, *F), "losses");
}

TEST(onnx, importConstantOfShapeFloat) {
  testConstantOfShape<float>("constantOfShape.onnxtxt", 1.0F);
}

TEST(onnx, importConstantOfShapeInt32) {
  testConstantOfShape<int32_t>("constantOfShapeInt32.onnxtxt", 65535);
}

TEST(onnx, importConstantOfShapeInt64) {
  testConstantOfShape<int64_t>("constantOfShapeInt64.onnxtxt", 16777216LL);
}

TEST(onnx, importConstantOfShapeInt64LossFailure) {
  testConstantOfShapeFailure<int64_t>("constantOfShapeInt64Fail.onnxtxt");
}

TEST(onnx, importConstantOfShapeInt32LossFailure) {
  testConstantOfShapeFailure<int32_t>("constantOfShapeInt32Fail.onnxtxt");
}

/// Test loading ExpandDims from an ONNX model.
TEST(onnx, expandDims) {
  ExecutionEngine EE;
  auto &mod = EE.getModule();
  auto *F = mod.createFunction("main");
  std::string netFilename(GLOW_DATA_PATH
                          "tests/models/onnxModels/expandDims.onnxtxt");
  Placeholder *output;
  {
    Tensor x(ElemKind::FloatTy, {2, 2});
    ONNXModelLoader onnxLD(netFilename, {"x"}, {&x.getType()}, *F);
    output = EXIT_ON_ERR(onnxLD.getSingleOutput());
  }

  // Verify structure: PH -> Reshape -> Save -> PH.
  ASSERT_EQ(mod.getPlaceholders().size(), 2);
  ASSERT_EQ(F->getNodes().size(), 2);
  auto *save = getSaveNodeFromDest(output);
  auto *reshape = llvm::dyn_cast<ReshapeNode>(save->getInput().getNode());
  ASSERT_TRUE(reshape);
  EXPECT_TRUE(reshape->getDims().equals({1, 2, 2, 1}));
}

/// Test loading Gather from an ONNX model.
TEST(onnx, gather) {
  ExecutionEngine EE;
  auto &mod = EE.getModule();
  std::string netFilename(GLOW_DATA_PATH
                          "tests/models/onnxModels/gather.onnxtxt");
  auto *F = mod.createFunction("main");
  Placeholder *output;
  Tensor data(ElemKind::FloatTy, {3, 2});
  Tensor indices(ElemKind::Int32ITy, {2, 4});

  {
    ONNXModelLoader onnxLD(netFilename, {"data", "indices"},
                           {&data.getType(), &indices.getType()}, *F);
    output = EXIT_ON_ERR(onnxLD.getSingleOutput());
  }

  // Verify structure: PH/PH -> Gather -> Save -> PH.
  ASSERT_EQ(mod.getPlaceholders().size(), 3);
  ASSERT_EQ(F->getNodes().size(), 2);
  auto *save = getSaveNodeFromDest(output);
  auto *gather = llvm::dyn_cast<GatherNode>(save->getInput().getNode());
  ASSERT_TRUE(gather);
  EXPECT_TRUE(gather->getResult().dims().equals({2, 4, 2}));
}

/// Test loading GatherRanges from an ONNX model.
TEST(onnx, gatherRanges) {
  ExecutionEngine EE;
  auto &mod = EE.getModule();
  std::string netFilename(GLOW_DATA_PATH
                          "tests/models/onnxModels/gatherranges.onnxtxt");
  auto *F = mod.createFunction("main");
  Placeholder *output;
  Tensor data(ElemKind::FloatTy, {6});
  Tensor ranges(ElemKind::Int32ITy, {2, 2, 2});

  {
    ONNXModelLoader onnxLD(netFilename, {"data", "ranges"},
                           {&data.getType(), &ranges.getType()}, *F);
    output = EXIT_ON_ERR(onnxLD.getOutputByName("output"));
  }

  // Verify structure: PH/PH -> GatherRanges -> Save -> PH/PH.
  ASSERT_EQ(mod.getPlaceholders().size(), 4);
  ASSERT_EQ(F->getNodes().size(), 3);
  auto *save = getSaveNodeFromDest(output);
  auto *gatherRanges =
      llvm::dyn_cast<GatherRangesNode>(save->getInput().getNode());
  ASSERT_TRUE(gatherRanges);
  EXPECT_TRUE(gatherRanges->getOutput().dims().equals({5}));
  EXPECT_TRUE(gatherRanges->getLengths().dims().equals({2}));
}

/// Test loading Gather ops with constant folding from an ONNX model.
TEST(onnx, gatherOpConstantFoldingAndReshape) {
  // This test verifies that Gather gets constant-folded, so that the argument
  // of the reshape becomes constant.
  ExecutionEngine EE;
  auto &mod = EE.getModule();
  std::string netFilename(
      GLOW_DATA_PATH "tests/models/onnxModels/gatherConstantFolding.onnxtxt");
  PlaceholderBindings bindings;
  auto *F = mod.createFunction("main");
  Placeholder *output;
  Tensor data(ElemKind::FloatTy, {1, 2, 4, 3});
  setConstantFoldLoaderOpsFlag(true);
  {
    ONNXModelLoader onnxLD(netFilename, {"input"}, {&data.getType()}, *F);
    output = EXIT_ON_ERR(onnxLD.getSingleOutput());
    bindings.allocate(mod.getPlaceholders());
  }
  EE.compile(CompilationMode::Infer);
  EE.run(bindings);
  setConstantFoldLoaderOpsFlag(false);

  auto result = bindings.get(output)->getHandle();
  std::vector<dim_t> expectedDims = {1, 4, 3, 2};
  EXPECT_TRUE(result.dims().vec() == expectedDims);
}

static void importSliceTest(std::string fileName, const char *inputName,
                            const llvm::ArrayRef<dim_t> inputShape,
                            const llvm::ArrayRef<dim_t> starts,
                            const llvm::ArrayRef<dim_t> outputShape) {
  ExecutionEngine EE{};
  auto &mod = EE.getModule();
  Function *F = mod.createFunction("main");

  std::string NetFilename =
      std::string(GLOW_DATA_PATH "tests/models/onnxModels/") + fileName;
  PlaceholderBindings bindings;
  Placeholder *graphOutputVar;
  // Destroy the loader after the graph is loaded since the following execution
  // will not depend on anyting from the loader.
  Tensor data;
  getNCHWData(&data, inputShape[0], inputShape[1], inputShape[2],
              inputShape[3]);
  {
    ONNXModelLoader onnxLD(NetFilename, {inputName}, {&data.getType()}, *F);
    graphOutputVar = EXIT_ON_ERR(onnxLD.getSingleOutput());
    bindings.allocate(mod.getPlaceholders());
    updateInputPlaceholdersByName(bindings, &mod, {inputName}, {&data});
  }

  // ONNX importer loads an Slice operator and adds to the IR:
  // - a Slice node

  // Check the graph structure.
  auto *saveNode = getSaveNodeFromDest(graphOutputVar);
  auto *node = saveNode->getInput().getNode();
  auto *sliceNode = llvm::dyn_cast<SliceNode>(node);
  EXPECT_NE(nullptr, sliceNode);

  // Compile&run the graph, and check the output.
  EE.compile(CompilationMode::Infer);
  EE.run(bindings);
  auto result = bindings.get(graphOutputVar)->getHandle();
  EXPECT_TRUE(result.dims().vec() == outputShape.vec());
  dim_t wSliceSize = inputShape[3];
  dim_t hSliceSize = inputShape[2] * wSliceSize;
  dim_t cSliceSize = inputShape[1] * hSliceSize;
  dim_t indexOutput = 0;
  for (dim_t n = 0; n < outputShape[0]; n++) {
    for (dim_t c = 0; c < outputShape[1]; c++) {
      for (dim_t h = 0; h < outputShape[2]; h++) {
        for (dim_t w = 0; w < outputShape[3]; w++) {
          dim_t indexInput = (starts[0] + n) * cSliceSize +
                             (starts[1] + c) * hSliceSize +
                             (starts[2] + h) * wSliceSize + (starts[3] + w);
          EXPECT_FLOAT_EQ(result.raw(indexOutput++), indexInput);
        }
      }
    }
  }

  // Constant Folding Test.
  FAIL_TEST_IF_ERR(checkConstFoldedOutput(NetFilename, {inputName}, {&data},
                                          {bindings.get(graphOutputVar)}));
}

TEST(onnx, importSliceDynamicNoAxes) {
  importSliceTest("sliceDynamic.onnxtxt", "data", {2, 3, 3, 3} /* input */,
                  {0, 1, 1, 1} /* starts */, /* ends: {2, 2, 3, 3} */
                  {2, 1, 2, 2} /* output */);
}

TEST(onnx, importSliceAxesFull) {
  importSliceTest("sliceAxesFull.onnxtxt", "data", {2, 3, 3, 3} /* input */,
                  {0, 1, 1, 2} /* starts */, /* ends: {1, 2, 3, 3} */
                  {1, 1, 2, 1} /* output */);
}

TEST(onnx, importSliceAxesAnyOrder) {
  importSliceTest("sliceAxesAnyOrder.onnxtxt", "data", {2, 3, 3, 3} /* input */,
                  {1, 2, 0, 2} /* starts */, /* ends: {2, 3, 1, 3} */
                  {1, 1, 1, 1} /* output */);
}

TEST(onnx, importSliceAxesOverwrite) {
  importSliceTest("sliceAxesOverwrite.onnxtxt", "data",
                  {2, 3, 3, 3} /* input */,
                  {0, 1, 1, 2} /* starts */, /* ends: {1, 2, 3, 3} */
                  {1, 1, 2, 1} /* output */);
}

TEST(onnx, importSliceAxesPartial) {
  importSliceTest("sliceAxesPartial.onnxtxt", "data", {2, 3, 3, 3} /* input */,
                  {0, 1, 1, 0} /* starts */, /* ends: {2, 2, 3, 3} */
                  {2, 1, 2, 3} /* output */);
}

TEST(onnx, importSliceNoAxes) {
  importSliceTest("sliceNoAxes.onnxtxt", "data", {2, 3, 3, 3} /* input */,
                  {0, 1, 1, 1} /* starts */, /* ends: {2, 2, 3, 3} */
                  {2, 1, 2, 2} /* output */);
}

static void importCast(llvm::StringRef fileName, llvm::StringRef inputName,
                       const llvm::ArrayRef<dim_t> inputShape,
                       ElemKind outputKind) {
  ExecutionEngine EE{};
  auto &mod = EE.getModule();
  Function *F = mod.createFunction("main");

  std::string NetFilename =
      std::string(GLOW_DATA_PATH "tests/models/onnxModels/") + fileName.str();
  PlaceholderBindings bindings;
  Placeholder *graphOutputVar;
  {
    Tensor data;
    getNCHWData(&data, inputShape[0], inputShape[1], inputShape[2],
                inputShape[3]);
    ONNXModelLoader onnxLD(NetFilename, {inputName.str().c_str()},
                           {&data.getType()}, *F);
    graphOutputVar = EXIT_ON_ERR(onnxLD.getSingleOutput());
    bindings.allocate(mod.getPlaceholders());
    updateInputPlaceholdersByName(bindings, &mod, {inputName}, {&data});
  }

  // ONNX importer loads a Cast operator and adds to the IR:
  // - a ConvertTo node

  // Check the graph structure.
  auto *saveNode = getSaveNodeFromDest(graphOutputVar);
  auto *node = saveNode->getInput().getNode();
  auto *castNode = llvm::dyn_cast<ConvertToNode>(node);
  ASSERT_NE(nullptr, castNode);

  // Check node output type.
  ASSERT_EQ(castNode->getResult().getType()->getElementType(), outputKind);
}

TEST(onnx, importCastToFloat) {
  importCast("castToFloat.onnxtxt", "data", {1, 2, 2, 2}, ElemKind::FloatTy);
}
TEST(onnx, importCastToFloat16) {
  importCast("castToFloat16.onnxtxt", "data", {1, 2, 2, 2},
             ElemKind::Float16Ty);
}
TEST(onnx, importCastToInt32) {
  importCast("castToInt32.onnxtxt", "data", {1, 2, 2, 2}, ElemKind::Int32ITy);
}
TEST(onnx, importCastToInt64) {
  importCast("castToInt64.onnxtxt", "data", {1, 2, 2, 2}, ElemKind::Int64ITy);
}

TEST(onnx, cast_32_64) {
  ExecutionEngine EE{};
  auto &mod = EE.getModule();
  Function *F = mod.createFunction("main");

  std::string netFilename(GLOW_DATA_PATH
                          "tests/models/onnxModels/castInt-32-64.onnxtxt");
  PlaceholderBindings bindings;
  Placeholder *graphOutputVar;
  std::vector<float> init(1 * 2 * 4 * 3);
  std::vector<float> expectedOut(1 * 2 * 4 * 3);
  for (size_t i = 0; i < init.size(); i++) {
    const float value = i * 12.345678f;
    init[i] = value;
    expectedOut[i] = int32_t(value);
  }
  {
    Tensor data(ElemKind::FloatTy, {1, 2, 4, 3});
    data.getHandle() = init;
    ONNXModelLoader onnxLD(netFilename, {"input"}, {&data.getType()}, *F);
    graphOutputVar = EXIT_ON_ERR(onnxLD.getSingleOutput());
    bindings.allocate(mod.getPlaceholders());
    updateInputPlaceholdersByName(bindings, &mod, {"input"}, {&data});
  }

  EE.compile(CompilationMode::Infer);
  EE.run(bindings);
  // Make sure that the optimizer did not eliminate float->int casts. They are
  // not NOOP. Conversions int32 -> int64 -> int32 are always NOOP, so they can
  // be optimized away.
  EXPECT_EQ(F->getNodes().size(), 3);
  auto result = bindings.get(graphOutputVar)->getHandle();
  std::vector<dim_t> expectedDims = {1, 2, 4, 3};

  EXPECT_TRUE(result.dims().vec() == expectedDims);
  for (size_t i = 0; i < expectedOut.size(); i++) {
    EXPECT_EQ(result.raw(i), expectedOut[i]);
  }
}

static void importPad(std::string fileName, const char *inputName,
                      const llvm::ArrayRef<dim_t> inputShape,
                      const llvm::ArrayRef<sdim_t> starts,
                      const llvm::ArrayRef<sdim_t> ends, PaddingMode mode,
                      float value, bool testOutput,
                      bool expectLoadError = false) {
  ExecutionEngine EE{};
  auto &mod = EE.getModule();
  Function *F = mod.createFunction("main");

  std::string NetFilename =
      std::string(GLOW_DATA_PATH "tests/models/onnxModels/") + fileName;
  PlaceholderBindings bindings;
  Placeholder *graphOutputVar;
  // Destroy the loader after the graph is loaded since the following execution
  // will not depend on anyting from the loader.
  {
    Tensor data;
    getNCHWData(&data, inputShape[0], inputShape[1], inputShape[2],
                inputShape[3]);
    if (expectLoadError) {
      Error err = Error::empty();
      ONNXModelLoader(NetFilename, {inputName}, {&data.getType()}, *F, &err);
      EXPECT_TRUE(ERR_TO_BOOL(std::move(err)));
      return;
    }
    ONNXModelLoader onnxLD(NetFilename, {inputName}, {&data.getType()}, *F);
    graphOutputVar = EXIT_ON_ERR(onnxLD.getSingleOutput());
    bindings.allocate(mod.getPlaceholders());
    updateInputPlaceholdersByName(bindings, &mod, {inputName}, {&data});
  }

  // ONNX importer loads a Pad operator and adds to the IR:
  // - a Pad node

  // Check the graph structure.
  auto *saveNode = getSaveNodeFromDest(graphOutputVar);
  auto *node = saveNode->getInput().getNode();
  auto *padNode = llvm::dyn_cast<PadNode>(node);
  EXPECT_NE(nullptr, padNode);

  // Check Pad node properties.
  assert(padNode->getMode() == mode);
  if (mode == PaddingMode::CONSTANT) {
    EXPECT_EQ(value, padNode->getValue());
  }
  // Check the Pad node output shape.
  std::vector<dim_t> expectedOutputShape(inputShape.size());
  for (unsigned int i = 0; i < inputShape.size(); i++) {
    expectedOutputShape[i] =
        size_t(ssize_t(inputShape[i]) + starts[i] + ends[i]);
  }
  EXPECT_TRUE(padNode->getResult().dims().vec() == expectedOutputShape);

  // Currently, only constant with positive pads is supported at lowering.
  // We just consider this test case.
  if (testOutput && mode == PaddingMode::CONSTANT) {
    // Compile&run the graph, and check the output.
    EE.compile(CompilationMode::Infer);
    EE.run(bindings);
    auto result = bindings.get(graphOutputVar)->getHandle();
    EXPECT_TRUE(result.dims().vec() == expectedOutputShape);
    size_t indexOutput = 0;
    size_t indexinput = 0;
    for (size_t n = 0; n < expectedOutputShape[0]; n++) {
      for (size_t c = 0; c < expectedOutputShape[1]; c++) {
        for (size_t h = 0; h < expectedOutputShape[2]; h++) {
          for (size_t w = 0; w < expectedOutputShape[3]; w++) {
            float expectedValue = value;
            if ((n >= size_t(starts[0])) &&
                (n < (expectedOutputShape[0] - size_t(ends[0]))) &&
                (c >= size_t(starts[1])) &&
                (c < (expectedOutputShape[1] - size_t(ends[1]))) &&
                (h >= size_t(starts[2])) &&
                (h < (expectedOutputShape[2] - size_t(ends[2]))) &&
                (w >= size_t(starts[3])) &&
                (w < (expectedOutputShape[3] - size_t(ends[3])))) {
              // This is the way 'getNCHWData' initializes data.
              expectedValue = indexinput++;
            }
            EXPECT_FLOAT_EQ(result.raw(indexOutput++), expectedValue);
          }
        }
      }
    }
  }
}

TEST(onnx, importPadDefault) {
  importPad("padDefault.onnxtxt", "data", {4, 6, 5, 7} /* input */,
            {1, 2, -2, 0} /* starts */, {0, -2, 1, 2} /* ends */,
            PaddingMode::CONSTANT, 0.f, false);
}

TEST(onnx, importPadConstant) {
  importPad("padConstant.onnxtxt", "data", {4, 6, 5, 7} /* input */,
            {1, 2, -2, 0} /* starts */, {0, -2, 1, 2} /* ends */,
            PaddingMode::CONSTANT, 2.55f, false);
}

TEST(onnx, importPadReflect) {
  // Note: PaddingMode::REFLECT is not yet supported, so we assert death when
  // loading the model.
  importPad("padReflect.onnxtxt", "data", {4, 6, 5, 7} /* input */,
            {1, 2, -2, 0} /* starts */, {0, -2, 1, 2} /* ends */,
            PaddingMode::REFLECT, 0.f /* any */, false,
            /* expectLoadError */ true);
}

TEST(onnx, importPadEdge) {
  // Note: PaddingMode::EDGE is not yet supported, so we assert death when
  // loading the model.
  importPad("padEdge.onnxtxt", "data", {4, 6, 5, 7} /* input */,
            {1, 2, -2, 0} /* starts */, {0, -2, 1, 2} /* ends */,
            PaddingMode::EDGE, 0.f /* any */, false,
            /* expectLoadError */ true);
}

TEST(onnx, importPadConstantPositive) {
  importPad("padConstantPositive.onnxtxt", "data", {4, 6, 5, 7} /* input */,
            {1, 2, 3, 4} /* starts */, {0, 3, 1, 2} /* ends */,
            PaddingMode::CONSTANT, 2.55f, true);
}

/// Test loading BatchNorm with all optional outputs declared, but not used in
/// the model. Glow supports only the first mandatory output, but declaring
/// optional outputs while not using them in the model should not make the
/// import fail.
TEST(onnx, batchNormPR2304) {
  ExecutionEngine EE;
  auto &mod = EE.getModule();
  std::string netFilename(GLOW_DATA_PATH
                          "tests/models/onnxModels/batchNormPR2304.onnxtxt");
  auto *F = mod.createFunction("main");
  Placeholder *output;
  Tensor inputTensor(ElemKind::FloatTy, {1, 2, 10, 10});
  {
    ONNXModelLoader onnxLD(netFilename, {"input"}, {&inputTensor.getType()},
                           *F);
    output = EXIT_ON_ERR(onnxLD.getOutputByName("output"));
  }

  // Check the graph structure.
  auto *saveNode = getSaveNodeFromDest(output);
  auto *trNode = llvm::dyn_cast<TransposeNode>(saveNode->getInput().getNode());
  EXPECT_NE(nullptr, trNode);
  auto *bnNode =
      llvm::dyn_cast<BatchNormalizationNode>(trNode->getInput().getNode());
  EXPECT_NE(nullptr, bnNode);
}

/// Test constructor for auto loading inputs case.
TEST(onnx, autoLoadInputs) {
  ExecutionEngine EE;
  auto &mod = EE.getModule();
  std::string netFilename(GLOW_DATA_PATH
                          "tests/models/onnxModels/batchNormPR2304.onnxtxt");
  auto *F = mod.createFunction("main");
  Tensor inputTensor(ElemKind::FloatTy, {1, 2, 10, 10});
  llvm::StringRef inputName = "input";
  ONNXModelLoader onnxLD(netFilename, {}, {}, *F);
  auto inputs = onnxLD.getInputVarsMapping();
  EXPECT_EQ(inputs.size(), 1);
  EXPECT_TRUE(inputTensor.getType().isEqual(inputs[inputName]->getType()));
}

TEST(onnx, shape) {
  ExecutionEngine EE{};
  auto &mod = EE.getModule();
  Function *F = mod.createFunction("main");

  std::string netFilename(GLOW_DATA_PATH
                          "tests/models/onnxModels/shape.onnxtxt");

  PlaceholderBindings bindings;
  Placeholder *output;
  Tensor x(ElemKind::FloatTy, {2, 2, 2, 2});
  x.getHandle() = {1, 2, 3, 4, 5, 6, 7, 8, 9, 10, 11, 12, 13, 14, 15, 16};

  {
    ONNXModelLoader onnxLD(netFilename, {"input"}, {&x.getType()}, *F);
    output = EXIT_ON_ERR(onnxLD.getSingleOutput());
    bindings.allocate(mod.getPlaceholders());
    updateInputPlaceholdersByName(bindings, &mod, {"input"}, {&x});
  }

  auto *res = bindings.get(output);
  EE.compile(CompilationMode::Infer);
  EE.run(bindings);

  auto result = res->getHandle<int64_t>();
  std::vector<dim_t> expectedDims = {1};
  std::vector<int64_t> expectedValues = {4};

  EXPECT_TRUE(result.dims().vec() == expectedDims);
  for (size_t i = 0; i < expectedValues.size(); i++) {
    EXPECT_EQ(result.raw(i), expectedValues[i]);
  }

  // Constant Folding Test.
  FAIL_TEST_IF_ERR(checkConstFoldedOutput(netFilename, {"input"}, {&x},
                                          {bindings.get(output)}));
}

TEST(onnx, tile) {
  ExecutionEngine EE;
  auto &mod = EE.getModule();
  Function *F = mod.createFunction("main");

  std::string netFilename(GLOW_DATA_PATH
                          "tests/models/onnxModels/tile.onnxtxt");

  PlaceholderBindings bindings;
  Placeholder *output;
  {
    Tensor x(ElemKind::FloatTy, {1, 2, 2, 1});
    x.getHandle() = {1., 2., 3., 4.};

    ONNXModelLoader onnxLD(netFilename, {"input"}, {&x.getType()}, *F);
    output = EXIT_ON_ERR(onnxLD.getSingleOutput());
    bindings.allocate(mod.getPlaceholders());
    updateInputPlaceholdersByName(bindings, &mod, {"input"}, {&x});
  }

  auto *res = bindings.get(output);
  EE.compile(CompilationMode::Infer);
  EE.run(bindings);

  auto result = res->getHandle();
  std::vector<dim_t> expectedDims = {1, 4, 4, 3};
  std::vector<float> expectedValues = {
      1.0, 1.0, 1.0, 2.0, 2.0, 2.0, 1.0, 1.0, 1.0, 2.0, 2.0, 2.0,
      3.0, 3.0, 3.0, 4.0, 4.0, 4.0, 3.0, 3.0, 3.0, 4.0, 4.0, 4.0,
      1.0, 1.0, 1.0, 2.0, 2.0, 2.0, 1.0, 1.0, 1.0, 2.0, 2.0, 2.0,
      3.0, 3.0, 3.0, 4.0, 4.0, 4.0, 3.0, 3.0, 3.0, 4.0, 4.0, 4.0,
  };

  EXPECT_TRUE(result.dims().vec() == expectedDims);
  for (size_t i = 0; i < expectedValues.size(); i++) {
    EXPECT_EQ(result.raw(i), expectedValues[i]);
  }
}

TEST(onnx, topK) {
  ExecutionEngine EE{};
  auto &mod = EE.getModule();
  Function *F = mod.createFunction("main");

  std::string netFilename(GLOW_DATA_PATH
                          "tests/models/onnxModels/TopK.onnxtxt");

  PlaceholderBindings bindings;
  Placeholder *output;
  Placeholder *index;
  Tensor x(ElemKind::FloatTy, {1, 3, 4});
  x.getHandle() = {1., 2., 3., 4., 8., 7., 7., 7., 11., 12., 11., 10.};

  {
    ONNXModelLoader onnxLD(netFilename, {"scores"}, {&x.getType()}, *F);
    output = EXIT_ON_ERR(onnxLD.getOutputByName("topscores"));
    index = EXIT_ON_ERR(onnxLD.getOutputByName("topindices"));
    bindings.allocate(mod.getPlaceholders());
    updateInputPlaceholdersByName(bindings, &mod, {"scores"}, {&x});
  }

  auto *outputT = bindings.get(output);
  auto *indexT = bindings.get(index);

  EE.compile(CompilationMode::Infer);
  EE.run(bindings);

  auto outputH = outputT->getHandle();
  auto indexH = indexT->getHandle<sdim_t>();
  std::vector<dim_t> expectedDims = {1, 3, 2};
  std::vector<float> expectedValues = {
      4., 3., 8., 7., 12, 11.,
  };
  std::vector<dim_t> expectedIndices = {3, 2, 0, 1, 1, 0};

  EXPECT_TRUE(outputH.dims().vec() == expectedDims);
  for (size_t i = 0; i < expectedValues.size(); i++) {
    EXPECT_EQ(outputH.raw(i), expectedValues[i]);
  }

  EXPECT_TRUE(indexH.dims().vec() == expectedDims);
  for (size_t i = 0; i < expectedIndices.size(); i++) {
    EXPECT_EQ(indexH.raw(i), expectedIndices[i]);
  }

  // Constant Folding Test.
  FAIL_TEST_IF_ERR(
      checkConstFoldedOutput(netFilename, {"scores"}, {&x}, {outputT, indexT}));
}

TEST(onnx, argMaxKeepDim) {
  ExecutionEngine EE;
  auto &mod = EE.getModule();
  Function *F = mod.createFunction("main");

  std::string netFilename(GLOW_DATA_PATH
                          "tests/models/onnxModels/ArgMaxKeepDim.onnxtxt");

  PlaceholderBindings bindings;
  Placeholder *argmaxPH;
  {
    Tensor inT(ElemKind::FloatTy, {2, 3, 4, 5});

    ONNXModelLoader onnxLD(netFilename, {"input"}, {&inT.getType()}, *F);
    argmaxPH = EXIT_ON_ERR(onnxLD.getOutputByName("argmax_scores"));
    bindings.allocate(mod.getPlaceholders());
    updateInputPlaceholdersByName(bindings, &mod, {"input"}, {&inT});
  }

  EE.compile(CompilationMode::Infer);
  EE.run(bindings);

  auto argmax = bindings.get(argmaxPH)->getHandle<sdim_t>();
  std::vector<dim_t> expectedDims = {2, 3, 1, 5};
  EXPECT_TRUE(argmax.dims().vec() == expectedDims);
}

TEST(onnx, argMaxNoKeepDim) {
  ExecutionEngine EE;
  auto &mod = EE.getModule();
  Function *F = mod.createFunction("main");

  std::string netFilename(GLOW_DATA_PATH
                          "tests/models/onnxModels/ArgMaxNoKeepDim.onnxtxt");

  PlaceholderBindings bindings;
  Placeholder *argmaxPH;
  {
    Tensor inT(ElemKind::FloatTy, {2, 3, 4, 5});

    ONNXModelLoader onnxLD(netFilename, {"input"}, {&inT.getType()}, *F);
    argmaxPH = EXIT_ON_ERR(onnxLD.getOutputByName("argmax_scores"));
    bindings.allocate(mod.getPlaceholders());
    updateInputPlaceholdersByName(bindings, &mod, {"input"}, {&inT});
  }

  EE.compile(CompilationMode::Infer);
  EE.run(bindings);

  auto argmax = bindings.get(argmaxPH)->getHandle<sdim_t>();
  std::vector<dim_t> expectedDims = {2, 4, 5};
  EXPECT_TRUE(argmax.dims().vec() == expectedDims);
}

TEST(onnx, argMaxDefault) {
  ExecutionEngine EE;
  auto &mod = EE.getModule();
  Function *F = mod.createFunction("main");

  std::string netFilename(GLOW_DATA_PATH
                          "tests/models/onnxModels/ArgMaxDefault.onnxtxt");

  PlaceholderBindings bindings;
  Placeholder *argmaxPH;
  {
    Tensor inT(ElemKind::FloatTy, {2, 3, 4, 5});

    ONNXModelLoader onnxLD(netFilename, {"input"}, {&inT.getType()}, *F);
    argmaxPH = EXIT_ON_ERR(onnxLD.getOutputByName("argmax_scores"));
    bindings.allocate(mod.getPlaceholders());
    updateInputPlaceholdersByName(bindings, &mod, {"input"}, {&inT});
  }

  EE.compile(CompilationMode::Infer);
  EE.run(bindings);

  auto argmax = bindings.get(argmaxPH)->getHandle<sdim_t>();
  std::vector<dim_t> expectedDims = {1, 3, 4, 5};
  EXPECT_TRUE(argmax.dims().vec() == expectedDims);
}

TEST(onnx, importMaxPoolWithArgmax) {
  ExecutionEngine EE;
  auto &mod = EE.getModule();
  std::string netFilename(GLOW_DATA_PATH
                          "tests/models/onnxModels/maxPoolWithArgmax.onnxtxt");
  auto *F = mod.createFunction("main");
  PlaceholderBindings bindings;
  Placeholder *resultPH, *indicesPH;
  Tensor inputTensor(ElemKind::FloatTy, {1, 3, 4, 4});

  // Execute the following scenario for MaxPool with Argmax output:
  // Input:
  // [[[[ 0. 47. 35. 23.]
  //    [11. 58. 46. 34.]
  //    [22. 10. 57. 45.]
  //    [33. 21.  9. 56.]]
  //
  //   [[44. 32. 20.  8.]
  //    [55. 43. 31. 19.]
  //    [ 7. 54. 42. 30.]
  //    [18.  6. 53. 41.]]
  //
  //   [[29. 17.  5. 52.]
  //    [40. 28. 16.  4.]
  //    [51. 39. 27. 15.]
  //    [ 3. 50. 38. 26.]]]]
  //
  // Result:
  // [[[[58. 46.]
  //    [33. 57.]]
  //
  //   [[55. 31.]
  //    [54. 53.]]
  //
  //   [[40. 52.]
  //    [51. 38.]]]]
  //
  // Argmax:
  // [[[[15 18]
  //    [36 30]]
  //
  //   [[13 19]
  //    [28 43]]
  //
  //   [[14 11]
  //    [26 44]]]]
  inputTensor.getHandle() = {
      0.0,  47.0, 35.0, 23.0, 11.0, 58.0, 46.0, 34.0, 22.0, 10.0, 57.0, 45.0,
      33.0, 21.0, 9.0,  56.0, 44.0, 32.0, 20.0, 8.0,  55.0, 43.0, 31.0, 19.0,
      7.0,  54.0, 42.0, 30.0, 18.0, 6.0,  53.0, 41.0, 29.0, 17.0, 5.0,  52.0,
      40.0, 28.0, 16.0, 4.0,  51.0, 39.0, 27.0, 15.0, 3.0,  50.0, 38.0, 26.0};

  {
    ONNXModelLoader onnxLD(netFilename, {"input"}, {&inputTensor.getType()},
                           *F);
    resultPH = EXIT_ON_ERR(onnxLD.getOutputByName("result"));
    indicesPH = EXIT_ON_ERR(onnxLD.getOutputByName("indices"));
    bindings.allocate(mod.getPlaceholders());
    updateInputPlaceholdersByName(bindings, &mod, {"input"}, {&inputTensor});
  }

  EE.compile(CompilationMode::Infer);
  EE.run(bindings);

  auto result = bindings.get(resultPH)->getHandle();
  auto indices = bindings.get(indicesPH)->getHandle<sdim_t>();
  std::vector<dim_t> expectedDims = {1, 3, 2, 2};

  EXPECT_TRUE(result.dims().vec() == expectedDims);
  EXPECT_TRUE(indices.dims().vec() == expectedDims);

  std::vector<float> expectedResult = {58.0, 46.0, 33.0, 57.0, 55.0, 31.0,
                                       54.0, 53.0, 40.0, 52.0, 51.0, 38.0};
  std::vector<sdim_t> expectedIndices = {15, 18, 36, 30, 13, 19,
                                         28, 43, 14, 11, 26, 44};

  for (size_t i = 0; i < expectedResult.size(); i++) {
    EXPECT_EQ(result.raw(i), expectedResult[i]);
    EXPECT_EQ(indices.raw(i), expectedIndices[i]);
  }
}

TEST(onnx, importWhere) {
  ExecutionEngine EE{};
  auto &mod = EE.getModule();
  Function *F = mod.createFunction("main");

  std::string netFilename(GLOW_DATA_PATH
                          "tests/models/onnxModels/Where.onnxtxt");

  Placeholder *out = nullptr;
  {
    Tensor condition(ElemKind::BoolTy, {1, 1, 4});
    Tensor X(ElemKind::FloatTy, {1, 4, 1});
    Tensor Y(ElemKind::FloatTy, {4, 1, 1});

    condition.zero();
    X.zero();
    Y.zero();

    ONNXModelLoader onnxLD(netFilename, {"Condition", "X", "Y"},
                           {&condition.getType(), &X.getType(), &Y.getType()},
                           *F);
    out = EXIT_ON_ERR(onnxLD.getOutputByName("Out"));
  }

  auto *save = getSaveNodeFromDest(out);

  SelectNode *WHR = llvm::dyn_cast<SelectNode>(save->getInput().getNode());

  ASSERT_TRUE(WHR);
  EXPECT_EQ(WHR->getResult().dims()[0], 4);
  EXPECT_EQ(WHR->getResult().dims()[1], 4);
  EXPECT_EQ(WHR->getResult().dims()[2], 4);
}

TEST(onnx, importLess) {
  ExecutionEngine EE{};
  auto &mod = EE.getModule();
  Function *F = mod.createFunction("main");

  std::string netFilename(GLOW_DATA_PATH
                          "tests/models/onnxModels/Less.onnxtxt");

  Placeholder *out = nullptr;
  {
    Tensor X(ElemKind::FloatTy, {1, 4, 1});
    Tensor Y(ElemKind::FloatTy, {4, 1, 1});
    X.zero();
    Y.zero();

    ONNXModelLoader onnxLD(netFilename, {"X", "Y"},
                           {&X.getType(), &Y.getType()}, *F);
    out = EXIT_ON_ERR(onnxLD.getOutputByName("Out"));
  }

  auto *save = getSaveNodeFromDest(out);

  CmpLTNode *CMPLT = llvm::dyn_cast<CmpLTNode>(save->getInput().getNode());

  ASSERT_TRUE(CMPLT);
  ASSERT_EQ(CMPLT->getResult().dims().size(), 3);
  EXPECT_EQ(CMPLT->getResult().dims()[0], 4);
  EXPECT_EQ(CMPLT->getResult().dims()[1], 4);
  EXPECT_EQ(CMPLT->getResult().dims()[2], 1);
}

<<<<<<< HEAD
TEST(onnx, importDimParamExplicit) {
  ExecutionEngine EE;
  auto &mod = EE.getModule();
  std::string netFilename(GLOW_DATA_PATH
                          "tests/models/onnxModels/dimParam.onnxtxt");
  auto *F = mod.createFunction("main");

  // Import ONNX model with explicit input information.
  {
    Tensor inputTensor(ElemKind::FloatTy, {1, 2});
    ONNXModelLoader onnxLD(netFilename, {"input"}, {&inputTensor.getType()},
                           *F);
  }

  // Validate placeholder sizes.
  Placeholder *inputPH, *outputPH;
  inputPH = mod.getPlaceholderByName("input");
  outputPH = mod.getPlaceholderByName("output");
  EXPECT_TRUE(inputPH);
  EXPECT_TRUE(outputPH);
  EXPECT_EQ(inputPH->dims()[0], 1);
  EXPECT_EQ(inputPH->dims()[1], 2);
  EXPECT_EQ(outputPH->dims()[0], 1);
  EXPECT_EQ(outputPH->dims()[1], 2);
}

TEST(onnx, importDimParamImplicit) {
  ExecutionEngine EE;
  auto &mod = EE.getModule();
  std::string netFilename(GLOW_DATA_PATH
                          "tests/models/onnxModels/dimParam.onnxtxt");
  auto *F = mod.createFunction("main");

  // Import ONNX model with implicit input information.
  { ONNXModelLoader onnxLD(netFilename, {}, {}, *F); }

  // Validate placeholder sizes.
  Placeholder *inputPH, *outputPH;
  inputPH = mod.getPlaceholderByName("input");
  outputPH = mod.getPlaceholderByName("output");
  EXPECT_TRUE(inputPH);
  EXPECT_TRUE(outputPH);
  EXPECT_EQ(inputPH->dims()[0], 1);
  EXPECT_EQ(inputPH->dims()[1], 2);
  EXPECT_EQ(outputPH->dims()[0], 1);
  EXPECT_EQ(outputPH->dims()[1], 2);
=======
/// Test loading LSTM from a ONNX model. The ONNX model already computes
/// the error compared to a PyTorch reference implementation.
static void importLSTM(std::string fileName) {
  ExecutionEngine EE;
  auto &mod = EE.getModule();
  Function *F = mod.createFunction("main");

  PlaceholderBindings bindings;
  {
    ONNXModelLoader onnxLD(fileName, {}, {}, *F);
    bindings.allocate(mod.getPlaceholders());
  }

  // Search LSTM state placeholders and set to 0.
  Placeholder *Y_h_ph = nullptr;
  Placeholder *Y_c_ph = nullptr;
  for (const auto &ph : mod.getPlaceholders()) {
    if (llvm::StringRef(ph->getName()).endswith("Y_h"))
      Y_h_ph = ph;
    if (llvm::StringRef(ph->getName()).endswith("Y_c"))
      Y_c_ph = ph;
  }
  EXPECT_TRUE(Y_h_ph);
  EXPECT_TRUE(Y_c_ph);
  bindings.get(Y_h_ph)->zero();
  bindings.get(Y_c_ph)->zero();

  // Compile and run.
  EE.compile(CompilationMode::Infer);
  EE.run(bindings);

  // Verify LSTM error.
  Placeholder *Y_err_ph = mod.getPlaceholderByName("Y_err");
  EXPECT_TRUE(Y_err_ph);
  auto err = bindings.get(Y_err_ph)->getHandle();
  for (size_t idx = 0; idx < Y_err_ph->getType()->size(); idx++) {
    EXPECT_TRUE(std::abs(err.raw(idx)) < 1e-6);
  }
}

TEST(onnx, importLSTMForward) {
  importLSTM(GLOW_DATA_PATH "tests/models/onnxModels/lstmForward.onnxtxt");
}

TEST(onnx, importLSTMReverse) {
  importLSTM(GLOW_DATA_PATH "tests/models/onnxModels/lstmReverse.onnxtxt");
}

TEST(onnx, importLSTMBidirectional) {
  importLSTM(GLOW_DATA_PATH
             "tests/models/onnxModels/lstmBidirectional.onnxtxt");
}

TEST(onnx, importLSTMForwardNoBias) {
  importLSTM(GLOW_DATA_PATH
             "tests/models/onnxModels/lstmForwardNoBias.onnxtxt");
}

TEST(onnx, importLSTMForwardNoState) {
  importLSTM(GLOW_DATA_PATH
             "tests/models/onnxModels/lstmForwardNoState.onnxtxt");
}

TEST(onnx, importLSTMForwardWithPeephole) {
  importLSTM(GLOW_DATA_PATH
             "tests/models/onnxModels/lstmForwardWithPeephole.onnxtxt");
>>>>>>> a6b02f84
}<|MERGE_RESOLUTION|>--- conflicted
+++ resolved
@@ -2520,7 +2520,6 @@
   EXPECT_EQ(CMPLT->getResult().dims()[2], 1);
 }
 
-<<<<<<< HEAD
 TEST(onnx, importDimParamExplicit) {
   ExecutionEngine EE;
   auto &mod = EE.getModule();
@@ -2567,7 +2566,7 @@
   EXPECT_EQ(inputPH->dims()[1], 2);
   EXPECT_EQ(outputPH->dims()[0], 1);
   EXPECT_EQ(outputPH->dims()[1], 2);
-=======
+
 /// Test loading LSTM from a ONNX model. The ONNX model already computes
 /// the error compared to a PyTorch reference implementation.
 static void importLSTM(std::string fileName) {
@@ -2634,5 +2633,4 @@
 TEST(onnx, importLSTMForwardWithPeephole) {
   importLSTM(GLOW_DATA_PATH
              "tests/models/onnxModels/lstmForwardWithPeephole.onnxtxt");
->>>>>>> a6b02f84
 }