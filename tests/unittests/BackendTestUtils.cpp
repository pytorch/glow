--- conflicted
+++ resolved
@@ -158,16 +158,11 @@
                                ElemKind interpElemKind,
                                ElemKind backendElemKind, float allowedError,
                                unsigned count, bool enableRowwiseQuantization,
-<<<<<<< HEAD
                                quantization::Schema schema,
                                ElemKind biasElemKind) {
-  ExecutionEngine IEE{"Interpreter"};
-=======
-                               quantization::Schema schema) {
   // Note: deviceMemory = 0 is a signal to use the defaultMemory.
   ExecutionEngine IEE{"Interpreter", /* deviceMemory */ 0,
                       /* ignoreUserDeviceConfig */ true};
->>>>>>> 6c2e981a
   ExecutionEngine BEE{backendName};
   PlaceholderBindings iBindings, bBindings;
 
