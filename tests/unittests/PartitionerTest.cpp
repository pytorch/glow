--- conflicted
+++ resolved
@@ -93,58 +93,6 @@
 /// consumption of all the nodes in each level won't exceed the device memory
 /// constraints.
 TEST_F(PartitionerTest, Basic1) {
-<<<<<<< HEAD
-  constexpr float range = 2.0;
-  auto *input =
-      mod_.createPlaceholder(ElemKind::FloatTy, {1, 32}, "input", false);
-  auto *w1 = mod_.createConstant(ElemKind::FloatTy, {32, 16}, "w1");
-  auto *b1 = mod_.createConstant(ElemKind::FloatTy, {16}, "b1");
-  bindings_.allocate(input);
-  w1->getHandle<>().randomize(-range, range, mod_.getPRNG());
-  b1->getHandle<>().randomize(-range, range, mod_.getPRNG());
-
-  // Initial FC.
-  Node *I = F_->createFullyConnected("initial_fc", input, w1, b1);
-  I = F_->createSigmoid("initial_sigmoid", I);
-
-  // Left branch.
-  auto *w2 = mod_.createConstant(ElemKind::FloatTy, {16, 16}, "w2");
-  auto *b2 = mod_.createConstant(ElemKind::FloatTy, {16}, "b2");
-  w2->getHandle<>().randomize(-range, range, mod_.getPRNG());
-  b2->getHandle<>().randomize(-range, range, mod_.getPRNG());
-  Node *L = F_->createFullyConnected("left_fc1", I, w2, b2);
-  L = F_->createSigmoid("left_sigmoid1", L);
-  auto *w3 = mod_.createConstant(ElemKind::FloatTy, {16, 8}, "w3");
-  auto *b3 = mod_.createConstant(ElemKind::FloatTy, {8}, "b3");
-  w3->getHandle<>().randomize(-range, range, mod_.getPRNG());
-  b3->getHandle<>().randomize(-range, range, mod_.getPRNG());
-  L = F_->createFullyConnected("left_fc2", L, w3, b3);
-  L = F_->createSigmoid("left_sigmoid2", L);
-
-  // Right branch.
-  auto *w4 = mod_.createConstant(ElemKind::FloatTy, {16, 16}, "w4");
-  auto *b4 = mod_.createConstant(ElemKind::FloatTy, {16}, "b4");
-  w4->getHandle<>().randomize(-range, range, mod_.getPRNG());
-  b4->getHandle<>().randomize(-range, range, mod_.getPRNG());
-  Node *R = F_->createFullyConnected("right_fc1", I, w4, b4);
-  R = F_->createSigmoid("right_sigmoid1", R);
-  auto *w5 = mod_.createConstant(ElemKind::FloatTy, {16, 8}, "w5");
-  auto *b5 = mod_.createConstant(ElemKind::FloatTy, {8}, "b5");
-  w5->getHandle<>().randomize(-range, range, mod_.getPRNG());
-  b5->getHandle<>().randomize(-range, range, mod_.getPRNG());
-  R = F_->createFullyConnected("right_fc2", R, w5, b5);
-  R = F_->createSigmoid("right_sigmoid2", R);
-
-  // Join branches.
-  auto *mul = F_->createMul("mul", L, R);
-  auto *save = F_->createSave("ret", mul);
-  auto &res = *bindings_.allocate(save->getPlaceholder());
-
-  // Infer using the un-partitioned graph.
-  Tensor in(ElemKind::FloatTy, {1, 32});
-  in.getHandle<>().randomize(-range, range, mod_.getPRNG());
-  ExecutionEngine EE;
-=======
   ExecutionEngine2 EER, EEP;
   constexpr float range = 2.0;
   std::vector<ExecutionEngine2 *> engines{&EER, &EEP};
@@ -202,7 +150,6 @@
   // Infer using the un-partitioned graph.
   Tensor in(ElemKind::FloatTy, {1, 32});
   in.getHandle<>().randomize(-range, range, EER.getModule().getPRNG());
->>>>>>> b5c7d67e
 
   EER.compile(CompilationMode::Infer);
   bindings_.clear();
@@ -219,15 +166,9 @@
   auto err = myPartitioner.Partition(cctx);
   EXPECT_FALSE(errToBool(std::move(err)));
   DAGListTy dagList = std::move(myPartitioner.getPartitionResult());
-<<<<<<< HEAD
-  EXPECT_EQ(mod_.getFunctions().size(), 3);
-  EXPECT_EQ(dagList.size(), 1);
-  EXPECT_TRUE(checkSaveNode(mod_));
-=======
   EXPECT_EQ(EEP.getModule().getFunctions().size(), 3);
   EXPECT_EQ(dagList.size(), 1);
   EXPECT_TRUE(checkSaveNode(EEP.getModule()));
->>>>>>> b5c7d67e
 
   // Run the paritioned graph and compare the results.
   bindings_.clear();
@@ -245,57 +186,6 @@
 /// the memory consumption of all the nodes in which exceeds the device memory
 /// constraints.
 TEST_F(PartitionerTest, Basic2) {
-<<<<<<< HEAD
-  constexpr float range = 2.0;
-  auto *input =
-      mod_.createPlaceholder(ElemKind::FloatTy, {1, 16}, "input", false);
-  auto *input1 =
-      mod_.createPlaceholder(ElemKind::FloatTy, {1, 16}, "input1", false);
-  bindings_.allocate(input);
-  bindings_.allocate(input1);
-  // Left branch.
-  auto *w2 = mod_.createConstant(ElemKind::FloatTy, {16, 16}, "w2");
-  auto *b2 = mod_.createConstant(ElemKind::FloatTy, {16}, "b2");
-  w2->getHandle<>().randomize(-range, range, mod_.getPRNG());
-  b2->getHandle<>().randomize(-range, range, mod_.getPRNG());
-  Node *L = F_->createFullyConnected("left_fc1", input, w2, b2);
-  L = F_->createSigmoid("left_sigmoid1", L);
-  auto *w3 = mod_.createConstant(ElemKind::FloatTy, {16, 8}, "w3");
-  auto *b3 = mod_.createConstant(ElemKind::FloatTy, {8}, "b3");
-  w3->getHandle<>().randomize(-range, range, mod_.getPRNG());
-  b3->getHandle<>().randomize(-range, range, mod_.getPRNG());
-  L = F_->createFullyConnected("left_fc2", L, w3, b3);
-  L = F_->createSigmoid("left_sigmoid2", L);
-
-  // Right branch.
-  auto *w4 = mod_.createConstant(ElemKind::FloatTy, {16, 16}, "w4");
-  auto *b4 = mod_.createConstant(ElemKind::FloatTy, {16}, "b4");
-  w4->getHandle<>().randomize(-range, range, mod_.getPRNG());
-  b4->getHandle<>().randomize(-range, range, mod_.getPRNG());
-  Node *R = F_->createFullyConnected("right_fc1", input1, w4, b4);
-  R = F_->createSigmoid("right_sigmoid1", R);
-  auto *w5 = mod_.createConstant(ElemKind::FloatTy, {16, 8}, "w5");
-  auto *b5 = mod_.createConstant(ElemKind::FloatTy, {8}, "b5");
-  w5->getHandle<>().randomize(-range, range, mod_.getPRNG());
-  b5->getHandle<>().randomize(-range, range, mod_.getPRNG());
-  R = F_->createFullyConnected("right_fc2", R, w5, b5);
-  R = F_->createSigmoid("right_sigmoid2", R);
-
-  // Join branches.
-  auto *mul = F_->createMul("mul", L, R);
-  auto *save = F_->createSave("ret", mul);
-  auto &res = *bindings_.allocate(save->getPlaceholder());
-
-  // Infer using the un-partitioned graph.
-  Tensor in(ElemKind::FloatTy, {1, 16});
-  in.getHandle<>().randomize(-range, range, mod_.getPRNG());
-  ExecutionEngine EE;
-
-  EE.compile(CompilationMode::Infer, F_);
-  updateInputPlaceholders(bindings_, {input, input1}, {&in, &in});
-  EE.run(bindings_);
-  Tensor ref = res.clone();
-=======
 
   ExecutionEngine2 EER, EEP;
   constexpr float range = 2.0;
@@ -355,7 +245,6 @@
   EER.run(bindings_);
   Tensor ref = bindings_.get(bindings_.getPlaceholderByName("ret"))->clone();
 
->>>>>>> b5c7d67e
   std::vector<DeviceInfo> devices = {{2048, "Interpreter"},
                                      {2048, "Interpreter"},
                                      {2048, "Interpreter"},
@@ -365,15 +254,9 @@
   auto err = myPartitioner.Partition(cctx);
   EXPECT_FALSE(errToBool(std::move(err)));
   DAGListTy dagList = std::move(myPartitioner.getPartitionResult());
-<<<<<<< HEAD
-  EXPECT_EQ(mod_.getFunctions().size(), 2);
-  EXPECT_EQ(dagList.size(), 1);
-  ASSERT_TRUE(checkSaveNode(mod_));
-=======
   EXPECT_EQ(EEP.getModule().getFunctions().size(), 2);
   EXPECT_EQ(dagList.size(), 1);
   ASSERT_TRUE(checkSaveNode(EEP.getModule()));
->>>>>>> b5c7d67e
 
   for (auto &dag : dagList) {
     for (auto &node : dag.nodes) {
@@ -388,11 +271,6 @@
   bindings_.allocate(EEP.getModule().getPlaceholders());
   EEP.compile(cctx);
   for (auto it = dagList.begin(); it != dagList.end(); ++it) {
-<<<<<<< HEAD
-    bindings_.allocate(mod_.getPlaceholders());
-    executeDAG((*it).root.get(), mod_, bindings_, {input}, {&in});
-    Tensor test = res.clone();
-=======
     updateInputPlaceholders2(bindings_,
                              {bindings_.getPlaceholderByName("input"),
                               bindings_.getPlaceholderByName("input1")},
@@ -400,7 +278,6 @@
     executeDAG((*it).root.get(), EEP.getModule(), bindings_,
                {bindings_.getPlaceholderByName("input")}, {&in}, &EEP);
     Tensor test = bindings_.get(bindings_.getPlaceholderByName("ret"))->clone();
->>>>>>> b5c7d67e
     ASSERT_TRUE(ref.isEqual(test));
   }
 }
@@ -408,52 +285,6 @@
 /// This one tests the error msg: if the number of partitions is larger than
 /// given number of devices, report an error.
 TEST_F(PartitionerTest, Error1) {
-<<<<<<< HEAD
-  constexpr float range = 2.0;
-  auto *input =
-      mod_.createPlaceholder(ElemKind::FloatTy, {1, 16}, "input", false);
-  auto *input1 =
-      mod_.createPlaceholder(ElemKind::FloatTy, {1, 16}, "input1", false);
-  bindings_.allocate(input);
-  bindings_.allocate(input1);
-  // Left branch.
-  auto *w2 = mod_.createConstant(ElemKind::FloatTy, {16, 16}, "w2");
-  auto *b2 = mod_.createConstant(ElemKind::FloatTy, {16}, "b2");
-  w2->getHandle<>().randomize(-range, range, mod_.getPRNG());
-  b2->getHandle<>().randomize(-range, range, mod_.getPRNG());
-  Node *L = F_->createFullyConnected("left_fc1", input, w2, b2);
-  L = F_->createSigmoid("left_sigmoid1", L);
-  auto *w3 = mod_.createConstant(ElemKind::FloatTy, {16, 8}, "w3");
-  auto *b3 = mod_.createConstant(ElemKind::FloatTy, {8}, "b3");
-  w3->getHandle<>().randomize(-range, range, mod_.getPRNG());
-  b3->getHandle<>().randomize(-range, range, mod_.getPRNG());
-  L = F_->createFullyConnected("left_fc2", L, w3, b3);
-  L = F_->createSigmoid("left_sigmoid2", L);
-
-  // Right branch.
-  auto *w4 = mod_.createConstant(ElemKind::FloatTy, {16, 16}, "w4");
-  auto *b4 = mod_.createConstant(ElemKind::FloatTy, {16}, "b4");
-  w4->getHandle<>().randomize(-range, range, mod_.getPRNG());
-  b4->getHandle<>().randomize(-range, range, mod_.getPRNG());
-  Node *R = F_->createFullyConnected("right_fc1", input1, w4, b4);
-  R = F_->createSigmoid("right_sigmoid1", R);
-  auto *w5 = mod_.createConstant(ElemKind::FloatTy, {16, 8}, "w5");
-  auto *b5 = mod_.createConstant(ElemKind::FloatTy, {8}, "b5");
-  w5->getHandle<>().randomize(-range, range, mod_.getPRNG());
-  b5->getHandle<>().randomize(-range, range, mod_.getPRNG());
-  R = F_->createFullyConnected("right_fc2", R, w5, b5);
-  R = F_->createSigmoid("right_sigmoid2", R);
-
-  // Join branches.
-  auto *mul = F_->createMul("mul", L, R);
-  auto *save = F_->createSave("ret", mul);
-  auto &res = *bindings_.allocate(save->getPlaceholder());
-
-  // Infer using the un-partitioned graph.
-  Tensor in(ElemKind::FloatTy, {1, 16});
-  in.getHandle<>().randomize(-range, range, mod_.getPRNG());
-  ExecutionEngine EE{};
-=======
   ExecutionEngine2 EER, EEP;
   constexpr float range = 2.0;
   std::vector<ExecutionEngine2 *> engines{&EER, &EEP};
@@ -502,7 +333,6 @@
   // Infer using the un-partitioned graph.
   Tensor in(ElemKind::FloatTy, {1, 16});
   in.getHandle<>().randomize(-range, range, EER.getModule().getPRNG());
->>>>>>> b5c7d67e
 
   EER.compile(CompilationMode::Infer);
   bindings_.clear();
@@ -523,64 +353,6 @@
 /// This one tests the roofline computed with compute, memory and
 /// communication costs
 TEST_F(PartitionerTest, Basic1Roofline) {
-<<<<<<< HEAD
-  constexpr float range = 2.0;
-  auto *input =
-      mod_.createPlaceholder(ElemKind::FloatTy, {1, 32}, "input", false);
-  auto *w1 = mod_.createConstant(ElemKind::FloatTy, {32, 16}, "w1");
-  auto *b1 = mod_.createConstant(ElemKind::FloatTy, {16}, "b1");
-  bindings_.allocate(input);
-  w1->getHandle<>().randomize(-range, range, mod_.getPRNG());
-  b1->getHandle<>().randomize(-range, range, mod_.getPRNG());
-
-  // Initial FC.
-  Node *I = F_->createFullyConnected("initial_fc", input, w1, b1);
-  I = F_->createSigmoid("initial_sigmoid", I);
-
-  // Left branch.
-  auto *w2 = mod_.createConstant(ElemKind::FloatTy, {16, 16}, "w2");
-  auto *b2 = mod_.createConstant(ElemKind::FloatTy, {16}, "b2");
-  w2->getHandle<>().randomize(-range, range, mod_.getPRNG());
-  b2->getHandle<>().randomize(-range, range, mod_.getPRNG());
-  Node *L = F_->createFullyConnected("left_fc1", I, w2, b2);
-  L = F_->createSigmoid("left_sigmoid1", L);
-  auto *w3 = mod_.createConstant(ElemKind::FloatTy, {16, 8}, "w3");
-  auto *b3 = mod_.createConstant(ElemKind::FloatTy, {8}, "b3");
-  w3->getHandle<>().randomize(-range, range, mod_.getPRNG());
-  b3->getHandle<>().randomize(-range, range, mod_.getPRNG());
-  L = F_->createFullyConnected("left_fc2", L, w3, b3);
-  L = F_->createSigmoid("left_sigmoid2", L);
-
-  // Right branch.
-  auto *w4 = mod_.createConstant(ElemKind::FloatTy, {16, 16}, "w4");
-  auto *b4 = mod_.createConstant(ElemKind::FloatTy, {16}, "b4");
-  w4->getHandle<>().randomize(-range, range, mod_.getPRNG());
-  b4->getHandle<>().randomize(-range, range, mod_.getPRNG());
-  Node *R = F_->createFullyConnected("right_fc1", I, w4, b4);
-  R = F_->createSigmoid("right_sigmoid1", R);
-  auto *w5 = mod_.createConstant(ElemKind::FloatTy, {16, 8}, "w5");
-  auto *b5 = mod_.createConstant(ElemKind::FloatTy, {8}, "b5");
-  w5->getHandle<>().randomize(-range, range, mod_.getPRNG());
-  b5->getHandle<>().randomize(-range, range, mod_.getPRNG());
-  R = F_->createFullyConnected("right_fc2", R, w5, b5);
-  R = F_->createSigmoid("right_sigmoid2", R);
-
-  // Join branches.
-  auto *mul = F_->createMul("mul", L, R);
-  auto *save = F_->createSave("ret", mul);
-  auto &res = *bindings_.allocate(save->getPlaceholder());
-
-  // Infer using the un-partitioned graph.
-  Tensor in(ElemKind::FloatTy, {1, 32});
-  in.getHandle<>().randomize(-range, range, mod_.getPRNG());
-  ExecutionEngine EE;
-
-  EE.compile(CompilationMode::Infer, F_);
-  updateInputPlaceholders(bindings_, {input}, {&in});
-  EE.run(bindings_);
-  Tensor ref = res.clone();
-
-=======
   ExecutionEngine2 EER, EEP;
   constexpr float range = 2.0;
   std::vector<ExecutionEngine2 *> engines{&EER, &EEP};
@@ -652,7 +424,6 @@
       EEP.getModule().getFunction("main"), cctx));
   EXIT_ON_ERR(::glow::optimizeFunction(EEP.getModule().getFunction("main"),
                                        *backend, cctx));
->>>>>>> b5c7d67e
   std::unordered_map<Node *, std::string> nodeNamesMap;
   for (auto &node : EEP.getModule().getFunction("main")->getNodes()) {
     nodeNamesMap[&node] = node.getName();
@@ -690,12 +461,6 @@
     EXPECT_EQ(getNodeComputeTime(N, backendInfo),
               expectedComputeTime[p.second]);
   }
-<<<<<<< HEAD
-
-  EXPECT_EQ(mod_.getFunctions().size(), 3);
-  EXPECT_EQ(dagList.size(), 1);
-=======
->>>>>>> b5c7d67e
 }
 
 TEST_F(PartitionerTest, SelectRepFunc) {
