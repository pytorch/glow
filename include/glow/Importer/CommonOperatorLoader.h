/**
 * Copyright (c) Glow Contributors. See CONTRIBUTORS file.
 *
 * Licensed under the Apache License, Version 2.0 (the "License");
 * you may not use this file except in compliance with the License.
 * You may obtain a copy of the License at
 *
 *     http://www.apache.org/licenses/LICENSE-2.0
 *
 * Unless required by applicable law or agreed to in writing, software
 * distributed under the License is distributed on an "AS IS" BASIS,
 * WITHOUT WARRANTIES OR CONDITIONS OF ANY KIND, either express or implied.
 * See the License for the specific language governing permissions and
 * limitations under the License.
 */

#ifndef GLOW_IMPORTER_COMMONOPERATORLOADER_H
#define GLOW_IMPORTER_COMMONOPERATORLOADER_H

#include "foxi/onnxifi.h"

#include "glow/Importer/ProtobufLoader.h"

#include "glow/Base/Tensor.h"
#include "glow/Graph/Graph.h"

#include "llvm/ADT/ArrayRef.h"
#include "llvm/ADT/StringRef.h"

#include <functional>
#include <numeric>
#include <string>
#include <unordered_map>
#include <vector>

namespace glow {

/// Result of loading a weight, potentially with additional offsets and
/// scales tensors containing quantization parameters only if the loaded weight
/// was found to have multiple quantization parameters.
struct LoadWeightResult {
  /// Main Glow tensor, this is always non-null.
  std::unique_ptr<Tensor> t;
  /// Glow tensor containing quantization offsets. This should only be non-null
  /// if there is more than 1 quantization parameter found.
  std::unique_ptr<Tensor> offsets;
  /// Glow tensor containing quantization scales. This should only be non-null
  /// if there is more than 1 quantization parameter found.
  std::unique_ptr<Tensor> scales;
  /// Type info of the weight, this is used for offline weights.
  Type type;
};

#define dispatchQuantizedImpl(functionName, elemTy, ...)                       \
  switch (elemTy) {                                                            \
  case ElemKind::Int8QTy:                                                      \
    functionName<int8_t>(__VA_ARGS__);                                         \
    break;                                                                     \
  case ElemKind::Int16QTy:                                                     \
    functionName<int16_t>(__VA_ARGS__);                                        \
    break;                                                                     \
  case ElemKind::Int32QTy:                                                     \
    functionName<int32_t>(__VA_ARGS__);                                        \
    break;                                                                     \
  default:                                                                     \
    llvm_unreachable("Type is not supported");                                 \
  }

template <typename eTy>
void rescaleQTensor(const Tensor &oldT, Tensor &rescaledT, float newMin,
                    float newMax) {
  const Type &oldTy = oldT.getType();
  const TensorQuantizationParams oldQParams = {oldTy.getScale(),
                                               oldTy.getOffset()};
  const TensorQuantizationParams newQParams = chooseQuantizationParams(
      {newMin, newMax}, quantization::Asymmetric, oldTy.getElementType());

  // Setup Tensor to copy rescaled Tensor into.
  Type rescaledTy(oldTy.getElementType(), oldTy.dims(), newQParams.scale,
                  newQParams.offset);
  rescaledT.reset(rescaledTy);

  auto srcH = oldT.getHandle<eTy>();
  auto destH = rescaledT.getHandle<eTy>();
  for (size_t i = 0, e = destH.size(); i < e; ++i) {
    float val = quantization::dequantize(srcH.raw(i), oldQParams);
    destH.raw(i) = quantization::quantize(val, newQParams);
  }
}

/// Given \p result, rescale it given \p newMin and \p newMax.
template <typename eTy>
void rescaleQTensorResult(LoadWeightResult &result, float newMin,
                          float newMax) {
  // Get new type based on newMin/newMax and old elem kind.
  auto rescaledT = glow::make_unique<Tensor>();
  rescaleQTensor<eTy>(*result.t, *rescaledT, newMin, newMax);
  result.t = std::move(rescaledT);
  result.type = result.t->getType();
}

/// Contains loaders for operators, which are common to ONNX and Caffe2
/// formats. Every loader method adds necessary nodes to property G_, which
/// is inherited from ProtobufLoader class, therefore modifying the class
/// instance itself.
template <typename OpType, typename AttrType>
class CommonOperatorLoader : public ProtobufLoader {
  /// Loads the onnxTensorDescriptorV1 \p in and \returns a LoadWeightResult
  /// where result.t is the main contents of the the onnxTensorDescriptorV1 and
  /// result.offsets and result.scales are the quantization scales and offsets
  /// of the onnxTensorDescriptorV1 if there were more than 1. If there is
  /// exactly 1 scale and offset then result.t will be a quantized glow tensor.
  inline Expected<LoadWeightResult>
  loadWeight(const onnxTensorDescriptorV1 &in) {
    // Only support CPU memory tensors.
    if (in.memoryType != ONNXIFI_MEMORY_TYPE_CPU) {
      return MAKE_ERR("Only support CPU memory tensors.");
    }

    // Number of qparams in the onnxTensorDescriptor.
    const dim_t qparams = static_cast<dim_t>(in.quantizationParams);

    // Only support quantizationAxis=1 for now.
    if (qparams > 0 && in.quantizationAxis != 1) {
      return MAKE_ERR(strFormat(
          "Glow can only import quantized tensors with quantizationAxis=1 but "
          "the tensor %s has quantizationAxis=%u",
          in.name, in.quantizationAxis));
    }

    LoadWeightResult result;
    result.t = glow::make_unique<Tensor>();

    std::vector<dim_t> dims;
    for (unsigned i = 0; i < in.dimensions; ++i) {
      dims.push_back(in.shape[i]);
    }

    // Load unquantized tensor.
    if (in.quantizationParams == 0) {
      if (in.dataType == ONNXIFI_DATATYPE_FLOAT32) {
        result.type = Type(ElemKind::FloatTy, dims);
      } else if (in.dataType == ONNXIFI_DATATYPE_FLOAT16) {
        result.type = Type(ElemKind::Float16Ty, dims);
      } else if (in.dataType == ONNXIFI_DATATYPE_BFLOAT16) {
        result.type = Type(ElemKind::BFloat16Ty, dims);
      } else if (in.dataType == ONNXIFI_DATATYPE_INT32) {
        result.type = Type(ElemKind::Int32ITy, dims);
      } else if (in.dataType == ONNXIFI_DATATYPE_INT64) {
        result.type = Type(ElemKind::Int64ITy, dims);
      } else if (in.dataType == ONNXIFI_DATATYPE_UINT8) {
        // UInt8 type is used for variety of rowwise quantized SLSs.
        // Make dummy scale and offset for these cases.
        result.type = Type(ElemKind::UInt8QTy, dims, 1.0, 0);
      } else if (in.dataType == ONNXIFI_DATATYPE_UINT64) {
        result.type = Type(ElemKind::Int64ITy, dims);
        for (size_t i = 0; i < result.t->size(); ++i) {
          RETURN_ERR_IF_NOT(
              ((int64_t *)in.buffer)[i] >= 0,
              "Disallow overflow of loaded UINT64 data into Int64ITy.");
        }
      } else {
        return MAKE_ERR(strFormat(
            "Only float, index, and uint8 unquantized tensors are supported, "
            "got input with ONNXIFI_DATATYPE: %zu",
            static_cast<size_t>(in.dataType)));
      }
      if (!in.isOffline) {
        *result.t = Tensor((void *)in.buffer, &result.type);
      }
      return Expected<LoadWeightResult>(std::move(result));
    }

    // Load quantized tensor with either a single or multiple qparams.
    float scale = 1.0;
    int32_t offset = 0;

    // If multiple qparams are present then load them as tensors and use the
    // the default qparams for the result.t otherwise use the first (only)
    // qparams.
    if (in.quantizationParams == 1) {
      scale = in.scales[0];
      offset = in.biases[0];
    } else {
      RETURN_ERR_IF_NOT(!loadUniquedDummyQParams_,
                        strFormat("Unsupported loading of uniqued qparams for "
                                  "vector of scales/biases for %s",
                                  in.name));
      Type scalesTy(ElemKind::FloatTy, llvm::makeArrayRef({qparams}));
      Type offsetsTy(ElemKind::Int32ITy, llvm::makeArrayRef({qparams}));
      result.scales = glow::make_unique<Tensor>((void *)in.scales, &scalesTy);
      result.offsets = glow::make_unique<Tensor>((void *)in.biases, &offsetsTy);
    }

    // If we have a scale of dummyScale, then this must be a dummy pair of
    // scale/offset. Look up the actual scale/offset to use as previously
    // loaded, using the offset as the key to updatedTQPs_.
    if (replaceDummyTQPs_ && scale == dummyScale) {
      TensorQuantizationParams TQP;
      ASSIGN_VALUE_OR_RETURN_ERR(TQP, getUpdatedTQP(offset));
      scale = TQP.scale;
      offset = TQP.offset;
    }

    if (in.dataType == ONNXIFI_DATATYPE_UINT8) {
      TypeRef outTy;
      ASSIGN_VALUE_OR_RETURN_ERR(
          outTy, ProtobufLoader::loadQuantTy(
                     in.name, ElemKind::Int8QTy, dims, scale, offset,
                     /* shiftUInt8ToInt8 */ true,
                     /* skipClipQuantRangeToFP16 */ true));
      // Must copy the weights here because we will need to modify them by
      // adjusting for UINT8_TO_INT8_SHIFT.
      result.type = *outTy;
      if (!in.isOffline) {
        result.t->reset(result.type);

        auto TH = result.t->getHandle<int8_t>();
        uint8_t *data = (uint8_t *)in.buffer;
        for (size_t i = 0; i < TH.size(); ++i) {
          TH.raw(i) = (int8_t)(data[i] - UINT8_TO_INT8_SHIFT);
        }
      }
    } else if (in.dataType == ONNXIFI_DATATYPE_INT32) {
      TypeRef outTy;
      ASSIGN_VALUE_OR_RETURN_ERR(
          outTy, ProtobufLoader::loadQuantTy(
                     in.name, ElemKind::Int32QTy, dims, scale, offset,
                     /* shiftUInt8ToInt8 */ true,
                     /* skipClipQuantRangeToFP16 */ true));
      result.type = *outTy;
      if (!in.isOffline) {
        *result.t = Tensor((void *)in.buffer, &result.type);
      }
    } else if (in.dataType == ONNXIFI_DATATYPE_INT8) {
      TypeRef outTy;
      ASSIGN_VALUE_OR_RETURN_ERR(
          outTy, ProtobufLoader::loadQuantTy(
                     in.name, ElemKind::Int8QTy, dims, scale, offset,
                     /* shiftUInt8ToInt8 */ false,
                     /* skipClipQuantRangeToFP16 */ true));
      result.type = *outTy;
      if (!in.isOffline) {
        *result.t = Tensor((void *)in.buffer, &result.type);
      }
    } else {
      return MAKE_ERR(
          strFormat("Only uint8, int32, and int8, quantized tensors are "
                    "supported, got input with ONNXIFI_DATATYPE: %zu",
                    static_cast<size_t>(in.dataType)));
    }

    // If we're clipping quantized ranges tp FP16, then we need to rescale the
    // Tensor and update its type, plus the type in result.
    if (clipQuantRangeToFP16_) {
      const ElemKind k = result.type.getElementType();
      const auto qMinMax = getQuantizedValueRange(scale, offset, k);
      const float newMin = std::max(qMinMax.first, kMinFP16);
      const float newMax = std::min(qMinMax.second, kMaxFP16);

      // If min or max are clipped then create a new Tensor with the adjusted
      // type, and rescale its payload.
      if (newMin != qMinMax.first || newMax != qMinMax.second) {
        RETURN_ERR_IF_NOT(
            !in.isOffline,
            strFormat("For clipQuantRangeToFP16, currently do "
                      "not support offline quantizated weights: %s",
                      in.name));
        RETURN_ERR_IF_NOT(!result.offsets && !result.scales,
                          strFormat("For clipQuantRangeToFP16, currently do "
                                    "not support multiple qparams: %s",
                                    in.name));

        dispatchQuantizedImpl(rescaleQTensorResult, k, result, newMin, newMax);
      }
    }

    return Expected<LoadWeightResult>(std::move(result));
  }

  /// Merge shape \p shape into \p mergeShape, following multidirectional
  /// broadcasting rules.
  Error mergeMultidirectionalBroadcast(std::vector<dim_t> &mergeShape,
                                       llvm::ArrayRef<dim_t> shape) {
    size_t shift = mergeShape.size() - shape.size();
    for (size_t i = 0; i < shape.size(); i++) {
      if (shape[i] != 1) {
        RETURN_ERR_IF_NOT((shape[i] == mergeShape[shift + i]) ||
                              (mergeShape[shift + i] == 1),
                          "Incompatible dimension for the broadcast");
        mergeShape[shift + i] = shape[i];
      }
      // Otherwise, just leave mergeShape[i] as it is.
    }
    return Error::success();
  }

protected:
  CommonOperatorLoader(llvm::ArrayRef<const char *> names,
                       llvm::ArrayRef<TypeRef> types, Function *F,
                       Error *errPtr = nullptr,
                       bool loadIntoExistingModule = false,
                       OriginNameToTQPMap *originNameToTQPMap = nullptr,
                       bool loadUniquedDummyQParams = false,
                       bool zeroScaleFP16Clip = false,
                       bool clipQuantRangeToFP16 = false)
      : ProtobufLoader(names, types, F, errPtr, loadIntoExistingModule,
                       originNameToTQPMap, loadUniquedDummyQParams,
                       /* replaceDummyTQPs */ false, zeroScaleFP16Clip,
                       clipQuantRangeToFP16) {}

  CommonOperatorLoader(
      llvm::ArrayRef<const char *> names, llvm::ArrayRef<TypeRef> types,
      Module &mod, Error *errPtr = nullptr, bool loadIntoExistingModule = false,
      OriginNameToTQPMap *originNameToTQPMap = nullptr,
      bool loadUniquedDummyQParams = false, bool replaceDummyTQPs = false,
      bool zeroScaleFP16Clip = false, bool clipQuantRangeToFP16 = false)
      : ProtobufLoader(names, types, mod, errPtr, loadIntoExistingModule,
                       originNameToTQPMap, loadUniquedDummyQParams,
                       replaceDummyTQPs, zeroScaleFP16Clip,
                       clipQuantRangeToFP16) {}

  using ArgumentDictionaryTy =
      std::unordered_map<std::string, const AttrType *>;

  /// If we were replacing or loading dummy TQPs, \returns success if there
  /// aren't any dummies left, or there are only dummies left.
  Error verifyDummyQParams() {
    RETURN_ERR_IF_NOT(!(replaceDummyTQPs_ && loadUniquedDummyQParams_),
                      "Cannot replace dummy TQPs when loading uniqued TQPs.");
    if (replaceDummyTQPs_ || loadUniquedDummyQParams_) {
      RETURN_IF_ERR(mod_.verifyDummyQParams(loadUniquedDummyQParams_));
    }
    return Error::success();
  }

  /// Helper to load quantization parameters from \p dict for op named \p name.
  /// \returns a new TypeRef given \p k and \p dims.
  Expected<TypeRef> loadQuantTy(const std::string &name, ElemKind k,
                                llvm::ArrayRef<dim_t> dims,
                                ArgumentDictionaryTy &dict,
                                bool skipClipQuantRangeToFP16 = false) {
    RETURN_ERR_IF_NOT(dict.count("Y_scale"),
                      "missing Y_scale for quantized output type for " + name);
    RETURN_ERR_IF_NOT(dict.count("Y_zero_point"),
                      "missing zero point for quantized output type for " +
                          name);

    float scale;
    ASSIGN_VALUE_OR_RETURN_ERR(scale, loadFloat(dict["Y_scale"]));
    int32_t offset;
    ASSIGN_VALUE_OR_RETURN_ERR(offset, loadInt(dict["Y_zero_point"]));

    return ProtobufLoader::loadQuantTy(name, k, dims, scale, offset,
                                       /* shiftUInt8ToInt8 */ true,
                                       skipClipQuantRangeToFP16);
  }

  /// \returns True if the operator has broadcasting activated.
  virtual Expected<bool> getBroadcast(ArgumentDictionaryTy &dict) = 0;

  /// \returns True if the operator with the name \p typeName has support
  /// for multidirectional broadcasting.
  virtual bool hasMultidirectionalBroadcast(const llvm::StringRef typeName) = 0;

  inline Expected<LengthsMode> getLengthsMode(ArgumentDictionaryTy &dict) {
    bool length1 = false;
    if (dict.count("length1")) {
      ASSIGN_VALUE_OR_RETURN_ERR(length1, loadInt(dict["length1"]));
    }
    if (length1) {
      return LengthsMode::AllOne;
    }
    return LengthsMode::Variable;
  }

  inline Expected<float> getAvgLength(ArgumentDictionaryTy &dict) {
    float avgLength = NAN;
    if (dict.count("average_lookup_length")) {
      ASSIGN_VALUE_OR_RETURN_ERR(avgLength,
                                 loadFloat(dict["average_lookup_length"]));
    }
    return avgLength;
  }

  const std::string opErrMsg(const OpType &op, const std::string &errMsg) {
    const std::string &opName = loadOperatorName(op);
    return strFormat(" [Operator-'%s'] : %s ", opName.c_str(), errMsg.c_str());
  }

  /// Associate the name of operation outputs to a NodeValues corresponding to
  /// node \p node. If \p numOutputs is lower than 0, then all outputs are
  /// associated. Otherwise, the first \p numOutputs outputs are associated.
  Error addNodeAsOutput(const OpType &op, Node *node, int numOutputs = -1) {
    RETURN_ERR_IF_NOT(numOutputs <= op.output_size(),
                      "Can't register more than outputs in the operation.");
    numOutputs = (numOutputs < 0) ? op.output_size() : numOutputs;
    for (int i = 0; i < numOutputs; i++) {
      nodeValueByName_[op.output(i)] = NodeValue(node, i);
    }
    return Error::success();
  }

  /// Loads RELU operator, given its protobuf representation and parsed args.
  Error loadRelu(const OpType &op, ArgumentDictionaryTy &dict) {
    const std::string &opName = loadOperatorName(op);
    NodeValue in;
    ASSIGN_VALUE_OR_RETURN_ERR(in, getNodeValueByName(op.input(0)));
    auto *R = G_->createRELU(opName, in);
    RETURN_IF_ERR(addNodeAsOutput(op, R));
    return Error::success();
  }

#define LOAD_UNARY_OP(OPNAME)                                                  \
  Error load##OPNAME(const OpType &op, ArgumentDictionaryTy &dict) {           \
    const std::string &opName = loadOperatorName(op);                          \
    NodeValue in;                                                              \
    ASSIGN_VALUE_OR_RETURN_ERR(in, getNodeValueByName(op.input(0)));           \
    auto *T = G_->create##OPNAME(opName, in);                                  \
    RETURN_IF_ERR(addNodeAsOutput(op, T));                                     \
    return Error::success();                                                   \
  }

  LOAD_UNARY_OP(Sigmoid)
  LOAD_UNARY_OP(Tanh)
  LOAD_UNARY_OP(Exp)
  LOAD_UNARY_OP(Neg)
  LOAD_UNARY_OP(Floor)
  LOAD_UNARY_OP(Ceil)
  LOAD_UNARY_OP(Log)

  Error loadShape(const OpType &op, ArgumentDictionaryTy &dict) {
    NodeValue in;
    ASSIGN_VALUE_OR_RETURN_ERR(in, getNodeValueByName(op.input(0)));

    // This is statically known data, and so we create a Tensor for it.
    Tensor T(ElemKind::Int64ITy, {(dim_t)in.dims().size()});
    T.getHandle<int64_t>() =
        std::vector<int64_t>(in.dims().begin(), in.dims().end());

    RETURN_IF_ERR(createAndRegisterConstant(op.output(0), std::move(T)));

    return Error::success();
  }

  /// Loads Pow operator, given its protobuf representation and parsed args.
  Error loadPow(const OpType &op, ArgumentDictionaryTy &dict) {
    const std::string &opName = loadOperatorName(op);
    NodeValue base;
    ASSIGN_VALUE_OR_RETURN_ERR(base, getNodeValueByName(op.input(0)));
<<<<<<< HEAD
    NodeValue exp;
    ASSIGN_VALUE_OR_RETURN_ERR(exp, getNodeValueByName(op.input(1)));
    auto targetDim = base.dims();
    auto R = G_->createNodeWithBroadcast<PowNode>(opName, -1, base, exp);
=======

    Node *R;
    if (op.input_size() > 1) {
      NodeValue exp;
      ASSIGN_VALUE_OR_RETURN_ERR(exp, getNodeValueByName(op.input(1)));
      // Do broadcasting.
      auto targetDim = base.dims();
      // Sets the axis of each inputs so that the trailing-most dimensions of
      // input tensors and the target shape are aligned.
      int axis = targetDim.size() - exp.dims().size();
      auto *finalExp = G_->createBroadcast(opName, exp, targetDim, axis);
      R = G_->createPow(opName, base, finalExp);

    } else {
      float exp;
      ASSIGN_VALUE_OR_RETURN_ERR(exp, loadInt(dict["exp"]));
      R = G_->createPow(opName, base, exp);
    }

>>>>>>> dd338ded
    RETURN_IF_ERR(addNodeAsOutput(op, R));
    return Error::success();
  }

  /// Loads Sqrt operator, given its protobuf representation and parsed args.
  Error loadSqrt(const OpType &op, ArgumentDictionaryTy &dict) {
    const std::string &opName = loadOperatorName(op);
    NodeValue in;
    ASSIGN_VALUE_OR_RETURN_ERR(in, getNodeValueByName(op.input(0)));
    auto *R = G_->createPow(opName, in, 0.5f);
    RETURN_IF_ERR(addNodeAsOutput(op, R));
    return Error::success();
  }

  /// Loads Sqr operator, given its protobuf representation and parsed args.
  Error loadSqr(const OpType &op, ArgumentDictionaryTy &dict) {
    const std::string &opName = loadOperatorName(op);
    NodeValue in;
    ASSIGN_VALUE_OR_RETURN_ERR(in, getNodeValueByName(op.input(0)));
    auto *R = G_->createPow(opName, in, 2.0f);
    RETURN_IF_ERR(addNodeAsOutput(op, R));
    return Error::success();
  }

  /// Loads Reciprocal operator, given its protobuf representation and parsed
  /// args.
  Error loadReciprocal(const OpType &op, ArgumentDictionaryTy &dict) {
    const std::string &opName = loadOperatorName(op);
    NodeValue in;
    ASSIGN_VALUE_OR_RETURN_ERR(in, getNodeValueByName(op.input(0)));
    auto *R = G_->createPow(opName, in, -1.0f);
    RETURN_IF_ERR(addNodeAsOutput(op, R));
    return Error::success();
  }

  Error loadSum(const OpType &op, ArgumentDictionaryTy &dict) {
    if (op.input_size() == 1) {
      NodeValue in;
      ASSIGN_VALUE_OR_RETURN_ERR(in, getNodeValueByName(op.input(0)));
      RETURN_IF_ERR(addNodeAsOutput(op, in));
    } else if (op.input_size() == 2) {
      const std::string &opName = loadOperatorName(op);
      NodeValue in0;
      ASSIGN_VALUE_OR_RETURN_ERR(in0, getNodeValueByName(op.input(0)));
      NodeValue in1;
      ASSIGN_VALUE_OR_RETURN_ERR(in1, getNodeValueByName(op.input(1)));
      auto *node = G_->createAdd(opName, in0, in1);
      RETURN_IF_ERR(addNodeAsOutput(op, node));
    } else {
      const std::string &opName = loadOperatorName(op);
      const unsigned numInputs = op.input_size();
      llvm::SmallVector<NodeValue, 4> inputs;
      inputs.reserve(numInputs);
      for (unsigned i = 0; i < numInputs; i++) {
        NodeValue in;
        ASSIGN_VALUE_OR_RETURN_ERR(in, getNodeValueByName(op.input(i)));
        inputs.push_back(G_->createExpandDims(opName, in, {0}));
      }
      ConcatNode *concat = G_->createConcat(opName, inputs, /* axis */ 0);
      Node *node = G_->createBatchedReduceAdd(opName, concat, /* axis */ {0});
      RETURN_IF_ERR(addNodeAsOutput(op, node));
    }
    return Error::success();
  }

  Error loadSoftmax(const OpType &op, ArgumentDictionaryTy &dict) {
    const std::string &opName = loadOperatorName(op);

    NodeValue in;
    ASSIGN_VALUE_OR_RETURN_ERR(in, getNodeValueByName(op.input(0)));

    RETURN_ERR_IF_NOT(
        in.dims().size() >= 2,
        opErrMsg(
            op,
            strFormat(
                "SoftMax input dims must be >= 2, but found input dims %zu ",
                in.dims().size())));

    // Create a constant to store labels to be used in SoftMaxGradNode.
    auto *selected = G_->createSplat(
        opName + ".selected",
        mod_.uniqueType(ElemKind::Int64ITy, {in.dims()[0], 1}), 0.f);

    // ONNX allows shapes like <N x 10 x 1 x 1 >. Flatten the inputs to the
    // softmax function. This is similar to a bitcast operation.
    int axis = 1;
    if (dict.count("axis")) {
      ASSIGN_VALUE_OR_RETURN_ERR(axis,
                                 loadAxis<int>(dict["axis"], in.dims().size()));
    }

    auto *FN = G_->createFlatten("reshapeInput", in, axis);

    auto *SM = G_->createSoftMax(opName, FN, selected);

    // The output should have the same shape as the original input.
    auto origInDims = in.getType()->dims();
    auto *RN = G_->createReshape("reshapeOutput", SM, origInDims);
    RETURN_IF_ERR(addNodeAsOutput(op, RN));
    return Error::success();
  }

  Error loadLRN(const OpType &op, ArgumentDictionaryTy &dict) {
    const std::string &opName = loadOperatorName(op);
    NodeValue in;
    ASSIGN_VALUE_OR_RETURN_ERR(in, getNodeValueByName(op.input(0)));

    size_t size;
    ASSIGN_VALUE_OR_RETURN_ERR(size, loadInt(dict["size"]));
    float alpha;
    ASSIGN_VALUE_OR_RETURN_ERR(alpha, loadFloat(dict["alpha"]));
    float beta;
    ASSIGN_VALUE_OR_RETURN_ERR(beta, loadFloat(dict["beta"]));
    float k;
    ASSIGN_VALUE_OR_RETURN_ERR(k, loadFloat(dict["bias"]));

    auto *tr = G_->createTranspose(opName, in, NCHW2NHWC);

    auto *node = G_->createLocalResponseNormalization(opName, tr, size / 2,
                                                      alpha, beta, k);

    auto *N = G_->createTranspose(opName, node, NHWC2NCHW);

    // LRN in Caffe2 has a scale_ output, but I believe it's unused for
    // inference. So explicitly only set output 0.
    nodeValueByName_[op.output(0)] = N->getResult();
    return Error::success();
  }

  Error loadMinMax(llvm::StringRef typeName, const OpType &op,
                   ArgumentDictionaryTy &dict) {
    const std::string &opName = loadOperatorName(op);
    NodeValue in0;
    ASSIGN_VALUE_OR_RETURN_ERR(in0, getNodeValueByName(op.input(0)));
    NodeValue in1;
    ASSIGN_VALUE_OR_RETURN_ERR(in1, getNodeValueByName(op.input(1)));

    Node *node = nullptr;
    if (typeName == "Min") {
      node = G_->createNodeWithBroadcast<MinNode>(opName, -1, in0, in1);
    } else if (typeName == "Max") {
      node = G_->createNodeWithBroadcast<MaxNode>(opName, -1, in0, in1);
    } else {
      return MAKE_ERR(opErrMsg(op, "Invalid min or max operator"));
    }

    RETURN_IF_ERR(addNodeAsOutput(op, node));
    return Error::success();
  }

  static Expected<NodeValue>
  handleBatchMatMulTranspose(Function *F, ArgumentDictionaryTy &dict,
                             llvm::StringRef key, NodeValue input) {
    if (!dict.count(key)) {
      return input;
    }

    int isTransposed;
    ASSIGN_VALUE_OR_RETURN_ERR(isTransposed, loadInt(dict[key]));
    if (isTransposed == 1) {
      auto dimsSize = input.dims().size();
      RETURN_ERR_IF_NOT(dimsSize >= 2,
                        "C2 specs say rank of inputs must be >= 2");

      std::vector<unsigned_t> shuffle;
      unsigned_t i;
      for (i = 0; i < dimsSize - 2; ++i) {
        shuffle.push_back(i);
      }
      shuffle.push_back(i + 1);
      shuffle.push_back(i);

      return F->createTranspose(input.getNode()->getName().str() + ".transpose",
                                input, shuffle);
    }

    return input;
  }

  Error loadBatchMatMul(const OpType &op, ArgumentDictionaryTy &dict,
                        bool isBatched) {
    const std::string &opName = loadOperatorName(op);
    NodeValue LHS;
    ASSIGN_VALUE_OR_RETURN_ERR(LHS, getNodeValueByName(op.input(0)));
    NodeValue RHS;
    ASSIGN_VALUE_OR_RETURN_ERR(RHS, getNodeValueByName(op.input(1)));

    ASSIGN_VALUE_OR_RETURN_ERR(
        LHS, handleBatchMatMulTranspose(G_, dict, "trans_a", LHS));
    ASSIGN_VALUE_OR_RETURN_ERR(
        RHS, handleBatchMatMulTranspose(G_, dict, "trans_b", RHS));

    Node *node = nullptr;

    // BatchMatMul sometimes is actually just a matmul, depending on dimensions
    // of inputs. Thus, only do batch matmul if LHS is 3-dimensional.
    if (isBatched && LHS.dims().size() == 3) {
      node = G_->createBatchMatMul(opName, LHS, RHS);
    } else {
      node = G_->createMatMul(opName, LHS, RHS);
    }

    RETURN_IF_ERR(addNodeAsOutput(op, node));
    return Error::success();
  }

  Error loadArithmetic(llvm::StringRef typeName, const OpType &op,
                       ArgumentDictionaryTy &dict) {
    const std::string &opName = loadOperatorName(op);
    NodeValue in0;
    ASSIGN_VALUE_OR_RETURN_ERR(in0, getNodeValueByName(op.input(0)));
    NodeValue in1;
    ASSIGN_VALUE_OR_RETURN_ERR(in1, getNodeValueByName(op.input(1)));

    bool broadcast;
    ASSIGN_VALUE_OR_RETURN_ERR(broadcast, getBroadcast(dict));
    // Check implicit broadcast
    if (!broadcast && in0.dims().size() != in1.dims().size()) {
      bool validBroadcast = true;
      auto dimsA = in0.dims();
      auto dimsB = in1.dims();
      for (int i = dimsA.size() - 1, j = dimsB.size() - 1; i >= 0 && j >= 0;) {
        auto a = dimsA[i];
        auto b = dimsB[j];
        if (!(a == b || a == 1 || b == 1)) {
          validBroadcast = false;
          break;
        }
        --i;
        --j;
      }
      if (!validBroadcast) {
        LOG(WARNING) << "Invalid broadcast rule for inputs of " << opName;
      }
      broadcast = validBroadcast;
    }

    int axis = -1;

    // Broadcasting can be:
    // - multidirectional (ONNX opset 7+), or
    // - unidirectional (ONNX opset 1->6,  Caffe2).

    // Unidirectional broadcasting consists of broadcasting the right operand
    // (in1) so that it matches the shape of the left operand (in0).
    if (broadcast && !hasMultidirectionalBroadcast(typeName)) {
      // With unidirectional broadcasting, the 'axis' attribute specifies
      // from how much the right operand shape must be 'shifted' right.
      // - In Caffe2, the 'axis' attribute is optional. If not specified, axis
      // must be automatically computed so that the trailing-most dimensions
      // of in1 is aligned to the trailing-most dimension of in0.
      // - In ONNX, the 'axis' attribute is mandatory. axis == -1 is
      // equivalent to no axis specified in Caffe2.

      if (dict.count("axis")) {
        ASSIGN_VALUE_OR_RETURN_ERR(axis, loadInt(dict["axis"]));
      }
      if (axis == -1) {
        // Align trailing most dimensions.
        axis = in0.dims().size() - in1.dims().size();
      }
    }

    Node *node = nullptr;
    if (broadcast) {
      if (typeName == "Mul") {
        node = G_->createNodeWithBroadcast<MulNode>(opName, axis, in0, in1);
      } else if (typeName == "Add") {
        node = G_->createNodeWithBroadcast<AddNode>(opName, axis, in0, in1);
      } else if (typeName == "Sub") {
        node = G_->createNodeWithBroadcast<SubNode>(opName, axis, in0, in1);
      } else if (typeName == "Div") {
        node = G_->createNodeWithBroadcast<DivNode>(opName, axis, in0, in1);
      } else {
        return MAKE_ERR("Unsupported arithmetic typeName");
      }
    } else {
      if (typeName == "Mul") {
        node = G_->createMul(opName, in0, in1);
      } else if (typeName == "Add") {
        node = G_->createAdd(opName, in0, in1);
      } else if (typeName == "Sub") {
        node = G_->createSub(opName, in0, in1);
      } else if (typeName == "Div") {
        node = G_->createDiv(opName, in0, in1);
      } else {
        return MAKE_ERR("Unsupported arithmetic typeName");
      }
    }

    RETURN_IF_ERR(addNodeAsOutput(op, node));
    return Error::success();
  }

  Error loadSplit(const OpType &op, ArgumentDictionaryTy &dict) {
    const std::string &opName = loadOperatorName(op);
    NodeValue in;
    ASSIGN_VALUE_OR_RETURN_ERR(in, getNodeValueByName(op.input(0)));
    size_t axis = 0;
    if (dict.count("axis")) {
      ASSIGN_VALUE_OR_RETURN_ERR(
          axis, loadAxis<size_t>(dict["axis"], in.dims().size()));
    }

    std::vector<dim_t> split;
    if (dict.count("split")) {
      ASSIGN_VALUE_OR_RETURN_ERR(split, getShape<dim_t>(dict["split"]));
    }

    std::vector<SliceNode *> outputs;
    G_->createSplit(opName, in, op.output_size(), axis, split, outputs);

    for (int i = 0, e = op.output_size(); i < e; i++) {
      // Each output from Split is a SliceNode which only has a single output,
      // so only use 0 here as the node value result.
      nodeValueByName_[op.output(i)] = outputs[i]->getResult();
    }
    return Error::success();
  }

  Error loadReshape(const OpType &op, ArgumentDictionaryTy &dict) {
    const std::string &opName = loadOperatorName(op);
    NodeValue in;
    ASSIGN_VALUE_OR_RETURN_ERR(in, getNodeValueByName(op.input(0)));

    // Get the requested shape from the model.
    // First look at input tensors, then at the "shape" attribute.
    std::vector<dim_t> requestedDims;
    if (op.input_size() > 1) {
      if (!getConstantByNameOrNull(op.input(1))) {
        return MAKE_ERR(opErrMsg(
            op,
            "Reshape: Non-constant shape tensors are unsupported by Glow."));
      }
      const Constant *constShapeConst;
      ASSIGN_VALUE_OR_RETURN_ERR(constShapeConst,
                                 getConstantByName(op.input(1)));
      auto TH = constShapeConst->getPayload().getHandle<int64_t>();
      for (auto dim : TH) {
        requestedDims.push_back(dim);
      }
    } else if (dict.count("shape")) {
      RETURN_ERR_IF_NOT(
          op.input_size() == 1,
          opErrMsg(
              op,
              "Reshape: Cannot specify new shape by both argument and input."));
      std::vector<int64_t> protoDims;
      ASSIGN_VALUE_OR_RETURN_ERR(protoDims, getShape<int64_t>(dict["shape"]));

      for (auto dim : protoDims) {
        requestedDims.push_back(dim);
      }
    } else {
      return MAKE_ERR(opErrMsg(op,
                               "Reshape: Missing output shape information for "
                               "the Reshape operator."));
    }

    // Compute the actual new shape
    ssize_t negOneIndex = -1;
    llvm::ArrayRef<dim_t> inputDims = in.dims();
    std::vector<dim_t> outputDims;
    int64_t dimProduct = 1;
    for (size_t i = 0, e = requestedDims.size(); i != e; i++) {
      dim_t newDim = requestedDims[i];
      if (newDim == 0) {
        // 0 means that corresponding input dimension should be propagated to
        // the output.
        newDim = inputDims[i];
      }
      if (newDim != (dim_t)-1) {
        dimProduct *= newDim;
        outputDims.push_back(newDim);
      } else {
        // -1 means that the corresponding dimension should be inferred
        // from all other dimensions, so that tensor size remains the same.
        RETURN_ERR_IF_NOT(
            negOneIndex < 0,
            opErrMsg(
                op,
                "Reshape: At most one dimension of the new shape can be -1."));
        negOneIndex = (ssize_t)i;
        // The -1 case value is handled later.
        outputDims.push_back(0);
      }
    }
    if (negOneIndex >= 0) {
      outputDims[negOneIndex] = in.getType()->size() / dimProduct;
    }

    auto *node = G_->createReshape(opName, in, outputDims);

    // Caffe2 sometimes outputs old_shape which goes unused. We do not currently
    // support it, so explicitly only set the first output.
    nodeValueByName_[op.output(0)] = node->getResult();
    return Error::success();
  }

  Error loadTranspose(const OpType &op, ArgumentDictionaryTy &dict,
                      llvm::StringRef permArgName) {
    const std::string &opName = loadOperatorName(op);
    NodeValue in;
    ASSIGN_VALUE_OR_RETURN_ERR(in, getNodeValueByName(op.input(0)));

    // There is a difference between ONNX and Caffe2 specs for Transpose:
    // one contains permutation under name "perm", the other contains it under
    // argument name "axes". That's why the name is passed as a parameter.
    std::vector<unsigned_t> perm;
    if (dict.count(permArgName))
      ASSIGN_VALUE_OR_RETURN_ERR(perm, getShape<unsigned_t>(dict[permArgName]));

    if (perm.empty()) {
      // Empty permutation argument means reversing axes order.
      size_t N = in.dims().size();
      for (int64_t i = N - 1; i >= 0; i--)
        perm.push_back(i);
    }

    auto *T = G_->createTranspose(opName, in, perm);

    RETURN_IF_ERR(addNodeAsOutput(op, T));
    return Error::success();
  }

  Error loadFlatten(const OpType &op, ArgumentDictionaryTy &dict) {
    const std::string &opName = loadOperatorName(op);
    NodeValue in;
    ASSIGN_VALUE_OR_RETURN_ERR(in, getNodeValueByName(op.input(0)));
    int axis = 1;
    if (dict.count("axis")) {
      ASSIGN_VALUE_OR_RETURN_ERR(axis,
                                 loadAxis<int>(dict["axis"], in.dims().size()));
    }
    auto *node = G_->createFlatten(opName, in, axis);
    RETURN_IF_ERR(addNodeAsOutput(op, node));
    return Error::success();
  }

  Error loadIdentity(const OpType &op, ArgumentDictionaryTy &dict) {
    NodeValue in;
    ASSIGN_VALUE_OR_RETURN_ERR(in, getNodeValueByName(op.input(0)));

    // If loading partitioned DAG then check if this identity is used for an
    // intermediate, and if so create the Save+PH with the correct name.
    if (partNameToFun_.size()) {
      int intermediate = 0;
      if (dict.count("isIntermediateOutputForDAG")) {
        ASSIGN_VALUE_OR_RETURN_ERR(
            intermediate, loadInt(dict.at("isIntermediateOutputForDAG")));
      }

      if (intermediate) {
        const std::string &opName = loadOperatorName(op);
        Placeholder *PH = mod_.getPlaceholderByNameSlow(op.output(0));
        if (!PH) {
          PH = mod_.createPlaceholder(in.getType(), op.output(0),
                                      /* isTrainable */ false);
        } else {
          RETURN_ERR_IF_NOT(
              loadIntoExistingModule_,
              opErrMsg(op, "Found pre-existing PH by name " + op.output(0)));
          RETURN_ERR_IF_NOT(
              PH->getType()->isEqual(in.getType()),
              opErrMsg(op, "Mismatch on pre-existing intermediate PH type"));
        }
        G_->createSave(opName, in, PH, /* skipSuffix */ true);
        intermediatePHsByName_[op.output(0)] = PH;
        in = PH->getOutput();
      }
    }

    nodeValueByName_[op.output(0)] = in;
    return Error::success();
  }

  Error loadTopK(const OpType &op, ArgumentDictionaryTy &dict) {
    const std::string &opName = loadOperatorName(op);
    NodeValue in;
    ASSIGN_VALUE_OR_RETURN_ERR(in, getNodeValueByName(op.input(0)));
    RETURN_ERR_IF_NOT(
        op.input_size() <= 2,
        opErrMsg(
            op,
            strFormat(
                "TopK: Maximum number of inputs is 2, but found input size %d ",
                op.input_size())));
    unsigned_t k = 0;
    if (op.input_size() > 1) {
      Constant *kConst = getConstantByNameOrNull(op.input(1));
      RETURN_ERR_IF_NOT(
          kConst,
          opErrMsg(op, "TopK: Non-constant k is not supported by Glow."));
      RETURN_ERR_IF_NOT(
          kConst->getElementType() == ElemKind::Int64ITy,
          opErrMsg(op, strFormat(
                           "TopK: k input must be of type Int64, but found "
                           "input type '%s' ",
                           kConst->getType()->getElementName().str().c_str())));
      auto constH = kConst->getPayload().getHandle<int64_t>();
      k = constH.at({0});
    } else {
      ASSIGN_VALUE_OR_RETURN_ERR(k, loadInt(dict["k"]));
    }

    int lastDim = in.dims().size() - 1;
    int axis = lastDim;
    if (dict.count("axis")) {
      ASSIGN_VALUE_OR_RETURN_ERR(axis,
                                 loadAxis<int>(dict["axis"], in.dims().size()));
    }

    RETURN_ERR_IF_NOT(
        axis == lastDim,
        opErrMsg(
            op,
            strFormat(
                "TopK: Currently only support axis %d being last dimension %d ",
                axis, lastDim)));

    auto *R = G_->createTopK(opName, in, k);
    RETURN_IF_ERR(addNodeAsOutput(op, R));
    return Error::success();
  }

  Error loadReduceOp(llvm::StringRef typeName, const OpType &op,
                     ArgumentDictionaryTy &dict) {
    const std::string &opName = loadOperatorName(op);
    NodeValue in;
    ASSIGN_VALUE_OR_RETURN_ERR(in, getNodeValueByName(op.input(0)));

    std::vector<unsigned_t> shapeAxes = {};
    if (dict.count("axes")) {
      ASSIGN_VALUE_OR_RETURN_ERR(
          shapeAxes, loadAxes<unsigned_t>(dict["axes"], in.dims().size()));
    } else {
      shapeAxes.resize(in.dims().size());
      std::iota(shapeAxes.begin(), shapeAxes.end(), 0);
    }

    std::sort(shapeAxes.begin(), shapeAxes.end());

    llvm::ArrayRef<unsigned_t> axes(shapeAxes);

    // Check if axes elements are unique.
    if (axes.size() > 1) {
      auto it = std::unique(shapeAxes.begin(), shapeAxes.end());
      if (it != shapeAxes.end()) {
        return MAKE_ERR(opErrMsg(op, "ReduceOp Axes values are not unique."),
                        ErrorValue::ErrorCode::MODEL_LOADER_UNSUPPORTED_SHAPE);
      }
    }

    bool keepDims = true;
    if (dict.count("keepdims")) {
      int keepdims;
      ASSIGN_VALUE_OR_RETURN_ERR(keepdims, loadInt(dict["keepdims"]));
      keepDims = (bool)keepdims;
    }

    NodeValue node;
    if (typeName == "ReduceMean") {
      node = G_->createBatchedReduceMean(opName, in, axes);
    } else if (typeName == "ReduceSum") {
      node = G_->createBatchedReduceAdd(opName, in, axes);
    } else if (typeName == "ReduceMin") {
      node = G_->createBatchedReduceMin(opName, in, axes);
    } else if (typeName == "ReduceMax") {
      node = G_->createBatchedReduceMax(opName, in, axes);
    } else {
      return MAKE_ERR("Unsupported Reduce Op " + typeName.str());
    }

    // Our batched reduce add/mean does not keep the dim; reshape if necessary.
    if (keepDims) {

      std::vector<dim_t> shape = node.dims();

      // Add removed axes. Requires increasing order sort - done above.
      for (const auto &axis : shapeAxes) {
        shape.insert(shape.begin() + axis, 1);
      }
      node = G_->createReshape(opName, node, shape);
    }

    RETURN_IF_ERR(addNodeAsOutput(op, node));
    return Error::success();
  }

  Error loadBatchOneHot(const OpType &op) {
    const std::string &opName = loadOperatorName(op);
    NodeValue data;
    ASSIGN_VALUE_OR_RETURN_ERR(data, getNodeValueByName(op.input(0)));
    NodeValue lengths;
    ASSIGN_VALUE_OR_RETURN_ERR(lengths, getNodeValueByName(op.input(1)));
    NodeValue values;
    ASSIGN_VALUE_OR_RETURN_ERR(values, getNodeValueByName(op.input(2)));

    auto *node = G_->createBatchOneHot(opName, data, lengths, values);
    RETURN_IF_ERR(addNodeAsOutput(op, node));
    return Error::success();
  }

  Error loadSparseLengthsSum(const OpType &op, ArgumentDictionaryTy &dict) {
    NodeValue in0;
    ASSIGN_VALUE_OR_RETURN_ERR(in0, getNodeValueByName(op.input(0)));
    NodeValue in1;
    ASSIGN_VALUE_OR_RETURN_ERR(in1, getNodeValueByName(op.input(1)));
    NodeValue in2;
    ASSIGN_VALUE_OR_RETURN_ERR(in2, getNodeValueByName(op.input(2)));
    LengthsMode lengthsMode;
    ASSIGN_VALUE_OR_RETURN_ERR(lengthsMode, getLengthsMode(dict));
    float avgLength;
    ASSIGN_VALUE_OR_RETURN_ERR(avgLength, getAvgLength(dict));
    auto *node = G_->createSparseLengthsSum(loadOperatorName(op), in0, in1, in2,
                                            lengthsMode, avgLength);
    RETURN_IF_ERR(addNodeAsOutput(op, node));
    return Error::success();
  }

  Error loadSparseLengthsWeightedSum(const OpType &op,
                                     ArgumentDictionaryTy &dict) {
    NodeValue in0;
    ASSIGN_VALUE_OR_RETURN_ERR(in0, getNodeValueByName(op.input(0)));
    NodeValue in1;
    ASSIGN_VALUE_OR_RETURN_ERR(in1, getNodeValueByName(op.input(1)));
    NodeValue in2;
    ASSIGN_VALUE_OR_RETURN_ERR(in2, getNodeValueByName(op.input(2)));
    NodeValue in3;
    ASSIGN_VALUE_OR_RETURN_ERR(in3, getNodeValueByName(op.input(3)));
    LengthsMode lengthsMode;
    ASSIGN_VALUE_OR_RETURN_ERR(lengthsMode, getLengthsMode(dict));
    float avgLength;
    ASSIGN_VALUE_OR_RETURN_ERR(avgLength, getAvgLength(dict));
    auto *node = G_->createSparseLengthsWeightedSum(
        loadOperatorName(op), in0, in1, in2, in3, lengthsMode, avgLength);
    RETURN_IF_ERR(addNodeAsOutput(op, node));
    return Error::success();
  }

  Error loadEmbeddingBag(const OpType &op, ArgumentDictionaryTy &dict) {
    NodeValue in0;
    ASSIGN_VALUE_OR_RETURN_ERR(in0, getNodeValueByName(op.input(0)));
    NodeValue in1;
    ASSIGN_VALUE_OR_RETURN_ERR(in1, getNodeValueByName(op.input(1)));
    NodeValue in2;
    ASSIGN_VALUE_OR_RETURN_ERR(in2, getNodeValueByName(op.input(2)));
    NodeValue in3;
    ASSIGN_VALUE_OR_RETURN_ERR(in3, getNodeValueByName(op.input(3)));
    LengthsMode lengthsMode;
    ASSIGN_VALUE_OR_RETURN_ERR(lengthsMode, getLengthsMode(dict));
    float avgLength;
    ASSIGN_VALUE_OR_RETURN_ERR(avgLength, getAvgLength(dict));
    auto *node = G_->createEmbeddingBag(
        loadOperatorName(op), in0, in1, in2, in3,
        /* hasEndOffset */ false, lengthsMode, avgLength);
    RETURN_IF_ERR(addNodeAsOutput(op, node));
    return Error::success();
  }

  Error loadLengthsToRanges(const OpType &op) {
    NodeValue in;
    ASSIGN_VALUE_OR_RETURN_ERR(in, getNodeValueByName(op.input(0)));
    auto *node = G_->createLengthsToRanges(loadOperatorName(op), in);
    RETURN_IF_ERR(addNodeAsOutput(op, node));
    return Error::success();
  }

  Error loadBatchBoxCox(const OpType &op) {
    NodeValue data;
    ASSIGN_VALUE_OR_RETURN_ERR(data, getNodeValueByName(op.input(0)));
    NodeValue lambda1;
    ASSIGN_VALUE_OR_RETURN_ERR(lambda1, getNodeValueByName(op.input(1)));
    NodeValue lambda2;
    ASSIGN_VALUE_OR_RETURN_ERR(lambda2, getNodeValueByName(op.input(2)));
    auto *node =
        G_->createBatchBoxCox(loadOperatorName(op), data, lambda1, lambda2);
    RETURN_IF_ERR(addNodeAsOutput(op, node));
    return Error::success();
  }

  Error loadDotProduct(const OpType &op) {
    NodeValue X;
    ASSIGN_VALUE_OR_RETURN_ERR(X, getNodeValueByName(op.input(0)));
    NodeValue Y;
    ASSIGN_VALUE_OR_RETURN_ERR(Y, getNodeValueByName(op.input(1)));
    auto *node = G_->createDotProduct(loadOperatorName(op), X, Y);
    RETURN_IF_ERR(addNodeAsOutput(op, node));
    return Error::success();
  }

  Error loadReplaceNaN(const OpType &op, ArgumentDictionaryTy &dict) {
    // Load the input and NaN replacement value:
    NodeValue input;
    ASSIGN_VALUE_OR_RETURN_ERR(input, getNodeValueByName(op.input(0)));
    auto valueIt = dict.find("value");
    float value = 0.0f;
    if (valueIt != dict.end()) {
      ASSIGN_VALUE_OR_RETURN_ERR(value, loadFloat(valueIt->second));
    }
    auto *node = G_->createReplaceNaN(loadOperatorName(op), input, value);
    RETURN_IF_ERR(addNodeAsOutput(op, node));
    return Error::success();
  }

  Error loadLengthsSum(const OpType &op) {
    const std::string &opName = loadOperatorName(op);
    NodeValue data;
    ASSIGN_VALUE_OR_RETURN_ERR(data, getNodeValueByName(op.input(0)));
    NodeValue lengths;
    ASSIGN_VALUE_OR_RETURN_ERR(lengths, getNodeValueByName(op.input(1)));

    RETURN_ERR_IF_NOT(
        lengths.dims().size() == 1,
        opErrMsg(
            op,
            strFormat("LengthsSum: Lengths must be a 1D vector, but found %zu ",
                      lengths.dims().size())));

    auto *node = G_->createLengthsSum(opName, data, lengths);
    RETURN_IF_ERR(addNodeAsOutput(op, node));
    return Error::success();
  }

  Error loadExpandDims(const OpType &op, ArgumentDictionaryTy &dict) {
    NodeValue in;
    ASSIGN_VALUE_OR_RETURN_ERR(in, getNodeValueByName(op.input(0)));
    std::vector<dim_t> shape;
    ASSIGN_VALUE_OR_RETURN_ERR(shape, getShape<dim_t>(dict["dims"]));

    Node *node = G_->createExpandDims(loadOperatorName(op), in, shape);
    RETURN_IF_ERR(addNodeAsOutput(op, node));

    return Error::success();
  }

  Error loadSparseToDense(const OpType &op, ArgumentDictionaryTy &dict) {
    if (op.input_size() != 3) {
      return MAKE_ERR(opErrMsg(
          op,
          strFormat(
              "SparseToDense operator must have three inputs, but found %d ",
              op.input_size())));
    }

    NodeValue indices;
    ASSIGN_VALUE_OR_RETURN_ERR(indices, getNodeValueByName(op.input(0)));
    NodeValue values;
    ASSIGN_VALUE_OR_RETURN_ERR(values, getNodeValueByName(op.input(1)));
    NodeValue dataToInferDim;
    ASSIGN_VALUE_OR_RETURN_ERR(dataToInferDim, getNodeValueByName(op.input(2)));

    auto *node = G_->createSparseToDense(loadOperatorName(op), indices, values,
                                         dataToInferDim);
    RETURN_IF_ERR(addNodeAsOutput(op, node));
    return Error::success();
  }

  Error loadSparseToDenseMask(const OpType &op, ArgumentDictionaryTy &dict) {
    size_t inputSize = op.input_size();
    if (inputSize != 3 && inputSize != 4) {
      return MAKE_ERR(
          opErrMsg(op, strFormat("SparseToDenseMask operator must have "
                                 "3 or 4 inputs, but found %zu ",
                                 inputSize)));
    }

    NodeValue indices;
    ASSIGN_VALUE_OR_RETURN_ERR(indices, getNodeValueByName(op.input(0)));
    NodeValue values;
    ASSIGN_VALUE_OR_RETURN_ERR(values, getNodeValueByName(op.input(1)));
    NodeValue defaultValue;
    ASSIGN_VALUE_OR_RETURN_ERR(defaultValue, getNodeValueByName(op.input(2)));

    NodeValue lengths;
    if (inputSize == 4) {
      ASSIGN_VALUE_OR_RETURN_ERR(lengths, getNodeValueByName(op.input(3)));
    } else {
      // If Lengths input is not present, create scalar containing number of
      // index-value pairs.
      auto *lengthsConstant =
          mod_.createConstant(ElemKind::Int32ITy, {}, "lengthsConstant");
      lengthsConstant->getPayloadMutable().template getHandle<int32_t>().raw(
          0) = indices.dims()[0];
      lengths = lengthsConstant->getOutput();
    }

    std::vector<dim_t> mask;
    ASSIGN_VALUE_OR_RETURN_ERR(mask, getShape<dim_t>(dict["mask"]));

    auto *node = G_->createSparseToDenseMask(
        loadOperatorName(op), indices, values, defaultValue, lengths, mask);
    RETURN_IF_ERR(addNodeAsOutput(op, node));
    return Error::success();
  }

  Error loadGatherOps(const std::string &typeName, const OpType &op,
                      const ArgumentDictionaryTy &dict) {

    NodeValue data;
    ASSIGN_VALUE_OR_RETURN_ERR(data, getNodeValueByName(op.input(0)));
    NodeValue indices;
    ASSIGN_VALUE_OR_RETURN_ERR(indices, getNodeValueByName(op.input(1)));
    size_t batchDims = typeName == "Gather" ? 0 : 1;

    if (dict.count("axis")) {
      int axis;
      ASSIGN_VALUE_OR_RETURN_ERR(
          axis, loadAxis<int>(dict.find("axis")->second, data.dims().size()));
      batchDims = axis;
    }

    if (indices.getElementType() != ElemKind::Int64ITy &&
        indices.getElementType() != ElemKind::Int32ITy) {
      // If the index type is not Int32 or Int64 insert a conversion layer to
      // introduce robustness against model problems. Constant Float indices
      // will get converted to integer indices via constant folding pass.
      indices = G_->createConvertTo(
          loadOperatorName(op) + "_idx_convertToi32", indices,
          G_->getParent()->uniqueType(ElemKind::Int32ITy, indices.dims()));
    }

    auto *GN = G_->createGather(loadOperatorName(op), data, indices, batchDims);
    RETURN_IF_ERR(addNodeAsOutput(op, GN));
    return Error::success();
  }

  Error loadGatherND(const std::string &typeName, const OpType &op,
                     const ArgumentDictionaryTy &dict) {

    NodeValue data;
    ASSIGN_VALUE_OR_RETURN_ERR(data, getNodeValueByName(op.input(0)));
    NodeValue indices;
    ASSIGN_VALUE_OR_RETURN_ERR(indices, getNodeValueByName(op.input(1)));

    if (indices.getElementType() != ElemKind::Int64ITy &&
        indices.getElementType() != ElemKind::Int32ITy) {
      // If the index type is not Int32 or Int64 insert a conversion layer to
      // introduce robustness against model problems. Constant Float indices
      // will get converted to integer indices via constant folding pass.
      indices = G_->createConvertTo(
          loadOperatorName(op) + "_idx_convertToi32", indices,
          G_->getParent()->uniqueType(ElemKind::Int32ITy, indices.dims()));
    }

    auto *GN = G_->createGatherND(loadOperatorName(op), data, indices);
    RETURN_IF_ERR(addNodeAsOutput(op, GN));
    return Error::success();
  }

  Error loadGatherRanges(const std::string &typeName, const OpType &op,
                         ArgumentDictionaryTy &dict) {
    NodeValue data;
    ASSIGN_VALUE_OR_RETURN_ERR(data, getNodeValueByName(op.input(0)));
    RETURN_ERR_IF_NOT(
        data.dims().size() == 1,
        opErrMsg(op, strFormat("GatherRanges: Data must be a 1D vector, but "
                               "found vector size %zu ",
                               data.dims().size())));

    NodeValue ranges;
    ASSIGN_VALUE_OR_RETURN_ERR(ranges, getNodeValueByName(op.input(1)));
    RETURN_ERR_IF_NOT(
        ranges.dims().size() == 3,
        opErrMsg(op, strFormat("GatherRanges: Ranges must be a 3D vector, but "
                               "found vector size %zu ",
                               ranges.dims().size())));
    RETURN_ERR_IF_NOT(
        ranges.dims()[2] == 2,
        opErrMsg(op, strFormat("GatherRanges: Last dimension of "
                               "ranges must be 2, but found %s",
                               std::to_string(ranges.dims()[2]).c_str())));

    auto maxOutputSizeIt = dict.find("maxOutputSize");
    RETURN_ERR_IF_NOT(maxOutputSizeIt != dict.end(),
                      opErrMsg(op, "GatherRanges: Require maxOutputSize when "
                                   "loading LengthsRangeFill."));
    unsigned_t maxOutputSize;
    ASSIGN_VALUE_OR_RETURN_ERR(maxOutputSize, loadInt(maxOutputSizeIt->second));

    Node *GR = G_->createGatherRanges(loadOperatorName(op), data, ranges,
                                      maxOutputSize);
    RETURN_IF_ERR(addNodeAsOutput(op, GR));
    return Error::success();
  }

  // Loads Less operator. Internally it's a cmpLT Node.
  Error loadLess(const OpType &op, ArgumentDictionaryTy &dict) {
    // Input Type.
    NodeValue xNV;
    ASSIGN_VALUE_OR_RETURN_ERR(xNV, getNodeValueByName(op.input(0)));
    NodeValue yNV;
    ASSIGN_VALUE_OR_RETURN_ERR(yNV, getNodeValueByName(op.input(1)));

    std::string opName = loadOperatorName(op);

    auto *xNode = xNV.getNode();
    auto *yNode = yNV.getNode();

    Node *N = G_->createNodeWithBroadcast<CmpLTNode>(opName, /* axis */ -1,
                                                     xNode, yNode);

    RETURN_IF_ERR(addNodeAsOutput(op, N));
    return Error::success();
  }

  Error loadLogicalOps(llvm::StringRef typeName, const OpType &op) {
    std::string opName = loadOperatorName(op);
    NodeValue xNV;
    ASSIGN_VALUE_OR_RETURN_ERR(xNV, getNodeValueByName(op.input(0)));
    NodeValue yNV;
    ASSIGN_VALUE_OR_RETURN_ERR(yNV, getNodeValueByName(op.input(1)));
    constexpr int axis = -1;
    Node *N = nullptr;
    if (typeName == "And") {
      N = G_->createNodeWithBroadcast<AndNode>(opName, axis, xNV, yNV);
    } else if (typeName == "Or") {
      N = G_->createNodeWithBroadcast<OrNode>(opName, axis, xNV, yNV);
    } else if (typeName == "Xor") {
      N = G_->createNodeWithBroadcast<XorNode>(opName, axis, xNV, yNV);
    } else {
      return MAKE_ERR("Unsupported Logical Operator");
    }
    RETURN_IF_ERR(addNodeAsOutput(op, N));
    return Error::success();
  }

  Error loadNotOp(llvm::StringRef typeName, const OpType &op) {
    std::string opName = loadOperatorName(op);
    NodeValue xNV;
    ASSIGN_VALUE_OR_RETURN_ERR(xNV, getNodeValueByName(op.input(0)));
    Node *N = G_->createNot(opName, xNV);
    RETURN_IF_ERR(addNodeAsOutput(op, N));
    return Error::success();
  }

  // Loads Abs operator
  Error loadAbs(const OpType &op, ArgumentDictionaryTy &dict) {
    std::string opName = loadOperatorName(op);
    NodeValue xNV;
    ASSIGN_VALUE_OR_RETURN_ERR(xNV, getNodeValueByName(op.input(0)));
    auto *input = xNV.getNode();

    auto *N = G_->createAbs(opName, input);
    RETURN_IF_ERR(addNodeAsOutput(op, N));
    return Error::success();
  }

  /// If operator type is supported, returns Expected<true> and creates new
  /// operator. Returns Operator<false> if operator type is not supported.
  /// Returns Error if an error occurred
  Expected<bool> tryLoadCommonOperator(llvm::StringRef typeName,
                                       const OpType &op,
                                       ArgumentDictionaryTy &dict) {
    if (typeName == "Relu") {
      RETURN_IF_ERR(loadRelu(op, dict));
      return true;
    }
    if (typeName == "Sigmoid") {
      RETURN_IF_ERR(loadSigmoid(op, dict));
      return true;
    }
    if (typeName == "Tanh") {
      RETURN_IF_ERR(loadTanh(op, dict));
      return true;
    }
    if (typeName == "Exp") {
      RETURN_IF_ERR(loadExp(op, dict));
      return true;
    }
    if (typeName == "Log") {
      RETURN_IF_ERR(loadLog(op, dict));
      return true;
    }
    if (typeName == "Neg") {
      RETURN_IF_ERR(loadNeg(op, dict));
      return true;
    }
    if (typeName == "Abs") {
      RETURN_IF_ERR(loadAbs(op, dict));
      return true;
    }
    if (typeName == "Ceil") {
      RETURN_IF_ERR(loadCeil(op, dict));
      return true;
    }
    if (typeName == "Floor") {
      RETURN_IF_ERR(loadFloor(op, dict));
      return true;
    }
    if (typeName == "Shape") {
      RETURN_IF_ERR(loadShape(op, dict));
      return true;
    }
    if (typeName == "Sqrt") {
      RETURN_IF_ERR(loadSqrt(op, dict));
      return true;
    }
    if (typeName == "Sqr") {
      RETURN_IF_ERR(loadSqr(op, dict));
      return true;
    }
    if (typeName == "Reciprocal") {
      RETURN_IF_ERR(loadReciprocal(op, dict));
      return true;
    }
    if (typeName == "Sum") {
      RETURN_IF_ERR(loadSum(op, dict));
      return true;
    }
    if (typeName == "Softmax") {
      RETURN_IF_ERR(loadSoftmax(op, dict));
      return true;
    }
    if (typeName == "LRN") {
      RETURN_IF_ERR(loadLRN(op, dict));
      return true;
    }
    if (typeName == "Min" || typeName == "Max") {
      RETURN_IF_ERR(loadMinMax(typeName, op, dict));
      return true;
    }
    if (typeName == "Mul" || typeName == "Add" || typeName == "Sub" ||
        typeName == "Div") {
      RETURN_IF_ERR(loadArithmetic(typeName, op, dict));
      return true;
    }
    if (typeName == "Split") {
      RETURN_IF_ERR(loadSplit(op, dict));
      return true;
    }
    if (typeName == "Reshape") {
      RETURN_IF_ERR(loadReshape(op, dict));
      return true;
    }
    if (typeName == "Flatten") {
      RETURN_IF_ERR(loadFlatten(op, dict));
      return true;
    }
    if (typeName == "Dropout") {
      // Save the identity operation. Note the second output (mask) for Dropout
      // in Caffe2 and ONNX is unused during inference, and our Dropout does not
      // currently implement it, thus we do not call addNodeAsOutput() here.
      RETURN_IF_ERR(loadIdentity(op, dict));
      return true;
    }
    if (typeName == "Identity" || typeName == "Alias") {
      RETURN_IF_ERR(loadIdentity(op, dict));
      return true;
    }
    if (typeName == "TopK") {
      RETURN_IF_ERR(loadTopK(op, dict));
      return true;
    }
    if (typeName == "ReduceMean" || typeName == "ReduceSum" ||
        typeName == "ReduceMin" || typeName == "ReduceMax") {
      RETURN_IF_ERR(loadReduceOp(typeName, op, dict));
      return true;
    }
    if (typeName == "BatchMatMul") {
      RETURN_IF_ERR(loadBatchMatMul(op, dict, true));
      return true;
    }
    if (typeName == "BatchOneHot") {
      RETURN_IF_ERR(loadBatchOneHot(op));
      return true;
    }
    if (typeName == "SparseLengthsSum") {
      RETURN_IF_ERR(loadSparseLengthsSum(op, dict));
      return true;
    }
    if (typeName == "SparseLengthsWeightedSum") {
      RETURN_IF_ERR(loadSparseLengthsWeightedSum(op, dict));
      return true;
    }
    if (typeName == "EmbeddingBag") {
      RETURN_IF_ERR(loadEmbeddingBag(op, dict));
      return true;
    }
    if (typeName == "LengthsToRanges") {
      RETURN_IF_ERR(loadLengthsToRanges(op));
      return true;
    }
    if (typeName == "BatchBoxCox") {
      RETURN_IF_ERR(loadBatchBoxCox(op));
      return true;
    }
    if (typeName == "DotProduct") {
      RETURN_IF_ERR(loadDotProduct(op));
      return true;
    }
    if (typeName == "ReplaceNaN") {
      RETURN_IF_ERR(loadReplaceNaN(op, dict));
      return true;
    }
    if (typeName == "LengthsSum") {
      RETURN_IF_ERR(loadLengthsSum(op));
      return true;
    }
    if (typeName == "ExpandDims") {
      RETURN_IF_ERR(loadExpandDims(op, dict));
      return true;
    }
    if (typeName == "SparseToDense") {
      RETURN_IF_ERR(loadSparseToDense(op, dict));
      return true;
    }
    if (typeName == "SparseToDenseMask") {
      RETURN_IF_ERR(loadSparseToDenseMask(op, dict));
      return true;
    }
    if (typeName == "Gather" || typeName == "BatchGather") {
      RETURN_IF_ERR(loadGatherOps(typeName, op, dict));
      return true;
    }
    if (typeName == "GatherND") {
      RETURN_IF_ERR(loadGatherND(typeName, op, dict));
      return true;
    }
    if (typeName == "GatherRanges") {
      RETURN_IF_ERR(loadGatherRanges(typeName, op, dict));
      return true;
    }
    if (typeName == "Less") {
      RETURN_IF_ERR(loadLess(op, dict));
      return true;
    }
    if (typeName == "And" || typeName == "Or" || typeName == "Xor") {
      RETURN_IF_ERR(loadLogicalOps(typeName, op));
      return true;
    }
    if (typeName == "Not") {
      RETURN_IF_ERR(loadNotOp(typeName, op));
      return true;
    }
    if (typeName == "Pow") {
      RETURN_IF_ERR(loadPow(op, dict));
      return true;
    }

    return false;
  }

  /// Utility function which computes the resulting shape in case of
  /// multidirectional broadcasting.
  Expected<std::vector<dim_t>>
  computeMultidirectionalBroadcast(llvm::ArrayRef<dim_t> shape0,
                                   llvm::ArrayRef<dim_t> shape1) {
    size_t numDims0 = shape0.size();
    size_t numDims1 = shape1.size();
    size_t newNumDims = numDims0 > numDims1 ? numDims0 : numDims1;
    std::vector<dim_t> reshapeDims(newNumDims);

    for (size_t i = 0; i < newNumDims; i++) {
      reshapeDims[i] = 1;
    }
    RETURN_IF_ERR(mergeMultidirectionalBroadcast(reshapeDims, shape0));
    RETURN_IF_ERR(mergeMultidirectionalBroadcast(reshapeDims, shape1));

    return reshapeDims;
  }

  /// Associate all outputs of \p op with nodes in \p NVs. Number of outputs of
  /// \p op should match the number of elements of \p NVs.
  /// \returns error code in case of error.
  Error assignNodeOutputs(const OpType &op, llvm::ArrayRef<NodeValue> NVs) {
    RETURN_ERR_IF_NOT((dim_t)NVs.size() == (dim_t)op.output_size(),
                      "Output size mismatch.");
    for (size_t i = 0; i < NVs.size(); i++) {
      nodeValueByName_[op.output(i)] = NVs[i];
    }
    return Error::success();
  }

  /// Load pre-trained weights from \p weightDescriptors.
  Error loadWeights(uint32_t weightsCount,
                    const onnxTensorDescriptorV1 *weightDescriptors) {
    for (uint32_t i = 0; i < weightsCount; ++i) {
      const char *name = weightDescriptors[i].name;

      LoadWeightResult loadResult;
      if (auto resOrErr = loadWeight(weightDescriptors[i])) {
        loadResult = std::move(*resOrErr);
      } else {
        RETURN_ERR(resOrErr.takeError());
      }

      // If the weight is offline create a static placeholder, otherwise create
      // a constant.
      if (weightDescriptors[i].isOffline) {
        RETURN_ERR_IF_NOT(
            !clipQuantRangeToFP16_ ||
                !loadResult.t->getType().isQuantizedType() ||
                loadResult.t->getType().isFusedQuantizedType(),
            strFormat("Do not support clipQuantRangeToFP16 with unfused "
                      "quantized input Placeholders: %s",
                      name));
        Placeholder *pl;
        ASSIGN_VALUE_OR_RETURN_ERR(
            pl, createAndRegisterPlaceholder(name, &loadResult.type,
                                             /*isStatic*/ true));
      } else {
        RETURN_IF_ERR(
            createAndRegisterConstant(name, std::move(*loadResult.t)));
      }

      if (loadResult.offsets) {
        auto offsetsName = strFormat("%s_loaded_offsets", name);
        RETURN_IF_ERR(createAndRegisterConstant(
            offsetsName, std::move(*loadResult.offsets)));
      }

      if (loadResult.scales) {
        auto scalesName = strFormat("%s_loaded_scales", name);
        RETURN_IF_ERR(createAndRegisterConstant(scalesName,
                                                std::move(*loadResult.scales)));
      }
    }

    return Error::success();
  }

  /// Sets the type of \p S to have \p dstKind, using the same dims as S.
  Error setFusedTy(Storage *S, ElemKind dstKind) {
    // Use dummy 0.0/0 as scale/offset, since the actual scales/offsets
    // are fused inline with the data.
    TypeRef fusedTy = mod_.uniqueType(dstKind, S->dims(), 0.0, 0);
    return setFusedTy(S, fusedTy);
  }

  /// Sets the type of \p S to have \p fusedTy. If \p S already has type \p
  /// fusedTy, then this is a noop. Otherwise, expected that the original S is
  /// UInt8QTy. If \p S is a Constant, then also sets the payload of the
  /// Constant to have the same type.
  /// The motivation here is that there is no fused quantized type in
  /// Caffe2/ONNX, so we will always load them in UInt8QTy. We then change it
  /// from UInt8QTy to one of the fused kinds here. This may not be necessary if
  /// another user has already changed it, or the type may already have been
  /// modified in the case of loading into an existing module.
  Error setFusedTy(Storage *S, TypeRef fusedTy) {
    assert(fusedTy->isFusedQuantizedType() && "Expected fused quantized type.");

    // If S already has the requested type then return early.
    if (S->getOutput().getType()->isEqual(*fusedTy)) {
      return Error::success();
    }

    RETURN_ERR_IF_NOT(S->getElementType() == ElemKind::UInt8QTy,
                      "Data must be UInt8QTy, but was " +
                          Type::getElementName(S->getElementType()).str());
    S->setType(Storage::OutputIdx, fusedTy);
    // If the node is a Constant set the payload type as well.
    if (auto *C = llvm::dyn_cast<Constant>(S)) {
      C->setPayloadType(fusedTy);
    }

    return Error::success();
  }

  static Expected<bool> getCountIncludePads(ArgumentDictionaryTy &dict,
                                            bool defaultValue) {
    if (dict.count("count_include_pad")) {
      int countIncludePads;
      ASSIGN_VALUE_OR_RETURN_ERR(countIncludePads,
                                 loadInt(dict.at("count_include_pad")));
      return (bool)countIncludePads;
    }
    // Return default value if can't find in the dict
    return defaultValue;
  }

  static Expected<std::vector<unsigned_t>>
  getDilations(ArgumentDictionaryTy &dict,
               const std::vector<unsigned_t> &defaultValue) {
    // For Caffe2 Model, `dilation` field can be either one integer or multiple
    // integers (one for each axis). When it's one integer the field in the dict
    // will be `dilation`. Otherwise, the field in the dict will be `dilations`.

    // For Onnx Model, it can only be `dilations` and it must be a list of
    // integers.
    if (dict.count("dilation")) {
      unsigned_t dilation;
      ASSIGN_VALUE_OR_RETURN_ERR(dilation, loadInt(dict.at("dilation")));
      return std::vector<unsigned_t>{dilation, dilation};
    }
    if (dict.count("dilations")) {
      std::vector<unsigned_t> shape;
      ASSIGN_VALUE_OR_RETURN_ERR(shape,
                                 getShape<unsigned_t>(dict["dilations"]));
      return shape;
    }

    return defaultValue;
  }
};

} // namespace glow

#endif // GLOW_IMPORTER_COMMONOPERATORLOADER_H<|MERGE_RESOLUTION|>--- conflicted
+++ resolved
@@ -448,32 +448,9 @@
     const std::string &opName = loadOperatorName(op);
     NodeValue base;
     ASSIGN_VALUE_OR_RETURN_ERR(base, getNodeValueByName(op.input(0)));
-<<<<<<< HEAD
     NodeValue exp;
     ASSIGN_VALUE_OR_RETURN_ERR(exp, getNodeValueByName(op.input(1)));
-    auto targetDim = base.dims();
     auto R = G_->createNodeWithBroadcast<PowNode>(opName, -1, base, exp);
-=======
-
-    Node *R;
-    if (op.input_size() > 1) {
-      NodeValue exp;
-      ASSIGN_VALUE_OR_RETURN_ERR(exp, getNodeValueByName(op.input(1)));
-      // Do broadcasting.
-      auto targetDim = base.dims();
-      // Sets the axis of each inputs so that the trailing-most dimensions of
-      // input tensors and the target shape are aligned.
-      int axis = targetDim.size() - exp.dims().size();
-      auto *finalExp = G_->createBroadcast(opName, exp, targetDim, axis);
-      R = G_->createPow(opName, base, finalExp);
-
-    } else {
-      float exp;
-      ASSIGN_VALUE_OR_RETURN_ERR(exp, loadInt(dict["exp"]));
-      R = G_->createPow(opName, base, exp);
-    }
-
->>>>>>> dd338ded
     RETURN_IF_ERR(addNodeAsOutput(op, R));
     return Error::success();
   }
