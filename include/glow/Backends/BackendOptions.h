/**
 * Copyright (c) 2017-present, Facebook, Inc.
 *
 * Licensed under the Apache License, Version 2.0 (the "License");
 * you may not use this file except in compliance with the License.
 * You may obtain a copy of the License at
 *
 *     http://www.apache.org/licenses/LICENSE-2.0
 *
 * Unless required by applicable law or agreed to in writing, software
 * distributed under the License is distributed on an "AS IS" BASIS,
 * WITHOUT WARRANTIES OR CONDITIONS OF ANY KIND, either express or implied.
 * See the License for the specific language governing permissions and
 * limitations under the License.
 */
#ifndef GLOW_BACKENDS_BACKENDOPTIONS_H
#define GLOW_BACKENDS_BACKENDOPTIONS_H

#include "llvm/ADT/SmallVector.h"
<<<<<<< HEAD
=======
#include <map>
>>>>>>> b5c7d67e
#include <string>
#include <vector>

namespace glow {
class Storage;

/// Hints provided to the Backend, the backend is not required to honor them.
struct BackendHints {
  /// Number of execution units to reserve, these are the processing elements
  /// like cores, 0 for unspecified.
  unsigned executionUnits{0};

  /// Storage nodes to be pinned to SRAM listed in order of priority.
  std::vector<std::string> SRAMPrioritization;
};

/// Options relevant to Backends during compilation.
struct BackendOptions {
  /// Allocate and collect constant Tensors in the RuntimeBundle.
  bool collectConstants{true};

  /// Insert TraceEvents between all instructions for profiling.
  bool autoInstrument{false};

  /// Hints for the compiler for this compilation.
  BackendHints backendHints;
<<<<<<< HEAD
=======

  /// Options that are specific to a backend. Backend is responsible for
  /// parsing.
  std::map<std::string, std::string> backendSpecificOpts;
>>>>>>> b5c7d67e
};

}; // namespace glow

#endif // GLOW_BACKENDS_BACKENDOPTIONS_H<|MERGE_RESOLUTION|>--- conflicted
+++ resolved
@@ -17,10 +17,7 @@
 #define GLOW_BACKENDS_BACKENDOPTIONS_H
 
 #include "llvm/ADT/SmallVector.h"
-<<<<<<< HEAD
-=======
 #include <map>
->>>>>>> b5c7d67e
 #include <string>
 #include <vector>
 
@@ -47,13 +44,10 @@
 
   /// Hints for the compiler for this compilation.
   BackendHints backendHints;
-<<<<<<< HEAD
-=======
 
   /// Options that are specific to a backend. Backend is responsible for
   /// parsing.
   std::map<std::string, std::string> backendSpecificOpts;
->>>>>>> b5c7d67e
 };
 
 }; // namespace glow
