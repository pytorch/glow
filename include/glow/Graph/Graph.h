--- conflicted
+++ resolved
@@ -881,11 +881,8 @@
   /// with the use of BroadCast nodes. If axis is -1, it calculates it
   /// automatically for multi directional broadcast.
   DECLARE_CMP_BROADCAST_NODE(CmpLT)
-<<<<<<< HEAD
   DECLARE_CMP_BROADCAST_NODE(CmpEQ)
-=======
   DECLARE_CMP_BROADCAST_NODE(CmpLTE)
->>>>>>> 642db32d
 
   /// Template function that creates a node and normalizes its input shapes
   /// with the use of BroadCast nodes. If axis is -1, it calculates it
