/**
 * Copyright (c) 2017-present, Facebook, Inc.
 *
 * Licensed under the Apache License, Version 2.0 (the "License");
 * you may not use this file except in compliance with the License.
 * You may obtain a copy of the License at
 *
 *     http://www.apache.org/licenses/LICENSE-2.0
 *
 * Unless required by applicable law or agreed to in writing, software
 * distributed under the License is distributed on an "AS IS" BASIS,
 * WITHOUT WARRANTIES OR CONDITIONS OF ANY KIND, either express or implied.
 * See the License for the specific language governing permissions and
 * limitations under the License.
 */
#ifndef GLOW_GRAPH_GRAPH_H
#define GLOW_GRAPH_GRAPH_H

#include "glow/Base/Type.h"
#include "glow/Graph/Nodes.h"
#include "glow/Quantization/Base/Base.h"

#include "llvm/ADT/ArrayRef.h"
#include "llvm/ADT/DenseMap.h"
#include "llvm/ADT/StringSet.h"
#include "llvm/ADT/ilist.h"
#include "llvm/ADT/ilist_node.h"

#include <list>
#include <vector>

namespace glow {
class PlaceholderBindings;

/// List of Types.
using TypesList = std::list<Type>;
/// Intrusive list of Nodes.
using NodesList = llvm::iplist<glow::Node>;
/// List of pointers to Nodes. The nodes are not owned by the list.
using NodesPtrList = std::list<glow::Node *>;
/// List of Functions.
using FunctionList = std::list<Function *>;
using ConstList = std::list<Constant *>;
using PlaceholderList = std::list<Placeholder *>;
using UnsignedArrayRef = llvm::ArrayRef<size_t>;

class Module final {
  /// Stores the functions in the module.
  FunctionList functions_;
  /// A uniqued list of types. Types in this list can be equated by comparing
  /// their addresses.
  TypesList types_{};
  /// Stores a list of unique variable names that were used by the module at
  /// some point.
  llvm::StringSet<> uniqueVariableNames_{};
  /// A list of constants that the Module owns.
  ConstList constants_;
  /// A list of placeholder nodes that the Module owns.
  PlaceholderList placeholders_;
  /// Deterministic PRNG used to initialize weights in this module.
  PseudoRNG PRNG_;

public:
  Module() = default;

  ~Module();

  /// \returns unique legal name that's based on the string \p name. Legal
  /// names are legal C identifiers in the form: "[a-zA-Z_][a-zA-Z0-9_]*".
  static llvm::StringRef uniqueName(llvm::StringRef name,
                                    llvm::StringSet<> &stringTable);

  /// Inserts the constant \p V to the list of constants.
  Constant *addConstant(Constant *V);

  /// Inserts the placeholder node \p ph to the list of variables.
  Placeholder *addPlaceholder(Placeholder *ph);

  /// Return a pointer to a uniqued type \p T.
  TypeRef uniqueType(const Type &T);

  /// Return a pointer to a uniqued type \p T.
  TypeRef uniqueType(ElemKind elemTy, llvm::ArrayRef<size_t> dims);

  /// Return a pointer to a uniqued type \p T.
  TypeRef uniqueType(ElemKind elemTy, llvm::ArrayRef<size_t> dims, float scale,
                     int32_t offset);

  /// Return a pointer to a uniqued type \p T.
  /// The new type is identical to \p T, with a new shape \p dims.
  TypeRef uniqueTypeWithNewShape(TypeRef T, llvm::ArrayRef<size_t> dims);

  /// Return the void type.
  TypeRef getVoidTy();

  /// \returns True if a function by the name \p name exists in the module.
  bool hasFunction(llvm::StringRef name);
  /// \returns the function with the name \p name, or nullptr if the function
  /// does not exist.
  Function *getFunction(llvm::StringRef name);
  /// \returns a new function with the name \p name.
  Function *createFunction(llvm::StringRef name);
  /// \returns the list of Functions that the Module owns.
  FunctionList &getFunctions() { return functions_; }

  const FunctionList &getFunctions() const { return functions_; }

  /// Erase the constant \p N from the Module.
  void eraseConstant(Constant *N);

  /// Erase the constant \p I from the Module.
  void eraseConstant(ConstList::iterator I);

  /// \returns a pointer to the first variable with the name \p name or nullptr
  /// if no node has this name.
  Constant *getConstantByName(llvm::StringRef name) const;

  /// \returns the list of constants that the Module owns.
  ConstList &getConstants() { return constants_; }

  const ConstList &getConstants() const { return constants_; }

  /// \returns the list of placeholders that the Module owns.
  PlaceholderList &getPlaceholders() { return placeholders_; }

  const PlaceholderList &getPlaceholders() const { return placeholders_; }

  /// \returns a pointer to the placeholder with the name \p name or
  /// nullptr if no placeholder has this name.
  Placeholder *getPlaceholderByName(llvm::StringRef name) const;

  /// @name High-level Variable builders.
  ///@{

  Placeholder *createPlaceholder(ElemKind T, llvm::ArrayRef<size_t> dims,
                                 llvm::StringRef name, bool isTrainable);

  Placeholder *createPlaceholder(TypeRef T, llvm::StringRef name,
                                 bool isTrainable);

  Placeholder *createPlaceholder(ElemKind T, llvm::ArrayRef<size_t> dims,
                                 float scale, int32_t offset,
                                 llvm::StringRef name, bool isTrainable);

  Constant *createConstant(TypeRef T, llvm::StringRef name);

  Constant *createConstant(ElemKind T, llvm::ArrayRef<size_t> dims,
                           llvm::StringRef name);

  Constant *createConstant(ElemKind T, llvm::ArrayRef<size_t> dims, float scale,
                           int32_t offset, llvm::StringRef name);

  Constant *createConstant(llvm::StringRef name, const Tensor &tensor);

  ///@}

  /// Verify the correctness of the Module.
  /// \returns true when the function is valid. False otherwise.
  bool verify() const;

  /// Get the pseudo-random number generator used by this module.
  PseudoRNG &getPRNG() { return PRNG_; }

  /// Dumps the textual representation of the network.
  void dump() const;

  /// Dump a dotty graph that depicts the Module.
  void dumpDAG();

  /// Dump a dotty graph that depicts the Module.
  void dumpDAG(llvm::StringRef dotFilename);

  /// Dump a dotty graph that depicts the Module.
  void dumpDAG(const char *dotFilename);

  /// Erase all of the functions from the module.
  void eraseFunctions();

  /// Erase all the functions, variables, etc. If \p clearPlaceholders is false
  /// then placeholders in the module will not be cleared out.
  void clear(bool clearPlaceholders = true);

  /// Erase a function \p F from the module.
  void eraseFunction(Function *F);

  /// \Returns the size in bytes of data used by constants.
  uint64_t getConstantsSize();

  // Don't copy or move this class around.
  // The destructor will wipe the functions leaving
  // the original Module only dangling pointers.
  Module(const Module &) = delete;
  Module(Module &&) = delete;
  Module &operator=(const PlaceholderBindings &) = delete;
  Module &operator=(PlaceholderBindings &&) = delete;
};

/// Represents the compute graph.
class Function final : public Named {
  /// A list of nodes that the Function owns.
  NodesList nodes_;

  /// A list of metadata PHs associated with the function.
  std::vector<Placeholder *> metadataPlaceholders_;

  /// Stores a list of unique node names that were used by the module at some
  /// point.
  llvm::StringSet<> uniqueNodeNames_{};

  /// A reference to the owner of the function.
  Module *parent_;

public:
  Function(Module *parent, llvm::StringRef Name = {})
      : Named(Name), parent_(parent) {}

  ~Function();

  /// Add placeholder for metadata such as profiling.
  void addMetadataPlaceholder(Placeholder *PH) {
    metadataPlaceholders_.push_back(PH);
  }

  /// Get list of metadata placeholders.
  const std::vector<Placeholder *> &getMetadataPlaceholders() const {
    return metadataPlaceholders_;
  }

  Module *getParent() { return parent_; }

  /// Search the Module containing the function to gather and return a list of
  /// placeholders that are used by the Function.
  PlaceholderList findPlaceholders();
  PlaceholderList findPlaceholders() const;

  /// Search the Module containing the function to gather and return a list of
  /// constants that are used by the Function.
  ConstList findConstants();
  ConstList findConstants() const;

  const Module *getParent() const { return parent_; }

  /// Inserts the node \p N to the list of nodes, and returns the inserted node.
  template <class NodeTy> NodeTy *addNode(NodeTy *N) {
    N->setName(Module::uniqueName(N->getName(), uniqueNodeNames_));
    nodes_.push_back(N);
    return N;
  }

  /// Get the pseudo-random number generator used by this module.
  PseudoRNG &getPRNG() { return getParent()->getPRNG(); }

  /// @name High-level, operation-level IRBuilder.
  ///@{

  PadNode *createPad(llvm::StringRef name, NodeValue input, TypeRef outTy,
                     unsigned_t mode, llvm::ArrayRef<int> pads, float value);

  /// Creates a ConvolutionNode with the given \p name which convolves the 4D
  /// \p input with \p filter and \bias. \p kernels defines the size of the
  /// height and width dimensions of the filters. \p strides defines the number
  /// of steps to take in the input for each output cell. \p pads defines how
  /// many zero padding cells should be added to the input during convolution.
  /// \p group defines the number of groups the input and output channels should
  /// be divided into and convolved separately.
  ConvolutionNode *createConv(llvm::StringRef name, NodeValue input,
                              NodeValue filter, NodeValue bias, TypeRef outTy,
                              llvm::ArrayRef<unsigned_t> kernels,
                              llvm::ArrayRef<unsigned_t> strides,
                              llvm::ArrayRef<unsigned_t> pads,
                              unsigned_t group);

  /// Creates a ConvolutionNode with the given \p name which convolves the 4D
  /// \p input with \p filter and \bias. \p kernel defines the size of the
  /// height and width dimensions of the filters. \p stride defines the number
  /// of steps to take in the input for each output cell. \p pad defines how
  /// many zero padding cells should be added to the input during convolution.
  /// \p group defines the number of groups the input and output channels should
  /// be divided into and convolved separately.
  ConvolutionNode *createConv(llvm::StringRef name, NodeValue input,
                              NodeValue filter, NodeValue bias, TypeRef outTy,
                              unsigned_t kernel, unsigned_t stride,
                              unsigned_t pad, unsigned_t group);

  /// Creates a Convolution3DNode with the given \p name which convolves the 5D
  /// \p input with \p filter and \bias. \p kernels defines the size of the
  /// height, width, and depth dimensions of the filters. \p strides defines the
  /// the number of steps to take in the input for each output cell. \p pads
  /// defines how many zero padding cells should be added to the input during
  /// convolution. \p group defines the number of groups the input and output
  /// channels should be divided into and convolved separately. \p outTy defines
  /// the type of the output of the 3d convolution.
  Convolution3DNode *createConv3D(llvm::StringRef name, NodeValue input,
                                  NodeValue filter, NodeValue bias,
                                  TypeRef outTy,
                                  llvm::ArrayRef<unsigned_t> kernels,
                                  llvm::ArrayRef<unsigned_t> strides,
                                  llvm::ArrayRef<unsigned_t> pads,
                                  unsigned_t group);

  /// Creates a Convolution3DNode with the given \p name which convolves the 5D
  /// \p input with \p filter and \bias. \p kernel defines the size of the
  /// height, width, and depth dimensions of the filters. \p stride defines the
  /// the number of steps to take in the input for each output cell. \p pad
  /// defines how many zero padding cells should be added to the input during
  /// convolution. \p group defines the number of groups the input and output
  /// channels should be divided into and convolved separately. \p outTy defines
  /// the type of the output of the 3d convolution.
  Convolution3DNode *createConv3D(llvm::StringRef name, NodeValue input,
                                  NodeValue filter, NodeValue bias,
                                  TypeRef outTy, unsigned_t kernel,
                                  unsigned_t stride, unsigned_t pad,
                                  unsigned_t group);

  ConvertToNode *createConvertTo(llvm::StringRef name, NodeValue input,
                                 TypeRef outTy);

  MaxPoolNode *createMaxPool(llvm::StringRef name, NodeValue input,
                             llvm::ArrayRef<unsigned_t> kernels,
                             llvm::ArrayRef<unsigned_t> strides,
                             llvm::ArrayRef<unsigned_t> pads);

  MaxPoolNode *createMaxPool(llvm::StringRef name, NodeValue input,
                             unsigned_t kernel, unsigned_t stride,
                             unsigned_t pad);

  AvgPoolNode *createAvgPool(llvm::StringRef name, NodeValue input,
                             llvm::ArrayRef<unsigned_t> kernels,
                             llvm::ArrayRef<unsigned_t> strides,
                             llvm::ArrayRef<unsigned_t> pads);

  AvgPoolNode *createAvgPool(llvm::StringRef name, NodeValue input,
                             TypeRef outTy, llvm::ArrayRef<unsigned_t> kernels,
                             llvm::ArrayRef<unsigned_t> strides,
                             llvm::ArrayRef<unsigned_t> pads);

  AvgPoolNode *createAvgPool(llvm::StringRef name, NodeValue input,
                             unsigned_t kernel, unsigned_t stride,
                             unsigned_t pad);

  /// Creates and \returns a FullyConnectedNode with \p name, \p input, weights
  /// \p W, bias \p B. If \p input is not 2 dimensional then it is flattened
  /// along \p axis. Note, output type and outputDepth are inferred based on
  /// the input types.
  FullyConnectedNode *createFullyConnected(llvm::StringRef name,
                                           NodeValue input, Storage *W,
                                           Storage *B, unsigned_t axis = 1);

  /// Creates and \returns a FullyConnectedNode with \p name, \p input, weights
  /// \p W, bias \p B, and \p outTy. If \p input is not 2 dimensional then it is
  /// flattened along \p axis. Note, outputDepth is inferred based on \p outTy.
  FullyConnectedNode *createFullyConnected(llvm::StringRef name,
<<<<<<< HEAD
                                           NodeValue input, Node *W, Node *B,
                                           TypeRef outTy, unsigned_t axis = 1);
=======
                                           NodeValue input, NodeValue W,
                                           NodeValue B, TypeRef outTy,
                                           unsigned_t axis = 1);
>>>>>>> 8a352bbe

  /// Create a row-wise quantized fully connected node. This node is only used
  /// in quantization. Args \p input and \p B are quantized in regular way, \p W
  /// is the constant weights and will be row-wise quantized during node
  /// creation time. The output is quantized in the regular way, and its type
  /// \p outTy is a quantized type. if \p transposeWeight is true, \p W need to
  /// be transposed first.
  RowwiseQuantizedFullyConnectedNode *createRowwiseQuantizedFullyConnected(
      llvm::StringRef name, NodeValue input, Constant *W, NodeValue B,
      TypeRef outTy, quantization::Schema schema, bool transposeWeight = false);

  /// Implement an operation that computes the row-wise dot product of its
  /// inputs. Consequently, \p X and \p Y must be either 1D or 2D tensors. This
  /// lowered to a Mul node, and is followed by a BatchedReduceAdd if \p X and
  /// \p Y are 2D. \returns either the Mul or BatchedReduceAdd node.
  Node *createDotProduct(llvm::StringRef name, NodeValue X, NodeValue Y);

  /// Create a node that implements the elementwise linear operator. \p X is
  /// 2D and \p w and \p b are 1D. \p w and \p b are broadcasted to match the
  /// shape of \p X and then the output is computed by multiplying \p X and
  /// broadcasted \p w and adding broadcasted \p b. \returns the
  /// ElementwiseLinearNode. \p axis indicates the axis of the inputs (the other
  /// axis of \p X is assumed to be the batch index).
  Node *createElementwiseLinear(llvm::StringRef name, NodeValue X, NodeValue w,
                                NodeValue b, unsigned axis);

  /// Create a ReLU node with the given \p name and \p input.
  /// Result type will be implicitly set based on the \p input type.
  ReluNode *createRELU(llvm::StringRef name, NodeValue input);

  /// Create a ReLU node with the given \p name, \p input and
  /// output type \p outTy.
  ReluNode *createRELU(llvm::StringRef name, NodeValue input, TypeRef outTy);

  /// Create a PReLU node with the given \p name, \p input and  \p slope.
  /// Result type will be implicitly set based on the \p input type.
  PReluNode *createPRELU(llvm::StringRef name, NodeValue input,
                         NodeValue slope);

  /// Create a PReLU node with the given \p name, \p input, \p slope and
  /// output type \p outTy.
  PReluNode *createPRELU(llvm::StringRef name, NodeValue input, NodeValue slope,
                         TypeRef outTy);

  /// Create a Sigmoid node with the given \p name, \p input and
  /// output type \p outTy.
  SigmoidNode *createSigmoid(llvm::StringRef name, TypeRef outTy,
                             NodeValue input);

  /// Create a Sigmoid node with the given \p name and \p input.
  /// Result type will be implicitly set based on the \p input type.
  SigmoidNode *createSigmoid(llvm::StringRef name, NodeValue input);

  /// Create a Tanh node with the given \p name, \p input and
  /// output type \p outTy.
  TanhNode *createTanh(llvm::StringRef name, TypeRef outTy, NodeValue input);

  /// Create a Tanh node with the given \p name and \p input.
  /// Result type will be implicitly set based on the \p input type.
  TanhNode *createTanh(llvm::StringRef name, NodeValue input);

  /// Create a Log node with \p name, which calculates element-wise natural log
  /// of \p input, with output type \p outTy.
  LogNode *createLog(llvm::StringRef name, NodeValue input,
                     TypeRef outTy = nullptr);

  /// Create a series of nodes with \p name that implements an element-wise
  /// logit transform. For each element of the \p input x, this is
  /// defined as:
  ///
  /// y = log(x / (1 - x))
  ///
  /// where the \p input is clamped in (\p eps, 1 - \p eps), and
  /// the transform parameter \p eps is a positive value (< 0.5)
  /// (needed to avoid degenerate probabilities of 0 or 1,
  /// which would result in taking the logarithm of zero).
  /// The transform itself is implemented using element-wise Clip, Sub,
  /// Splat, Div, and Log nodes.
  /// \returns the final node.
  Node *createLogit(llvm::StringRef name, NodeValue input, float eps);

  SoftMaxNode *createSoftMax(llvm::StringRef name, NodeValue input,
                             NodeValue selected, TypeRef outTy = nullptr);

  CrossEntropyLossNode *createCrossEntropyLoss(llvm::StringRef name,
                                               NodeValue input,
                                               NodeValue labels);

  RegressionNode *createRegression(llvm::StringRef name, NodeValue input,
                                   NodeValue expected);

  /// Creates a node, which computes sigmoid cross entropy between two inputs.
  SigmoidCrossEntropyWithLogitsNode *
  createSigmoidCrossEntropyWithLogits(llvm::StringRef name, NodeValue logits,
                                      NodeValue targets);

  ReshapeNode *createReshape(llvm::StringRef name, NodeValue input,
                             UnsignedArrayRef shape);

  TransposeNode *createTranspose(llvm::StringRef name, NodeValue input,
                                 llvm::ArrayRef<unsigned_t> shuffle);

  /// Create a series of nodes that implement a Broadcast operation. The \p
  /// input Tensor is broadcasted based on \p newShape and along the \p axis,
  /// which defines the offset from the leading dimension under which
  /// broadcasting is performed.
  Node *createBroadcast(llvm::StringRef name, NodeValue input,
                        UnsignedArrayRef newShape, unsigned_t axis);

  /// Create concat node which concatenates input tensors along \p dimension.
  ConcatNode *createConcat(llvm::StringRef name,
                           llvm::ArrayRef<NodeValue> inputs,
                           unsigned_t dimension);

  /// Create concat node with the given return type \p outTy.
  ConcatNode *createConcat(llvm::StringRef name,
                           llvm::ArrayRef<NodeValue> inputs,
                           unsigned_t dimension, TypeRef outTy);

  /// Create a quantized TileNode with \p name, \p input, \p tiles, and \p axis.
  /// For example, an input tensor {{1,2,3,4}} of dimension 1x4 with tiles = 2
  /// and axis = 0 would result in an output tensor {{1,2,3,4}, {1,2,3,4}} of
  /// dimension 2x4.
  TileNode *createTile(llvm::StringRef name, NodeValue input, unsigned_t tiles,
                       unsigned_t axis, TypeRef outTy = nullptr);

  /// Create an insert tensor node \p name, which inserts \p small into \p big
  /// at offset into big \p start \p count times along \p axis.
  InsertTensorNode *createInsertTensor(llvm::StringRef name, NodeValue big,
                                       NodeValue small,
                                       llvm::ArrayRef<size_t> start,
                                       unsigned_t count = 1,
                                       unsigned_t axis = 0);

  SliceNode *createSlice(llvm::StringRef name, NodeValue input,
                         UnsignedArrayRef begin, UnsignedArrayRef end);

  /// Create a slice node with the given starting point for each dimension.
  /// End points will be calculated based on the output type during execution.
  SliceNode *createSlice(llvm::StringRef name, NodeValue input,
                         llvm::ArrayRef<size_t> start, TypeRef outTy);

  /// Shuffles dimension number \p kernel. Suppose original size is D. It will
  /// be represented as groupX(D/group) matrix, transposed and concatenated back
  /// to size D. For example, shuffle of {1, 2, 3, 4, 5, 6} with \p group = 2 is
  /// {1, 4, 2, 5, 3, 6}
  Node *createChannelShuffle(llvm::StringRef name, NodeValue input,
                             size_t group, size_t kernel);

  /// Removes single-dimensional entries from the shape of a tensor. The
  /// parameter \p axes is a list of positive integers, indicating the
  /// dimensions to squeeze. Impelmented as a single ReshapeNode. This is the
  /// opposite of ExpandDims.
  /// https://github.com/onnx/onnx/blob/master/docs/Operators.md#squeeze
  ReshapeNode *createSqueeze(llvm::StringRef name, NodeValue input,
                             llvm::ArrayRef<size_t> axes);

  /// Add single-dimensional entries to the shape of the \p input tensor at
  /// locations in \p axes. \p axes is listed as seen in the output tensor.
  /// Implemented as a single ReshapeNode. This is the opposite of Squeeze.
  ReshapeNode *createExpandDims(llvm::StringRef name, NodeValue input,
                                llvm::ArrayRef<size_t> axes);

  /// Flattens the input tensor into a 2D matrix. If input tensor has shape
  /// (d_0, d_1, ... d_n) then the output will have shape:
  /// (d_0 X d_1 ... d_(axis-1), d_axis X d_(axis+1) ... X d_n).
  ReshapeNode *createFlatten(llvm::StringRef name, NodeValue input,
                             unsigned_t axis);

  /// Create \p outputNum slice nodes of \p input. Slices happen along dimension
  /// number \p axis. Array \p split defines lengths of slices. If \p split is
  /// empty, \p input is split to equal sized parts.
  void createSplit(llvm::StringRef name, NodeValue input, unsigned_t outputNum,
                   unsigned_t axis, llvm::ArrayRef<size_t> split,
                   std::vector<SliceNode *> &outputs);

  BatchNormalizationNode *
  createBatchNormalization(llvm::StringRef name, NodeValue input,
                           NodeValue beta, NodeValue gamma, NodeValue mean,
                           NodeValue var, unsigned_t channelIdx = 0,
                           float epsilon = 1e-5, float momentum = 0.9);

  LocalResponseNormalizationNode *createLocalResponseNormalization(
      llvm::StringRef name, NodeValue input, unsigned_t halfWindowSize = 2,
      float alpha = 1e-4, float beta = 0.75, float k = 2.0);

  /// Create a ModuloNode which performs the modulo operation elementwise on the
  /// \p input such that each element in the output is equal to the
  /// corresponding element in the input modulo \p divisor. If \p
  /// signFollowDivisor is true then any negative elements in the output will
  /// have divisor added to their final values.
  ModuloNode *createModulo(llvm::StringRef name, NodeValue input,
                           int64_t divisor, bool signFollowDivisor = false);

#define ARITHMETIC_FUN_DECL(NODE_NAME_)                                        \
  NODE_NAME_##Node *create##NODE_NAME_(llvm::StringRef name, NodeValue LHS,    \
                                       NodeValue RHS);                         \
  NODE_NAME_##Node *create##NODE_NAME_(llvm::StringRef name, TypeRef Ty,       \
                                       NodeValue LHS, NodeValue RHS);
  ARITHMETIC_FUN_DECL(Add);
  ARITHMETIC_FUN_DECL(Mul);
  ARITHMETIC_FUN_DECL(Sub);
  ARITHMETIC_FUN_DECL(Div);
  ARITHMETIC_FUN_DECL(Max);
  ARITHMETIC_FUN_DECL(Min);
  ARITHMETIC_FUN_DECL(CmpLTE);
  ARITHMETIC_FUN_DECL(CmpEQ);
  ARITHMETIC_FUN_DECL(Pow);
#undef ARITHMETIC_FUN_DECL

  /// Create a node that produces an boolean output of the same shape as
  /// \p input in which each element indicates whether or not the corresponding
  /// element in \p input is NaN or not.
  IsNaNNode *createIsNaN(llvm::StringRef name, NodeValue input);

  /// Implements an operation that replaces all instances of NaN in \p input
  /// with \p value. This operation is lowered to a Select node with \p input
  /// as one of the inputs, a Splat node created using \p value as the other
  /// input, and an IsNaN node as the comparator input.
  /// \returns the Select node.
  Node *createReplaceNaN(llvm::StringRef name, NodeValue input, float value);

  PowNode *createPow(llvm::StringRef name, NodeValue base, float exp);

  SelectNode *createSelect(llvm::StringRef name, NodeValue Cond, NodeValue LHS,
                           NodeValue RHS);

  SelectNode *createSelect(llvm::StringRef name, TypeRef outTy, NodeValue Cond,
                           NodeValue LHS, NodeValue RHS);

  SplatNode *createSplat(llvm::StringRef name, TypeRef ty, float value);

  MatMulNode *createMatMul(llvm::StringRef name, NodeValue lhs, NodeValue rhs);

  MatMulNode *createMatMul(llvm::StringRef name, TypeRef outTy, NodeValue lhs,
                           NodeValue rhs);

  /// \p lhs is a 3d matrix, where the leading dimension is the batch size. \p
  /// rhs is a 2d matrix, which every batch from \p lhs (a 2d matrix) is
  /// multiplied by. This is implemented via reshaping \p lhs to be a 2d matrix,
  /// multiplying by \p rhs, and then reshaping the result back to 3d.
  Node *createBroadcastedBatchMatMul(llvm::StringRef name, NodeValue lhs,
                                     NodeValue rhs);

  /// \p lhs and \p rhs are 3d matrices, where the leading dimension is the
  /// batch size. For each batch element number i, lhs.slice(i) is multiplied by
  /// rhs.slice(i). This is implemented by unrolling loop over batch size and
  /// issuing multiple slice, reshape and matmul instructions, and then
  /// concatenating results and bringing them back to 3d shape.
  Node *createParallelBatchMatMul(llvm::StringRef name, NodeValue lhs,
                                  NodeValue rhs);

  /// Create a node, performing BatchedReduceAdd operation. Output type is
  /// based on the input \p batch type with dimensions specified with \p axes
  /// removed.
  BatchedReduceAddNode *createBatchedReduceAdd(llvm::StringRef name,
                                               NodeValue batch,
                                               llvm::ArrayRef<unsigned_t> axes);

  /// Create a node, performing BatchedReduceAdd operation. Output type
  /// matches input \p outTy type.
  BatchedReduceAddNode *createBatchedReduceAdd(llvm::StringRef name,
                                               TypeRef outTy, NodeValue batch,
                                               llvm::ArrayRef<unsigned_t> axes);

  /// Create a node, performing BatchedReduceMean operation. Output type
  /// matches input \p outTy type.
  BatchedReduceMeanNode *
  createBatchedReduceMean(llvm::StringRef name, TypeRef outTy, NodeValue batch,
                          llvm::ArrayRef<unsigned_t> axes);

  /// Create a node, performing BatchedReduceMean operation. Output type is
  /// based on the input \p batch type with dimensions specified with \p axes
  /// removed.
  BatchedReduceMeanNode *
  createBatchedReduceMean(llvm::StringRef name, NodeValue batch,
                          llvm::ArrayRef<unsigned_t> axes);

  BatchedAddNode *createBatchedAdd(llvm::StringRef name, NodeValue batch,
                                   NodeValue sample);

  BatchedAddNode *createBatchedAdd(llvm::StringRef name, TypeRef outTy,
                                   NodeValue batch, NodeValue sample);

  /// Implements an operation that accumulates the values in \p data along the
  /// first dimension into len(\p lengths) entries by summing together the first
  /// lengths[0] values, then the subsequent lengths[1] values, etc.
  /// sum(\p lengths) must equal the first dimension of \p data. This operation
  /// is similar to SparseLengthsSum but the input is a dense represention
  /// instead of a sparse one. In other words, it has already been Gathered.
  LengthsSumNode *createLengthsSum(llvm::StringRef name, NodeValue data,
                                   NodeValue lengths);

  /// Create a node, performing SparseLengthsSum operation:
  /// Gathers slices of the outer-most dimension of Data indexed by Indices
  /// vector, and then accumulates them into len(Lengths) entries:
  /// first Lengths[0] slices are aggregated to Result[0], next Lengths[1]
  /// slices are aggregated to Result[1], etc. I.e. sum(Lengths) must be equal
  /// to len(Indices).
  SparseLengthsWeightedSumNode *createSparseLengthsSum(llvm::StringRef name,
                                                       NodeValue data,
                                                       NodeValue indices,
                                                       NodeValue lengths);

  /// Same as SparseLengthsSum, but i-th slice is multiplied by weights[i].
  /// len(weights) must be equal to len(indices).
  SparseLengthsWeightedSumNode *
  createSparseLengthsWeightedSum(llvm::StringRef name, NodeValue data,
                                 NodeValue weights, NodeValue indices,
                                 NodeValue lengths);

  /// Same as \ref createSparseLengthsWeightedSum(), but with \p outTy
  /// specified.
  SparseLengthsWeightedSumNode *
  createSparseLengthsWeightedSum(llvm::StringRef name, TypeRef outTy,
                                 NodeValue data, NodeValue weights,
                                 NodeValue indices, NodeValue lengths);

  /// Creates and \returns a node of \p name, performing the SparseLengthsSum
  /// operation, using rowwise quantization for the input \p data with the \p
  /// scales and \p offsets as separate input tensors. Gathers slices of the
  /// outer-most dimension of data indexed by the \p indices vector, and then
  /// accumulates them into len(\p lengths) entries: first Lengths[0] slices are
  /// aggregated to Result[0], next Lengths[1] slices are aggregated to
  /// Result[1], etc. I.e. sum(Lengths) must be equal to len(Indices).
  RowwiseQuantizedSparseLengthsWeightedSumNode *
  createRowwiseQuantizedSparseLengthsSum(llvm::StringRef name, Constant *data,
                                         Constant *scales, Constant *offsets,
                                         NodeValue indices, NodeValue lengths);

  /// Same as \ref createRowwiseQuantizedSparseLengthsSum(), but expects
  /// float input \p data, which is rowwise-quantized internally.
  RowwiseQuantizedSparseLengthsWeightedSumNode *
  createRowwiseQuantizedSparseLengthsSum(llvm::StringRef name, Tensor &data,
                                         NodeValue indices, NodeValue lengths,
                                         quantization::Schema schema);

  /// Same as \ref createRowwiseQuantizedSparseLengthsSum(), but i-th slice is
  /// multiplied by weights[i]. len(weights) must be equal to len(indices).
  RowwiseQuantizedSparseLengthsWeightedSumNode *
  createRowwiseQuantizedSparseLengthsWeightedSum(
      llvm::StringRef name, Constant *data, Constant *scales, Constant *offsets,
      NodeValue weights, NodeValue indices, NodeValue lengths);

  /// Same as \ref createRowwiseQuantizedSparseLengthsWeightedSum(), but expects
  /// float input \p data, which is rowwise-quantized internally.
  RowwiseQuantizedSparseLengthsWeightedSumNode *
  createRowwiseQuantizedSparseLengthsWeightedSum(
      llvm::StringRef name, Tensor &data, NodeValue weights, NodeValue indices,
      NodeValue lengths, quantization::Schema schema);

  /// Creates and \returns a node of \p name, performing the SparseLengthsSum
  /// operation, using fused rowwise quantization for the input \p data wherein
  /// the scales and offsets are fused inline with each row of data. \p data
  /// must be ElemKind::UInt8FusedQTy. Gathers slices of the outer-most
  /// dimension of data indexed by the \p indices vector, and then accumulates
  /// them into len(\p lengths) entries: first Lengths[0] slices are aggregated
  /// to Result[0], next Lengths[1] slices are aggregated to Result[1], etc.
  /// I.e. sum(Lengths) must be equal to len(Indices).
  FusedRowwiseQuantizedSparseLengthsWeightedSumNode *
  createFusedRowwiseQuantizedSparseLengthsSum(llvm::StringRef name,
                                              Constant *data, NodeValue indices,
                                              NodeValue lengths);

  /// Same as \ref createFusedRowwiseQuantizedSparseLengthsSum(), but expects
  /// float input \p data, which is rowwise-quantized and fused internally.
  FusedRowwiseQuantizedSparseLengthsWeightedSumNode *
  createFusedRowwiseQuantizedSparseLengthsSum(llvm::StringRef name,
                                              Tensor &data, NodeValue indices,
                                              NodeValue lengths);

  /// Same as \ref createFusedRowwiseQuantizedSparseLengthsSum(), but i-th slice
  /// is multiplied by weights[i]. len(weights) must be equal to len(indices).
  FusedRowwiseQuantizedSparseLengthsWeightedSumNode *
  createFusedRowwiseQuantizedSparseLengthsWeightedSum(llvm::StringRef name,
                                                      Tensor &data,
                                                      NodeValue weights,
                                                      NodeValue indices,
                                                      NodeValue lengths);

  /// Same as \ref createFusedRowwiseQuantizedSparseLengthsWeightedSum(), but
  /// expects float input \p data, which is rowwise-quantized and fused
  /// internally.
  FusedRowwiseQuantizedSparseLengthsWeightedSumNode *
  createFusedRowwiseQuantizedSparseLengthsWeightedSum(llvm::StringRef name,
                                                      Constant *data,
                                                      NodeValue weights,
                                                      NodeValue indices,
                                                      NodeValue lengths);

  /// Given a vector of segment lengths, calculates offsets of each segment and
  /// packs them next to the lengths. For the input vector of length N the
  /// output is a Nx2 matrix with (offset, lengths) packaged for each segment.
  LengthsToRangesNode *createLengthsToRanges(llvm::StringRef name,
                                             NodeValue lengths);

  /// Implements an operation that converts the sparse representation given by
  /// the pair of \p indices and \p values into a dense representation.
  /// This representation contains each value of \p values at the corresponding
  /// index given by \p indices. All indices that are not present in \p indices
  /// are filled with zeroes. \p indices can contain duplicates, and in this
  /// case, the corresponding values in \p values are added.
  ///
  /// \p dataToInferDim acts as a hint about the shape of the output. The first
  /// dimension of the output is the first dimension of this tensor.
  SparseToDenseNode *createSparseToDense(llvm::StringRef name,
                                         NodeValue indices, NodeValue values,
                                         NodeValue dataToInferDim);

  /// Implements an operation that converts the sparse representation given by
  /// the pair of \p indices and \p values into a dense representation, which
  /// only contains IDs from given \p mask. Indices cannot contain duplicates.
  /// \p lengths is used to distinguish elements that belong to different
  /// examples of one batch. That is, first \p lengths[0] index-value pairs
  /// belong to batch's example 0, next \p lengths[1] pairs belong to example 1
  /// and so on.
  SparseToDenseMaskNode *
  createSparseToDenseMask(llvm::StringRef name, NodeValue indices,
                          NodeValue values, NodeValue defaultValue,
                          NodeValue lengths, llvm::ArrayRef<int64_t> mask);

  SaveNode *createSave(llvm::StringRef name, NodeValue input);
  SaveNode *createSave(llvm::StringRef name, NodeValue input,
                       Placeholder *output);

  /// Create quantization profile node named \p name for the output tensor from
  /// \p input in PlaceholderBindings \p bindings. Capture observed node name in
  /// quantization profile node as original node can be replaced during lowering
  /// phase.
  QuantizationProfileNode *
  createQuantizationProfile(PlaceholderBindings &bindings, llvm::StringRef name,
                            NodeValue input);

  /// Create lookup table for mapping between quantized numbers.
  /// \p input and \p outTy must have quantized type.
  /// Table contains all numbers from the quantized range, e.g.,
  /// 256 entries for int8. Position 0 in the \p initValues
  /// corresponds to the -128 input number, position 255 to 127.
  IntLookupTableNode *createIntLookupTable(llvm::StringRef name,
                                           NodeValue input,
                                           llvm::ArrayRef<int8_t> initValues,
                                           TypeRef outTy);

  /// Create quantized tanh.
  IntLookupTableNode *createIntTanh(llvm::StringRef name, NodeValue input,
                                    TypeRef outTy);

  /// Create quantized sigmoid.
  IntLookupTableNode *createIntSigmoid(llvm::StringRef name, NodeValue input,
                                       TypeRef outTy);

  TopKNode *createTopK(llvm::StringRef name, NodeValue input, unsigned_t k);

  /// Gathers entries of the outer-most dimension of \p data indexed by
  /// \p indices, and concatenates them. A non-zero \p batchDims specifies the
  /// batch, and the result is the concatenation of the operation on each sample
  /// in the batch.
  GatherNode *createGather(llvm::StringRef name, NodeValue data,
                           NodeValue indices, unsigned_t batchDims = 0);

  /// Create a node, performing GatherRanges operation:
  /// Gathers entries of \p data in groups specified by the "examples" in
  /// \p ranges. Each example in \p ranges contains a list of pairs of
  /// indices of the form (index, length) which specify which entries of \p
  /// data to gather. The ordering of elements in \p ranges and of pairs
  /// within an element is preserved in the output. In addition to the result
  /// of gathering ("output"), the lengths of the ranges gathered by each
  /// example in \p ranges is also produced as an output ("lengths").
  /// \p maxOutputSize is the maximum possible size of "output" and is used to
  /// set its type. Users must use "lengths" to interpret "output" correctly.
  /// \returns the GatherRangesNode.
  GatherRangesNode *createGatherRanges(llvm::StringRef name, NodeValue data,
                                       NodeValue ranges,
                                       unsigned_t maxOutputSize);

  /// Copies each slice from \p slices into \p data at the corresponding index
  /// in \p indices, and \returns this new version of data. For example, given
  /// input data {{1,2},{3,4},{5,6}}, slices {{-3,-4}}, and indices {1}, the
  /// result is {{1,2},{-3,-4},{5,6}}.
  ScatterAssignNode *createScatterAssign(llvm::StringRef name, NodeValue data,
                                         NodeValue indices, NodeValue slices);

  /// Given 2D matrix \p data, 1D vector \p lengths (of the same size as width
  /// of \p data), and 1D vector \p values (of the same size as sum of
  /// \p lengths), expand each row of the \p data to a row of zeros and ones,
  /// according to One Hot Encoding. j-th element of resulting i-th row is one
  /// iff \p values[j] == \p data[i][some index within range of j].
  BatchOneHotNode *createBatchOneHot(llvm::StringRef name, NodeValue data,
                                     NodeValue lengths, NodeValue values);

  /// Create quantization node which transforms floating point tensor to a
  /// quantized one with given Scale and Offset. Scale and Offset params are
  /// part of the \p outTy.
  QuantizeNode *createQuantize(llvm::StringRef name, NodeValue input,
                               TypeRef outTy);

  /// Create dequantization node which transforms quantized tensor to a
  /// floating point one with given Scale and Offset. Scale and Offset params
  /// are part of the \p input.
  DequantizeNode *createDequantize(llvm::StringRef name, NodeValue input);

  /// Create dequantization node which transforms quantized tensor to a
  /// floating point type \p outTy one with given Scale and Offset. Scale and
  /// Offset params are part of the \p input.
  DequantizeNode *createDequantize(llvm::StringRef name, NodeValue input,
                                   TypeRef outTy);

  /// Create transformation for quantized tensors to rescale based on the new
  /// Scale and Offset.
  RescaleQuantizedNode *createRescaleQuantized(llvm::StringRef name,
                                               NodeValue input, TypeRef outTy);

  /// Create a series of nodes that implement a weighted sum. \p data and \p
  /// weights should have the same number of elements. The nodes in \p weights
  /// should all be of size 1. Each node d_i in \p data is element-wise
  /// multiplied by the corresponding weight value w_i found in \p weights,
  /// broadcasted to the same shape as d_i, and resulting in r_i. All r_i are
  /// element-wise summed, and the final add node in this sum is returned.
  Node *createWeightedSum(llvm::StringRef name, llvm::ArrayRef<NodeValue> data,
                          llvm::ArrayRef<NodeValue> weights);

  /// Create a series of nodes that implements a two-parameter
  /// rowwise Box-Cox transform. For each element of the \p input x, this is
  /// defined as:
  ///
  /// y = ln(max(x + lambda2, 1e-6)), if lambda1 == 0
  ///     (max(x + lambda2, 1e-6)^lambda1 - 1)/lambda1, if lambda1 != 0
  ///
  /// The transform parameters \p lambda1 and \p lambda2 are vectors of size D
  /// that are broadcasted to match the size of \p input (NxD). The transform
  /// itself is implemented using elementwise Max, Add, Log (if lambda1 == 0),
  /// Pow, Splat, Sub, and Div (if lambda1 != 0) nodes with a Splat and Select
  /// node to select between the two cases listed above. \returns the final
  /// Select node. \p epsilon is used to ensure we do not divide by zero when
  /// calculating the lambda == 0 case, as we use a Select to choose which
  /// result to use, and so both paths are executed.
  Node *createBatchBoxCox(llvm::StringRef name, NodeValue input,
                          NodeValue lambda1, NodeValue lambda2,
                          float epsilon = std::numeric_limits<float>::min());

  /// Create a series of nodes for the Clip operator. It limits the given input
  /// within an interval specified by the `min` and `max` arguments.
  Node *createClip(llvm::StringRef name, NodeValue input, float min, float max);
  /// @}

  /// @name The builder functions below are identical to the builder functions
  /// above except that they create nodes that use Placeholder instead of
  /// Variables. The methods create and initialize the tensors in the
  /// PlaceholderBindings. As soon as we finish the Placeholder migration we'll
  /// delete these methods and merge them with the builder methods above. See
  /// issue #1334.
  ///@{

  BatchNormalizationNode *
  createBatchNormalization(PlaceholderBindings &bindings, llvm::StringRef name,
                           NodeValue input, unsigned_t channelIdx = 0,
                           float epsilon = 1e-5, float momentum = 0.9);

  /// Creates a ConvolutionNode with the given \p name which convolves the 4D
  /// \p input. \p kernels defines the size of the height and width dimensions
  /// of the convolutional filters. \p stride defines the the number of steps
  /// to take in the input for each output cell. \p pads defines how many zero
  /// padding cells should be added to the input during convolution. \p group
  /// defines the number of groups the input and output channels should be
  /// divided into and convolved separately.
  ConvolutionNode *createConv(PlaceholderBindings &bindings,
                              llvm::StringRef name, NodeValue input,
                              size_t outChannels,
                              llvm::ArrayRef<unsigned_t> kernels,
                              llvm::ArrayRef<unsigned_t> strides,
                              llvm::ArrayRef<unsigned_t> pads,
                              unsigned_t group);

  /// Creates a ConvolutionNode with the given \p name which convolves the 4D
  /// \p input. \p kernel defines the size of the height and width dimensions of
  /// the convolutional filters. \p stride defines the the number of steps to
  /// take in the input for each output cell. \p pad defines how many zero
  /// padding cells should be added to the input during convolution. \p group
  /// defines the number of groups the input and output channels should be
  /// divided into and convolved separately.
  ConvolutionNode *createConv(PlaceholderBindings &bindings,
                              llvm::StringRef name, NodeValue input,
                              size_t outChannels, unsigned_t kernel,
                              unsigned_t stride, unsigned_t pad,
                              unsigned_t group);

  /// Creates a Convolution3DNode with the given \p name which convolves the 5D
  /// \p input. \p kernels defines the size of the height, width, and depth
  /// dimensions of the convolutional filters. \p strides defines the the number
  /// of steps to take in the input for each output cell. \p pads defines how
  /// many zero padding cells should be added to the input during convolution.
  /// \p group defines the number of groups the input and output channels should
  /// be divided into and convolved separately.
  Convolution3DNode *createConv3D(PlaceholderBindings &bindings,
                                  llvm::StringRef name, NodeValue input,
                                  size_t outChannels,
                                  llvm::ArrayRef<unsigned_t> kernels,
                                  llvm::ArrayRef<unsigned_t> strides,
                                  llvm::ArrayRef<unsigned_t> pads,
                                  unsigned_t group);

  /// Creates a Convolution3DNode with the given \p name which convolves the 5D
  /// \p input. \p kernel defines the size of the height, width, and depth
  /// dimensions of the convolutional filters. \p stride defines the the number
  /// of steps to take in the input for each output cell. \p pad defines how
  /// many zero padding cells should be added to the input during convolution.
  /// \p group defines the number of groups the input and output channels should
  /// be divided into and convolved separately.
  Convolution3DNode *createConv3D(PlaceholderBindings &bindings,
                                  llvm::StringRef name, NodeValue input,
                                  size_t outChannels, unsigned_t kernel,
                                  unsigned_t stride, unsigned_t pad,
                                  unsigned_t group);

  /// Creates and \returns a FullyConnectedNode with \p name, \p input, weights
  /// \p W, bias \p B. If \p input is not 2 dimensional then it is flattened
  /// along \p axis. Note, output type is inferred based on the input
  /// types. Trainable weight and bias variables are created implicitly.
  FullyConnectedNode *createFullyConnected(PlaceholderBindings &bindings,
                                           llvm::StringRef name,
                                           NodeValue input, size_t outDepth,
                                           unsigned_t axis = 1);

  /// Create an unrolled single-layer Simple RNN cell with \p hiddenSize
  /// dimensionality of the hidden state and \p outputSize dimensionality of the
  /// output state. \p inputs define the input for the cell at each time step
  /// and the number of time steps is equal to the size of the \p inputs. The
  /// names of the created variables are prefixed by \p namePrefix.
  /// The output variables are written to \p outputs, they represent the
  /// activations of the output layer, unrolled over time.
  // The dimensionality of the output variables is \p batchSize x \p outputSize.
  void createSimpleRNN(PlaceholderBindings &bindings,
                       llvm::StringRef namePrefix,
                       const llvm::ArrayRef<Node *> inputs, unsigned batchSize,
                       unsigned hiddenSize, unsigned outputSize,
                       std::vector<NodeValue> &outputs);

  /// Create an unrolled single-layer GRU cell with \p hiddenSize
  /// dimensionality of the hidden state and \p outputSize dimensionality of the
  /// output state. \p inputs define the input for the cell at each time step
  /// and the number of time steps is equal to the size of the \p inputs. The
  /// names of the created variables are prefixed by \p namePrefix.
  /// The output variables are written to \p outputs, they represent the
  /// activation of the output layer, unrolled over time.
  // The dimensionality of the output variables is \p batchSize x \p outputSize.
  void createGRU(PlaceholderBindings &bindings, llvm::StringRef namePrefix,
                 const llvm::ArrayRef<Node *> inputs, unsigned batchSize,
                 unsigned hiddenSize, unsigned outputSize,
                 std::vector<NodeValue> &outputs);

  /// Create an unrolled single-layer LSTM cell with \p hiddenSize
  /// dimensionality of the hidden state and \p outputSize dimensionality of the
  /// output state. \p inputs define the input for the cell at each time step
  /// and the number of time steps is equal to the size of the \p inputs. The
  /// names of the created variables are prefixed by \p namePrefix.
  /// The output variables are written to \p outputs, they represent the
  /// activation of the output layer, unrolled over time.
  // The dimensionality of the output variables is \p batchSize x \p outputSize.
  void createLSTM(PlaceholderBindings &bindings, llvm::StringRef namePrefix,
                  const llvm::ArrayRef<Node *> inputs, unsigned batchSize,
                  unsigned hiddenSize, unsigned outputSize,
                  std::vector<NodeValue> &outputs);
  /// @}

  /// Create a TraceEvent in the runtime profile, which triggers collection of
  /// runtime statistics.
  TraceEventNode *createTraceEvent(llvm::StringRef eventName,
                                   llvm::StringRef eventType, Node *data,
                                   unsigned index);

  /// Erase the node \p N from the Function.
  void eraseNode(Node *N);

  /// Erase the node \p I from the Function.
  void eraseNode(NodesList::iterator I);

  /// Clone the current function into a new function with the name \p newName.
  /// If \p map is non-null then the procedure records the mapping between the
  /// old node to the new node in \p map.
  /// \returns a new function that is a copy of the current function.
  Function *clone(llvm::StringRef newName,
                  llvm::DenseMap<Node *, Node *> *map = nullptr);

  /// Verify the correctness of the Function.
  /// \returns true when the function is valid. False otherwise.
  bool verify() const;

  /// Dumps the textual representation of the network.
  void dump() const;

  /// Dump a dotty graph that depicts the function.
  void dumpDAG();

  /// Dump a dotty graph that depicts the function.
  void dumpDAG(llvm::StringRef dotFilename);

  /// Dump a dotty graph that depicts the function.
  void dumpDAG(const char *dotFilename);

  /// \returns the list of nodes that the Function owns.
  NodesList &getNodes() { return nodes_; }

  /// \returns a node with the name \p name or nullptr if no node was found.
  Node *getNodeByName(llvm::StringRef name);

  const NodesList &getNodes() const { return nodes_; }

  /// \returns pointer to the class member for the nodes list.
  static NodesList Function::*getNodesMemberPtr() { return &Function::nodes_; }
};

struct TrainingConfig;

using VariableGradientsList =
    std::list<std::pair<Placeholder *, Placeholder *>>;

/// Create a new Function that 'trains' the input Function. We differentiate the
/// nodes and insert code to update the weights based on the \p config
/// parameters.
/// If \p varGrads is set then instead of inserting code to update the weights,
/// the procedure adds code to record the last gradient value: a list of
/// (var, grad_var) pairs associating variables with their gradient variables.
/// This feature is used by the gradient-check unit tests.
/// \returns a new function with the name \p newFuncName.
Function *differentiate(Function *F, const TrainingConfig &config,
                        llvm::StringRef newFuncName = "",
                        VariableGradientsList *varGrads = nullptr);

/// Helper vectors for common transpose shuffles.
#define NCHW2NHWC                                                              \
  { 0u, 2u, 3u, 1u }
#define NHWC2NCHW                                                              \
  { 0u, 3u, 1u, 2u }

} // namespace glow

#endif // GLOW_GRAPH_GRAPH_H<|MERGE_RESOLUTION|>--- conflicted
+++ resolved
@@ -350,14 +350,9 @@
   /// \p W, bias \p B, and \p outTy. If \p input is not 2 dimensional then it is
   /// flattened along \p axis. Note, outputDepth is inferred based on \p outTy.
   FullyConnectedNode *createFullyConnected(llvm::StringRef name,
-<<<<<<< HEAD
-                                           NodeValue input, Node *W, Node *B,
-                                           TypeRef outTy, unsigned_t axis = 1);
-=======
                                            NodeValue input, NodeValue W,
                                            NodeValue B, TypeRef outTy,
                                            unsigned_t axis = 1);
->>>>>>> 8a352bbe
 
   /// Create a row-wise quantized fully connected node. This node is only used
   /// in quantization. Args \p input and \p B are quantized in regular way, \p W
