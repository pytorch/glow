--- conflicted
+++ resolved
@@ -76,11 +76,7 @@
   void copyToTarget(llvm::StringRef name, PlaceholderBindings &dst);
 
   /// Transfer all trainable weights to target PlaceholderBindings \p dst.
-<<<<<<< HEAD
-  void copyTrainedWeightsTo(PlaceholderBindings &dst);
-=======
   void copyTrainableWeightsTo(PlaceholderBindings &dst);
->>>>>>> b5c7d67e
 
   /// Allocates a tensor to back the placeholder \p P. The new tensor has the
   /// type of P.
