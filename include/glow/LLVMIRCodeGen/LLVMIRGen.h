/**
 * Copyright (c) Glow Contributors. See CONTRIBUTORS file.
 *
 * Licensed under the Apache License, Version 2.0 (the "License");
 * you may not use this file except in compliance with the License.
 * You may obtain a copy of the License at
 *
 *     http://www.apache.org/licenses/LICENSE-2.0
 *
 * Unless required by applicable law or agreed to in writing, software
 * distributed under the License is distributed on an "AS IS" BASIS,
 * WITHOUT WARRANTIES OR CONDITIONS OF ANY KIND, either express or implied.
 * See the License for the specific language governing permissions and
 * limitations under the License.
 */
#ifndef GLOW_LLVMIRCODEGEN_LLVMIRGEN_H
#define GLOW_LLVMIRCODEGEN_LLVMIRGEN_H

#include "glow/Base/Tensor.h"
#include "glow/IR/IR.h"

#include "llvm/ADT/ArrayRef.h"
#include "llvm/ADT/DenseSet.h"
#include "llvm/IR/DIBuilder.h"
#include "llvm/IR/DerivedTypes.h"
#include "llvm/IR/IRBuilder.h"
#include "llvm/IR/Module.h"
#include "llvm/Target/TargetMachine.h"

namespace glow {

class PlaceholderBindings;
class IRFunction;
class Value;
class Tensor;
class Constant;
class Instruction;
class WeightVar;
class AllocationsInfo;
class LLVMBackendOptions;

/// Different kinds of memory areas used by the emitted LLVM function.
/// The order is important. It should match the order of base addresses
/// arguments passed to "main".
enum MemoryAreaKind {
  ConstWeightsMemoryArea,
  MutableWeightsMemoryArea,
  ActivationsMemoryArea,
  LastMemoryArea
};

/// A POD struct that stores information related to debug info.
struct DebugInfo {
  /// Source file for the main function.
  llvm::DIFile *mainFile_{nullptr};
  /// Debug info for the main function.
  llvm::DISubprogram *mainF_{nullptr};
  /// Line number for the first instruction in the textual representation of
  /// the Glow IR.
  size_t mainFileFirstInstrLineNo_{0};
  /// Debug info for the current compilation unit.
  llvm::DICompileUnit *compilationUnit_{nullptr};
  /// Mapping from LLVM types to DebugInfo types.
  llvm::DenseMap<llvm::Type *, llvm::DIType *> DITypes_;
  /// Names of global variables to hold the bases address of different memory
  /// areas, e.g. activations, constant or mutable weights.
  llvm::SmallVector<llvm::StringRef, LastMemoryArea - 1>
      baseAddressesVariablesNames_;
  /// Maps memory area kinds to the global variables holding the base address of
  /// the corresponding memory area, e.g. activations, constant or mutable
  /// weights area. Used only when producing a debug information. These
  /// variables are required to properly show in the debugger weights and
  /// activations variables, which are expressed in DWARF using a relative
  /// addressing mode with the base addresses stored in these base addresses
  /// variables.
  llvm::SmallVector<llvm::GlobalVariable *, LastMemoryArea - 1>
      baseAddressesVariables_;
};

/// Different kinds of bundle APIs.
enum BundleApiType {
  /// Dynamic bundle API with the following features:
  /// - the weights are exported in a binary file which are assumed
  ///   to be loaded dynamically at run-time.
  /// - the memory layout information (bundle configuration) is only
  ///   available at run-time and therefore allows ONLY dynamic memory
  ///   allocaton.
  Dynamic,
  /// Static bundle API (default) with the following features:
  /// - the weights are exported in a binary file but and also in a
  ///   text file (C array format) suitable to include at compile-time.
  /// - the memory layout information (bundle configuration) is available
  ///   at compile-time through macros printed in the header file and thus
  ///   allows also static memory allocation.
  /// - this API is suitable for low end devices with no file system or OS
  ///   (bare-metal).
  Static,
};

/// This is a class containing a common logic for the generation of the LLVM IR
/// from an IRFunction. The primary clients of this class are JITs and bundlers.
class LLVMIRGen {
protected:
  /// Implementation of emitDataParallelKernel where we bound the number of
  /// inputs to 64.
  /// \param builder IRBuilder to be used for the LLVM IR code emission.
  /// \param bundle set of instructions to be emitted as a data-parallel kernel.
  /// \param argType types of arguments for the data-parallel kernel.
  /// \param bufferToArgNum mapping from a buffer to its argument number in the
  /// data-parallel kernel.
  /// \param buffers buffers used by the data-parallel kernel.
  virtual void
  emitDataParallelKernelImpl(llvm::IRBuilder<> &builder,
                             llvm::ArrayRef<const Instruction *> bundle,
                             llvm::ArrayRef<llvm::Type *> argTypes,
                             llvm::DenseMap<Value *, int> &bufferToArgNum,
                             llvm::ArrayRef<llvm::Value *> buffers);

  /// The IR to generate code for.
  const IRFunction *F_;
  /// LLVM IR function corresponding to F_.
  llvm::Function *llvmF_;
  /// Set of emitted LLVM functions for IR functions.
  llvm::SmallVector<llvm::Function *, 4> emittedLLVMFunctions_;
  /// The LLVM context.
  llvm::LLVMContext ctx_;
  /// The LLVM IR module.
  std::unique_ptr<llvm::Module> llmodule_{nullptr};
  /// The target machine.
  std::unique_ptr<llvm::TargetMachine> TM_;
  /// Information about allocations.
  AllocationsInfo &allocationsInfo_;
  /// Name of the bundle.
  std::string bundleName_;
  /// Name of the main entry.
  std::string mainEntryName_;
  /// Instruction number for the module.
  std::unique_ptr<InstructionNumbering> instrNumbering_;
  /// Value holding the base address of the activations memory area.
  llvm::Value *baseActivationsAddr_{nullptr};
  /// Value holding the base address of the constant WeightVars memory area.
  llvm::Value *baseConstantWeightVarsAddr_{nullptr};
  /// Value holding the base address of mutable WeightVars memory area.
  llvm::Value *baseMutableWeightVarsAddr_{nullptr};
  /// Value holding the address of the offsets array.
  llvm::Value *offsetsArray_{nullptr};
  /// Maps constant arrays to the constant expressions representing size_t
  /// pointers to these arrays. This is done to ensure the proper uniqueness
  /// semantics of such pointers just like it is done for llvm::Constants.
  llvm::DenseMap<llvm::Constant *, llvm::Value *> constArrayPtrs_;
  /// The IRBuilder used for the code generation.
  std::unique_ptr<llvm::IRBuilder<>> builder_;
  /// Output directory for bundles, debug info files, etc.
  llvm::StringRef outputDir_;
  /// Debug info emission support.
  DebugInfo dbgInfo_;
  /// Debug info builder.
  std::unique_ptr<llvm::DIBuilder> DIBuilder_;

  /// A set that contains all of the argument that we request from the
  /// specializer not to specialize.
  llvm::DenseSet<llvm::Value *> dontSpecializeArgsSet_;

  /// Bitcode of the libjit. Containts the starting address and the length of
  /// the bitcode.
  llvm::StringRef libjitBC_;

  /// Whether to print the IR instrumentation callback API.
  bool printInstrumentIR_{false};

  /// Generates LLVM IR that computes the address of \p val using \p builder.
  /// The address type is specified by \p ptrTy.
  virtual llvm::Value *emitValueAddress(llvm::IRBuilder<> &builder,
                                        const glow::Value *val);
  /// Emit the address of the buffer \p v inside a data-parallel kernel \p
  /// kernel using the mapping provided by \p bufferToArgNum.
  llvm::Value *emitBufferAddress(llvm::IRBuilder<> &builder, Value *val,
                                 llvm::Function *kernel,
                                 llvm::DenseMap<Value *, int> &bufferToArgNum);
  /// Generates LLVM IR that computes the size of the tensor of \p val using
  /// \p builder. The size type is native to the machine (size_t).
  llvm::Value *emitValueSize(llvm::IRBuilder<> &builder,
                             const glow::Value *val);
  /// Generates LLVM IR that materializes the constant \p val.
  llvm::Value *emitConstF32(llvm::IRBuilder<> &builder, float val);
  /// Generates LLVM IR that materializes the constant \p val.
  llvm::Value *emitConstI32(llvm::IRBuilder<> &builder, int32_t val);
  /// Generates LLVM IR that materializes the constant \p val.
  llvm::Value *emitConstI8(llvm::IRBuilder<> &builder, int8_t val);
  /// Generates LLVM IR that materializes the constant \p val.
  llvm::Value *emitConstI1(llvm::IRBuilder<> &builder, bool val);
  /// Generates LLVM IR that materializes the constant \p val.
  llvm::Value *emitConstSizeT(llvm::IRBuilder<> &builder, size_t val);
  /// Generates LLVM IR that materializes the constant \p val.
  llvm::Value *emitConstDimT(llvm::IRBuilder<> &builder, dim_t val);
  /// Generates LLVM IR that materializes the constant \p val as a constant of
  /// the type specified by \p kind.
  llvm::Value *emitConst(llvm::IRBuilder<> &builder, float val,
                         glow::ElemKind kind);
  /// Generates LLVM IR that materializes the constant array \p vals. Note that
  /// it will cast non-size_t types T into size_t.
  template <typename T>
  llvm::Value *emitConstSizeTArray(llvm::IRBuilder<> &builder,
                                   llvm::ArrayRef<T> vals);

  /// Generates LLVM IR that materializes the constant array \p vals. Note that
  /// it will cast non-dim_t types T into dim_t.
  template <typename T>
  llvm::Value *emitConstDimTArray(llvm::IRBuilder<> &builder,
                                  llvm::ArrayRef<T> vals);

  /// Generates LLVM IR that materializes the constant array \p vals. Note that
  /// int32 data type is accepted.
  llvm::Value *emitConstI32Array(llvm::IRBuilder<> &builder,
                                 llvm::ArrayRef<int32_t> vals);

  /// Generates LLVM IR that materializes the constant array \p vals. Note that
  /// float data type is accepted.
  llvm::Value *emitConstFloatArray(llvm::IRBuilder<> &builder,
                                   llvm::ArrayRef<float> vals);

  /// Generates LLVM IR that materializes the constant array \p vals. Elements
  /// of vals have the type \p elemTy.
  llvm::Value *emitConstArray(llvm::IRBuilder<> &builder,
                              llvm::ArrayRef<llvm::Constant *> vals,
                              llvm::Type *elemTy);

<<<<<<< HEAD
=======
  /// Generates LLVM IR to store all the LLVM IR values \p vals consecutively
  /// starting with the base pointer given by \p basePtr and the relative base
  /// index \p baseIdx. The LLVM IR values \p vals must have same type T and the
  /// type of the base pointer must be T*.
  void emitArrayStore(llvm::IRBuilder<> &builder,
                      llvm::ArrayRef<llvm::Value *> vals, llvm::Value *basePtr,
                      unsigned baseIdx = 0);

>>>>>>> faeb77ae
  /// Generates LLVM IR that computes the dimensions of \p val using \p builder.
  /// The result type is "size_t*".
  llvm::Value *emitValueDims(llvm::IRBuilder<> &builder,
                             const glow::Value *val);

  /// Generates LLVM IR that materializes the float activation parameters for
  /// the instruction \p I.
  template <class InstructionTy>
  llvm::Value *emitConstFloatActivationArgs(llvm::IRBuilder<> &builder,
                                            const InstructionTy *I);

  /// Generates LLVM IR that materializes the quantized activation parameters
  /// for the instruction \p I.
  template <class InstructionTy>
  llvm::Value *emitConstQuantActivationArgs(llvm::IRBuilder<> &builder,
                                            const InstructionTy *I);

  /// Load base addresses of different memory areas (activations, const
  /// weightvars, mutable weight vars) so that they can be reused inside the
  /// body of the function.
  virtual void loadBaseAddresses(llvm::IRBuilder<> &builder);
  /// Create a function representing a stacked kernel for instructions provided
  /// in \p stackedInstrs.
  virtual void
  emitDataParallelKernel(llvm::IRBuilder<> &builder,
                         llvm::ArrayRef<const Instruction *> stackedInstrs);
  /// Emit IR for the data parallel instruction \p I which is invoked inside the
  /// stacked \p kernel. The current loop count is described by \p loopCount.
  /// The \p bufferToArgNum map can be used to find the required buffers, which
  /// are provided as arguments to the stacked \p kernel.
  /// Derived classes may want to override this function to implement a
  /// backend-specific LLVM IR generation logic for some intructions.
  virtual void generateLLVMIRForDataParallelInstr(
      llvm::IRBuilder<> &builder, const glow::Instruction *I,
      llvm::Function *kernel, llvm::DenseMap<Value *, int> &bufferToArgNum,
      llvm::Value *loopCount);
  /// \returns the llvm type of the glow vale \p val.
  llvm::Type *getElementType(llvm::IRBuilder<> &builder, const Value *val);
  /// Create a debug information for a given LLVM type \p ty.
  llvm::DIType *getDebugType(llvm::IRBuilder<> &builder, llvm::Type *ty);
  /// Init the generation of debug information.
  virtual void initDebugInfo();
  /// Generate debug information for the current function.
  virtual void generateFunctionDebugInfo();
  /// Generate debug information for the whole module.
  virtual void generateModuleDebugInfo();
  /// Set the debug location for the \p builder, so that it corresponds to the
  /// instruction \p I in the textual representation of the Glow IR.
  void setCurrentDebugLocation(llvm::IRBuilder<> &builder,
                               const glow::Instruction *I);
  /// Get or create a debug information for a given LLVM function.
  llvm::DISubprogram *getOrCreateFunctionDebugInfo(llvm::Function *F,
                                                   llvm::DIScope *scope,
                                                   llvm::DIFile *file,
                                                   unsigned lineNo);
  /// Emit a debug info for the logical global variable representing a weight or
  /// an activation described by \p val. This allows for inspecting the values
  /// of weights and activations when using a debugger. Logical global variables
  /// are not materialized and do not require any additional memory to be
  /// reserved or allocated. Instead, they reside at offsets described by
  /// AllocationsInfo inside the memory blocks dynamically allocated by clients
  /// for weights and activations, but behave like regular global variables from
  /// the debugger's perspective.
  void emitDebugGlobalVariableForValue(const Value *val);

  /// Create LLVM IR for the for loop with a loop count specified by the only
  /// parameter of the enclosing function.
  /// \returns a pair of basic blocks. The first BB is the BB of the loop body,
  /// the second BB is the loop exit BB.
  std::pair<llvm::BasicBlock *, llvm::BasicBlock *>
  createLoop(llvm::IRBuilder<> &builder, llvm::LLVMContext &ctx,
             llvm::Value *numElements) const;

  /// \returns the backing tensor associated to the IR constant value \p value.
  Tensor getTensorForConstantValue(Value *value);

public:
  /// Destructor
  virtual ~LLVMIRGen() {}
  /// Ctor.
  /// \param M IRFunction to be converted into LLVM IR.
  /// \param allocationsInfo information about allocation of weights and
  /// activations.
  /// \param mainEntryName Name of the main entry.
  /// \param libjitBC bitcode of the backend's libjit library.
  explicit LLVMIRGen(const IRFunction *M, AllocationsInfo &allocationsInfo,
                     std::string mainEntryName, llvm::StringRef libjitBC);

  /// Init the TargetMachine using settings provided by \p llvmBackend.
  virtual void initTargetMachine(const LLVMBackendOptions &opts);

  /// Emit LLVM-IR for the instruction \p I, using the builder \p builder.
  /// Derived classes may want to override this function to implement a
  /// backend-specific LLVM IR generation logic for some intructions.
  /// \param builder IRBuilder to be used to emit LLVM IR code.
  /// \param I IR instruction which should be compiled into LLVM IR.
  virtual void generateLLVMIRForInstr(llvm::IRBuilder<> &builder,
                                      const glow::Instruction *I);
  /// Emit LLVM-IR for the whole IRFunction.
  virtual void generateLLVMIRForModule(llvm::IRBuilder<> &builder);
  /// Helper function to create a new CallInst, with the specified \p builder,
  /// \p callee, and \p args. Verifies that the function signature is correct,
  /// and then creates and \returns the CallInst.
  /// \param builder the IR builder to be used for creating the Call
  /// instruction. \param callee the function to be called. \param args
  /// arguments to be passed in this call. If \p checked is set, this helper
  /// emits checks for the int result of the call and returns from the caller if
  /// it is non-zero. If callee does not return an int result, \p checked has no
  /// effect. \returns generated Call instruction
  virtual llvm::CallInst *createCall(llvm::IRBuilder<> &builder,
                                     llvm::Function *callee,
                                     llvm::ArrayRef<llvm::Value *> args,
                                     bool checked = false);
  /// The checked version of createCall.
  virtual llvm::CallInst *createCheckedCall(llvm::IRBuilder<> &builder,
                                            llvm::Function *callee,
                                            llvm::ArrayRef<llvm::Value *> args);
  /// The unchecked version of createCall.
  virtual llvm::CallInst *
  createUncheckedCall(llvm::IRBuilder<> &builder, llvm::Function *callee,
                      llvm::ArrayRef<llvm::Value *> args);
  /// \returns a libjit API function by name.
  virtual llvm::Function *getFunction(const std::string &name);
  /// \returns a libjit API function by name and tensor element type.
  virtual llvm::Function *getFunction(const std::string &name,
                                      glow::ElemKind elemTy);
  /// \returns a libjit API function by name and tensor element type.
  virtual llvm::Function *
  getFunction(const std::string &name,
              llvm::ArrayRef<glow::ElemKind> elemTyArray);
  /// \returns current LLVM function.
  virtual llvm::Function *getLLVMFunction();
  /// Optimize the function \p F and the module that owns it. Use the target
  /// information from the \p TM target machine.
  virtual void optimizeLLVMModule(llvm::Module *M, llvm::TargetMachine &TM);
  /// Performs specialization of operations based on constant parameters.
  virtual void performSpecialization();
  /// \returns allocations info.
  virtual AllocationsInfo &getAllocationsInfo() { return allocationsInfo_; }
  /// \returns the name of the bundle, to be used for filename when saving.
  llvm::StringRef getBundleName() const;
  /// Set the name of the bundle (name is automatically legalized).
  void setBundleName(const std::string &name);
  /// \returns the name of the main entry point.
  /// When JITting, it will be "main". In case of bundling it will be the name
  /// of the bundle.
  std::string getMainEntryName() const;
  /// Set the name of the main entry point (name is automatically legalized).
  void setMainEntryName(std::string name);
  /// Creates an LLVM module, the entry function, etc.
  virtual void initCodeGen();
  /// Emits the code of the entry function, performs optimizations, etc.
  virtual void performCodeGen();
  /// Finish the LLVM IR code generation.
  virtual void finishCodeGen();
  /// \returns the current builder.
  llvm::IRBuilder<> &getBuilder() { return *builder_; }
  /// \returns the target machine description.
  llvm::TargetMachine &getTargetMachine() { return *TM_; }
  /// \returns the LLVMContext being used.
  llvm::LLVMContext &getLLVMContext() { return ctx_; }
  /// Borrows the LLVM module for further processing, e.g. by a JIT.
  /// The module cannot be used by the LLVMIRGen afterwards.
  std::unique_ptr<llvm::Module> borrowModule() { return std::move(llmodule_); }
  /// \returns current LLVM module.
  llvm::Module &getModule() const { return *llmodule_; }
  /// \returns the IR function.
  const IRFunction *getIRFunction() { return F_; }
  /// Set IRFunction to be processed next.
  void setIRFunction(const IRFunction *F) { F_ = F; }
  /// Set output directory for bundles, debug info files, etc.
  void setOutputDir(llvm::StringRef outputDir) { outputDir_ = outputDir; }
  /// Get output directory for bundles, debug info files, etc.
  llvm::StringRef getOutputDir() const { return outputDir_; }
  /// Emit the array of constant offsets as provided by the \p allocationsInfo.
  virtual llvm::Value *
  emitConstOffsetsArray(llvm::IRBuilder<> &builder,
                        const AllocationsInfo &allocationsInfo);
  /// Generate debug info for a LLVM function \p F.
  virtual void generateFunctionDebugInfo(llvm::Function *F);
  /// Generates LLVM IR that materializes the string literal \p str.
  virtual llvm::Value *emitStringConst(llvm::IRBuilder<> &builder,
                                       llvm::StringRef str);
  /// Emit symbols to JIT to allow it to use host side file printing.
  void generateJITFileWriter();
  /// Register \p val as an argument that should not be specialized.
  virtual void markArgAsUnspecialized(llvm::Value *val);
  /// \returns bit-width of the target size_t.
  virtual unsigned getTargetSizeTWidth() const;
  /// \returns the sizeof(size_t) of the actual target-specific size_t type that
  /// was used to compile libjit into LLVM bitcode.
  unsigned getLibjitSizeTWidth() const;
  /// \returns the sizeof(int) of the actual target-specific int type that
  /// was used to compile libjit into LLVM bitcode.
  unsigned getLibjitIntWidth() const;
  /// \returns true if a call is eligible for specialization.
  virtual bool isEligibleForSpecialization(const llvm::CallInst *call);
  /// \returns true if a global symbol \p GV needs to be preserved in the module
  /// and not interalized during optimizations.
  virtual bool preserveSymbol(const llvm::GlobalValue &GV);
  /// \returns inlining mode to be used for a function \p F.
  virtual llvm::Attribute::AttrKind
  getInlinineAttr(const llvm::Function *F) const;
  /// Update inline attributes of functions in the module \p M using a
  /// backend-specific logic.
  virtual void updateInlineAttributes(llvm::Module *M);
  /// \returns true if an instruction \p I can be part of a data parallel
  /// kernel. This gives backends a possibility to provide a custom logic to
  /// decide on a per-instruction basis what can be part of data parallel
  /// kernels. Typically an instruction which is isDataParallel() can be part of
  /// a data parallel kernel. But a backend may decide that a specific
  /// instruction \p I cannot be part of data-parallel kernels, because there is
  /// no support for this functionality in this backend yet.
  virtual bool canBePartOfDataParallelKernel(const glow::Instruction *I) const;
  /// \returns a string which is printed at the end of the bundle header file
  /// following the standard content produced by the bundle saver.
  virtual std::string getBundleHeaderExtra() const;
};

template <typename T>
llvm::Value *LLVMIRGen::emitConstSizeTArray(llvm::IRBuilder<> &builder,
                                            llvm::ArrayRef<T> vals) {
  assert(std::is_integral<T>() && "Can only convert integral type to size_t.");
  auto SizeTType = builder.getIntNTy(getLibjitSizeTWidth());
  std::vector<llvm::Constant *> elems;
  for (auto I : vals) {
    assert(I >= 0 && "Only allow casting positive values into size_t.");
    assert(I <= std::numeric_limits<size_t>::max() &&
           "Do not allow overflow of size_t.");
    elems.push_back(llvm::ConstantInt::get(SizeTType, (size_t)I));
  }
  return emitConstArray(builder, elems, SizeTType);
}

template <typename T>
llvm::Value *LLVMIRGen::emitConstDimTArray(llvm::IRBuilder<> &builder,
                                           llvm::ArrayRef<T> vals) {
  assert(std::is_integral<T>() && "Can only convert integral type to dim_t.");
  auto DimTType = builder.getIntNTy(sizeof(dim_t) * 8);
  std::vector<llvm::Constant *> elems;
  for (auto I : vals) {
    assert(I >= 0 && "Only allow casting positive values into size_t.");
    assert(I <= std::numeric_limits<dim_t>::max() &&
           "Do not allow overflow of size_t.");
    elems.push_back(llvm::ConstantInt::get(DimTType, (dim_t)I));
  }
  return emitConstArray(builder, elems, DimTType);
}

} // namespace glow

#endif // GLOW_LLVMIRCODEGEN_LLVMIRGEN_H<|MERGE_RESOLUTION|>--- conflicted
+++ resolved
@@ -225,8 +225,6 @@
                               llvm::ArrayRef<llvm::Constant *> vals,
                               llvm::Type *elemTy);
 
-<<<<<<< HEAD
-=======
   /// Generates LLVM IR to store all the LLVM IR values \p vals consecutively
   /// starting with the base pointer given by \p basePtr and the relative base
   /// index \p baseIdx. The LLVM IR values \p vals must have same type T and the
@@ -235,7 +233,6 @@
                       llvm::ArrayRef<llvm::Value *> vals, llvm::Value *basePtr,
                       unsigned baseIdx = 0);
 
->>>>>>> faeb77ae
   /// Generates LLVM IR that computes the dimensions of \p val using \p builder.
   /// The result type is "size_t*".
   llvm::Value *emitValueDims(llvm::IRBuilder<> &builder,
