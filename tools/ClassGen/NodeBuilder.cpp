// Copyright 2017 Facebook Inc.  All Rights Reserved.

#include "NodeBuilder.h"

void NodeBuilder::emitEnumModePrinters(std::ostream &os) const {
  os << "\nconst char *" << name_ << "Node::getModeStr(" << name_
     << "Node::Mode m) {\n";
  os << "  static const char *names[] = {";
  for (const auto &e : enum_) {
    os << "\"" << e << "\", ";
  }
  os << "nullptr};\n";
  os << "  return names[static_cast<int>(m)];\n";
  os << "}\n";
}

void NodeBuilder::emitCtor(std::ostream &os) const {
  os << "  " << name_ << "Node(llvm::StringRef name";

  // Constructor non-standard parameter list:
  for (const auto &op : extraParams_) {
    os << ", " << op.first << " " << op.second << " ";
  }

  // The enum 'Mode' parameter:
  if (!enum_.empty()) {
    os << ", Mode mode";
  }

  if (hasIntrinsicOutput_) {
    os << ", std::vector<TypeRef> intrinsicOutputs";
  }

  // The operands of the graph node:
  for (const auto &op : nodeInputs_) {
    os << ", NodeValue " << op;
  }

  // Extra class members:
  for (const auto &op : members_) {
    os << ", " << getStorageTypename(op.first) << " " << op.second;
  }

  // Initialize the base clases:
  os << ")\n      : Node(Kinded::Kind::" << name_ << "NodeKind, name)";

  // Print the initialization list:
  if (!enum_.empty()) {
    os << ", mode_(mode)";
  }

  // Initialize the operands:
  for (const auto &op : nodeInputs_) {
    os << ", " << op << "_(" << op << ")";
  }

  // Initialize the members:
  for (const auto &op : members_) {
    os << ", " << op.second << "_(" << op.second << ")";
  }

  // The constructor body:
  os << " {\n";
  for (auto &RT : nodeOutputs_) {
    os << "    addResult(" << RT.first << ");\n";
  }

  // Instantiate outputs passed in at runtime for the
  // case of intrinsic output.
  if (hasIntrinsicOutput_) {
    os << "    for (const auto& output : intrinsicOutputs) {\n";
    os << "      addResult(output);\n";
    os << "    }\n";
  }

  os << "  }\n";
}

void NodeBuilder::emitClassMembers(std::ostream &os) const {
  // Emit the type of the enum (which is public).
  if (!enum_.empty()) {
    os << " public:\n  enum class Mode {\n";
    for (const auto &E : enum_) {
      os << "    " << E << ",\n";
    }
    os << "  };\n\n private:\n";
  }

  // Emit class members:
  if (!enum_.empty()) {
    os << "  Mode mode_;\n";
  }
  for (const auto &op : nodeInputs_) {
    os << "  NodeValue " << op << "_;\n";
  }
  for (const auto &op : members_) {
    os << "  " << getStorageTypename(op.first) << " " << op.second << "_;\n";
  }
}

void NodeBuilder::emitMemberGetter(std::ostream &os, MemberType type,
                                   const std::string &name) const {
  // Synthesize the general getter.
  auto returnTypeStr = getReturnTypename(type);
  os << "  " << returnTypeStr << " get" << name << "() const { return " << name
     << "_; }\n";
}

void NodeBuilder::emitSettersGetters(std::ostream &os) const {
  // Print the getters/setters.
  for (const auto &inName : nodeInputs_) {
    os << "  NodeValue get" << inName << "() const { return " << inName
       << "_; }\n";
  }

  unsigned idx = 0;
  for (const auto &op : nodeOutputs_) {
    os << "  NodeValue get" << op.second << "() { return NodeValue(this, "
       << idx++ << "); }\n";
  }

  for (const auto &op : members_) {
    emitMemberGetter(os, op.first, op.second);
  }

  // Synthesize the 'classof' method that enables the non-rtti polymorphism.
  os << "\n  static bool classof(const Kinded *k) {\n"
     << "    return k->getKind() == Kinded::Kind::" << name_ << "NodeKind;\n"
     << "  }\n\n";

  if (!enum_.empty()) {
    os << "  Mode getMode() const { return mode_; }\n";
  }
}

void NodeBuilder::emitEdges(std::ostream &os) const {
  os << "\nunsigned " << name_ << "Node::getNumInputs() const {\n"
     << "  return " << nodeInputs_.size();
  for (const auto &op : members_) {
    if (op.first != MemberType::VectorNodeValue) {
      continue;
    }
    os << " + " << op.second << "_.size()";
  }
  os << ";\n}\n";

  os << "\nllvm::StringRef " << name_
     << "Node::getInputName(unsigned idx) const {\n";
  for (size_t i = 0; i < nodeInputs_.size(); i++) {
    os << "  if (idx == " << i << ") { return \"" << nodeInputs_[i]
       << "\"; }\n";
  }
  os << "  idx -= " << nodeInputs_.size() << ";\n";
  for (const auto &op : members_) {
    if (op.first != MemberType::VectorNodeValue) {
      continue;
    }
    os << "  if (idx < " << op.second << "_.size()) { return \"" << op.second
       << "\" + std::to_string(idx); }\n"
       << "  idx -= " << op.second << "_.size();\n";
  }
  os << "  llvm_unreachable(\"Invalid index\");\n"
     << "}\n";

<<<<<<< HEAD
  os << "\nNodeValue " << name_ << "Node::getNthInput(unsigned idx) const {\n";
=======
  os << "NodeValue &" << name_ << "Node::getNthInput(unsigned idx) {\n";
>>>>>>> d7e6fe82
  for (size_t i = 0; i < nodeInputs_.size(); i++) {
    os << "  if (idx == " << i << ") { return " << nodeInputs_[i] << "_; }\n";
  }
  os << "  idx -= " << nodeInputs_.size() << ";\n";
  for (const auto &op : members_) {
    if (op.first != MemberType::VectorNodeValue) {
      continue;
    }
    os << "  if (idx < " << op.second << "_.size()) { return " << op.second
       << "_[idx]; }\n"
       << "  idx -= " << op.second << "_.size();\n";
  }
  os << "  llvm_unreachable(\"Invalid index\");\n}\n";

  os << "\nllvm::StringRef " << name_
     << "Node::getOutputName(unsigned idx) const {\n";
  for (size_t i = 0; i < nodeOutputs_.size(); i++) {
    os << "  if (idx == " << i << ") { return \"" << nodeOutputs_[i].second
       << "\"; }\n";
  }
  os << "  llvm_unreachable(\"Invalid index\");\n}\n";
}

void NodeBuilder::emitPrettyPrinter(std::ostream &os) const {
  os << "\nstd::string " << name_ << "Node::getDebugDesc() const {\n"
     << "  DescriptionBuilder db(getKindName());\n"
     << "  db.addParam(\"name\", getName())\n";

  if (!enum_.empty()) {
    os << "    .addParam(\"Mode\", getModeStr())\n";
  }

  for (const auto &op : nodeInputs_) {
    os << "    .addParam(\"" << op << "\", *(get" << op << "().getType()))\n";
  }

  for (const auto &mem : members_) {
    // Don't try to print the node operands directly.
    if (mem.first == MemberType::VectorNodeValue) {
      continue;
    }

    os << "    .addParam(\"" << mem.second << "\", get" << mem.second
       << "())\n";
  }
  os << "    .addParam(\"users\", getNumUsers());\n";

  for (const auto &mem : members_) {
    if (mem.first != MemberType::VectorNodeValue) {
      continue;
    }

    os << "  for (auto II : get" << mem.second << "()) { db.addParam(\""
       << mem.second << "\", *II->getType()); }\n";
  }

  os << "  return db;\n}\n";
}

void NodeBuilder::emitEquator(std::ostream &os) const {
  os << "\nbool " << name_ << "Node::isEqual(const " << name_
     << "Node &other) const {\n  return true";

  if (!enum_.empty()) {
    os << " &&\n      getMode() == other.getMode()";
  }

  for (const auto &op : nodeInputs_) {
    os << " &&\n      " << op << "_ == other." << op << "_";
  }

  for (const auto &mem : members_) {
    os << " &&\n      " << mem.second << "_ == other." << mem.second << "_";
  }

  for (int i = 0, e = nodeOutputs_.size(); i < e; i++) {
    os << " &&\n      getType(" << i << ") == other.getType(" << i << ")";
  }
  os << ";\n}\n";
}

static bool isVectorType(MemberType ty) {
  return ty == MemberType::VectorFloat || ty == MemberType::VectorNodeValue ||
         ty == MemberType::VectorSizeT || ty == MemberType::VectorUnsigned;
}

void NodeBuilder::emitHasher(std::ostream &os) const {
  os << "\nllvm::hash_code " << name_ << "Node::getHash() const {\n"
     << "  return llvm::hash_combine(";

  if (enum_.empty() && nodeInputs_.empty() && members_.empty()) {
    os << "0);\n }\n";
    return;
  }

  auto delim = "";
  if (!enum_.empty()) {
    os << delim << "\n      getMode()";
    delim = ",";
  }

  for (const auto &mem : members_) {
    auto ty = mem.first;
    if (ty == MemberType::Float) {
      os << delim << "\n      toBinary(" << mem.second << "_)";
    } else if (isVectorType(ty)) {
      os << delim << "\n      llvm::hash_combine_range(" << mem.second
         << "_.begin(), " << mem.second << "_.end())";
    } else {
      os << delim << "\n      " << mem.second << "_";
    }
    delim = ",";
  }

  for (const auto &op : nodeInputs_) {
    os << delim << "\n      " << op << "_";
    delim = ",";
  }

  os << ");\n}\n";
}
void NodeBuilder::emitVisitor(std::ostream &os) const {
  os << "\nvoid " << name_
     << "Node::visit(Node *parent, NodeWalker *visitor) {\n"
     << "  if (!visitor->shouldVisit(parent, this)) { return; }\n"
     << "  visitor->pre(parent, this);\n";

  for (const auto &op : nodeInputs_) {
    os << "  get" << op << "()->visit(this, visitor);\n";
  }

  for (const auto &op : members_) {
    if (op.first == MemberType::VectorNodeValue) {
      os << "  for (auto &I : " << op.second
         << "_) { I->visit(this, visitor); }\n";
    }
  }

  os << "  visitor->post(parent, this);\n";
  os << "}\n";
}

void NodeBuilder::emitDocstring(std::ostream &os) const {
  std::istringstream stream(docstring_);
  std::string line;
  while (std::getline(stream, line)) {
    os << "/// " << line << "\n";
  }
}

void NodeBuilder::emitNodeClass(std::ostream &os) const {
  os << "\nnamespace glow {\n";

  emitDocstring(os);

  os << "class " << name_ << "Node final : public Node {\n";

  emitClassMembers(os);

  os << "\n public:\n";

  emitCtor(os);
  emitSettersGetters(os);

<<<<<<< HEAD
  os << "  unsigned getNumInputs() const;\n"
     << "  llvm::StringRef getInputName(unsigned idx) const;\n"
     << "  NodeValue getNthInput(unsigned idx) const;\n"
     << "  llvm::StringRef getOutputName(unsigned idx) const;\n"
     << "  bool hasSideEffects() const { return " << hasSideEffects_ << "; }\n"
     << "  std::string getDebugDesc() const;\n"
     << "  bool isEqual(const " << name_ << "Node &other) const;\n"
     << "  llvm::hash_code getHash() const;\n"
     << "  void visit(Node *parent, NodeWalker *visitor);\n";
=======
  os << "\tunsigned getNumInputs() const;\n";

  os << "\tllvm::StringRef getInputName(unsigned idx) const;\n";

  os << "\tNodeValue &getNthInput(unsigned idx);\n";

  os << "\tllvm::StringRef getOutputName(unsigned idx) const;\n";

  os << "\tbool hasSideEffects() const { return " << hasSideEffects_ << "; }\n";

  os << "\tstd::string getDebugDesc() const;\n";

  os << "\tbool isEqual(const " << name_ << "Node &other) const;\n";

  os << "\tllvm::hash_code getHash() const;\n";

  os << "\tvoid visit(Node *parent, NodeWalker *visitor);\n";
>>>>>>> d7e6fe82

  if (!enum_.empty()) {
    os << "  const char *getModeStr() const { return getModeStr(mode_); }\n"
       << "  static const char *getModeStr(Mode m);\n";
  }

  for (const auto &m : extraMethods_) {
    os << "  " << m << "\n";
  }

  os << "};\n} // namespace glow\n";
}

void NodeBuilder::emitCppMethods(std::ostream &os) const {
  emitEdges(os);
  emitPrettyPrinter(os);
  emitVisitor(os);
  emitEquator(os);
  emitHasher(os);
  if (!enum_.empty()) {
    emitEnumModePrinters(os);
  }
}

void NodeBuilder::addGradient() {
  NodeBuilder GN(hStream, cStream, dStream, name_ + "Grad");

  // The new 'Grad' class will have all of the fields of the current class.
  GN.members_ = members_;
  GN.enum_ = enum_;

  // Add the inputs that we'll use in the grad instruction.
  for (const std::string &in : nodeInputs_) {
    GN.addInput(in);
  }

  for (const std::string &in : nodeInputs_) {
    GN.addResult(in + ".getType()", "GradOfInputNamed" + in);
  }

  for (const auto &out : nodeOutputs_) {
    GN.addInput("OriginalOutputFor" + out.second);
    GN.addInput("GradOfOriginalOutputNamed" + out.second);
  }

  // Construct a factory method that builds the new grad node and add
  // it to the current non-grad instruction.
  std::stringstream ss;
  ss << name_ + "GradNode *getGrad(GraphGradMapper &builder) {\n";
  ss << "  auto *x = new " + name_ + "GradNode(getName()";

  if (enum_.size()) {
    ss << ", (" << name_ + "GradNode::Mode"
       << ")getMode()";
  }

  // Add the inputs that we'll use in the grad instruction.
  for (const std::string &in : nodeInputs_) {
    ss << ", get" << in << "()";
  }

  for (const auto &out : nodeOutputs_) {
    ss << ", get" << out.second << "()";
    ss << ", builder.getGradient(get" << out.second << "())";
  }

  // Extra class members:
  for (const auto &op : members_) {
    ss << ", get" << op.second << "()";
  }

  ss << ");\n";

  // Register the result of the new node as the gradients of the original node
  // inputs.
  for (const std::string &in : nodeInputs_) {
    ss << "  builder.addGradient(get" << in << "(), x->getGradOfInputNamed"
       << in << "());\n";
  }
  ss << "  return x;\n";
  ss << "}";
  addExtraMethod(ss.str());
}

NodeBuilder::~NodeBuilder() {
  emitNodeClass(hStream);
  emitCppMethods(cStream);
}<|MERGE_RESOLUTION|>--- conflicted
+++ resolved
@@ -162,11 +162,7 @@
   os << "  llvm_unreachable(\"Invalid index\");\n"
      << "}\n";
 
-<<<<<<< HEAD
-  os << "\nNodeValue " << name_ << "Node::getNthInput(unsigned idx) const {\n";
-=======
-  os << "NodeValue &" << name_ << "Node::getNthInput(unsigned idx) {\n";
->>>>>>> d7e6fe82
+  os << "\nNodeValue &" << name_ << "Node::getNthInput(unsigned idx) {\n";
   for (size_t i = 0; i < nodeInputs_.size(); i++) {
     os << "  if (idx == " << i << ") { return " << nodeInputs_[i] << "_; }\n";
   }
@@ -331,35 +327,15 @@
   emitCtor(os);
   emitSettersGetters(os);
 
-<<<<<<< HEAD
   os << "  unsigned getNumInputs() const;\n"
      << "  llvm::StringRef getInputName(unsigned idx) const;\n"
-     << "  NodeValue getNthInput(unsigned idx) const;\n"
+     << "  NodeValue &getNthInput(unsigned idx);\n"
      << "  llvm::StringRef getOutputName(unsigned idx) const;\n"
      << "  bool hasSideEffects() const { return " << hasSideEffects_ << "; }\n"
      << "  std::string getDebugDesc() const;\n"
      << "  bool isEqual(const " << name_ << "Node &other) const;\n"
      << "  llvm::hash_code getHash() const;\n"
      << "  void visit(Node *parent, NodeWalker *visitor);\n";
-=======
-  os << "\tunsigned getNumInputs() const;\n";
-
-  os << "\tllvm::StringRef getInputName(unsigned idx) const;\n";
-
-  os << "\tNodeValue &getNthInput(unsigned idx);\n";
-
-  os << "\tllvm::StringRef getOutputName(unsigned idx) const;\n";
-
-  os << "\tbool hasSideEffects() const { return " << hasSideEffects_ << "; }\n";
-
-  os << "\tstd::string getDebugDesc() const;\n";
-
-  os << "\tbool isEqual(const " << name_ << "Node &other) const;\n";
-
-  os << "\tllvm::hash_code getHash() const;\n";
-
-  os << "\tvoid visit(Node *parent, NodeWalker *visitor);\n";
->>>>>>> d7e6fe82
 
   if (!enum_.empty()) {
     os << "  const char *getModeStr() const { return getModeStr(mode_); }\n"
