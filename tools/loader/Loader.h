--- conflicted
+++ resolved
@@ -103,15 +103,12 @@
   LoweredInfoMap loweredMap_;
   /// List of Loader owned extension objects.
   std::vector<std::unique_ptr<LoaderExtension>> loaderExtensionList_;
-<<<<<<< HEAD
-  /// Info produced after calling the \ref compile function.
-  CompilationInfo compilationInfo_;
-=======
   /// A map from the original names of the model inputs to placeholders.
   llvm::StringMap<Placeholder *> inputPlaceholderByName_;
   /// A map from the original names of the model outputs to placeholders.
   llvm::StringMap<Placeholder *> outputPlaceholderByName_;
->>>>>>> f565381f
+  /// Info produced after calling the \ref compile function.
+  CompilationInfo compilationInfo_;
 
 public:
   /// Getter for the hostManager, this can be useful for calling into the
