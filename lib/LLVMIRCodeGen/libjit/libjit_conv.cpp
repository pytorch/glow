--- conflicted
+++ resolved
@@ -54,12 +54,8 @@
     const dim_t *strides, const dim_t *pads, dim_t group, int32_t outOffset,
     int32_t inOffset, int32_t filterOffset, int32_t biasOffset, int32_t biasPre,
     int32_t biasPost, int32_t biasScale, int32_t outPre, int32_t outPost,
-<<<<<<< HEAD
-    int32_t outScale, unsigned depthUnroll, dim_t dilation, int32_t actType,
+    int32_t outScale, unsigned depthUnroll, const dim_t *dilation, int32_t actType,
     const int32_t *actArgs) {
-=======
-    int32_t outScale, unsigned depthUnroll, const dim_t *dilation) {
->>>>>>> 2df4e580
   dim_t inChannels = inWdims[3];
   dim_t outChannels = outWdims[3];
   dim_t inCperG = inChannels / group;
@@ -353,12 +349,8 @@
                      const dim_t *inWdims, const dim_t *filterWdims,
                      const dim_t *biasWdims, const dim_t *kernelSizes,
                      const dim_t *strides, const dim_t *pads, dim_t group,
-<<<<<<< HEAD
-                     unsigned depthUnroll, dim_t dilation, int32_t actType,
+                     unsigned depthUnroll, const dim_t *dilation, int32_t actType,
                      const float *actArgs) {
-=======
-                     unsigned depthUnroll, const dim_t *dilation) {
->>>>>>> 2df4e580
   dim_t inChannels = inWdims[3];
   dim_t outChannels = outWdims[3];
   dim_t inCperG = inChannels / group;
@@ -502,12 +494,8 @@
     const dim_t *strides, const dim_t *pads, dim_t group, int32_t outOffset,
     int32_t inOffset, int32_t filterOffset, int32_t biasOffset, int32_t biasPre,
     int32_t biasPost, int32_t biasScale, int32_t outPre, int32_t outPost,
-<<<<<<< HEAD
-    int32_t outScale, unsigned depthUnroll, dim_t dilation, int32_t actType,
+    int32_t outScale, unsigned depthUnroll, const dim_t *dilation int32_t actType,
     const int32_t *actArgs) {
-=======
-    int32_t outScale, unsigned depthUnroll, const dim_t *dilation) {
->>>>>>> 2df4e580
   libjit_quantized_conv2d_generic<int8_t, int32_t>(
       outW, inW, filterW, biasW, outWdims, inWdims, filterWdims, biasWdims,
       kernelSizes, strides, pads, group, outOffset, inOffset, filterOffset,
@@ -524,12 +512,8 @@
                          int32_t filterOffset, int32_t biasOffset,
                          int32_t biasPre, int32_t biasPost, int32_t biasScale,
                          int32_t outPre, int32_t outPost, int32_t outScale,
-<<<<<<< HEAD
-                         unsigned depthUnroll, dim_t dilation, int32_t actType,
+                         unsigned depthUnroll, const dim_t *dilation, int32_t actType,
                          const int32_t *actArgs) {
-=======
-                         unsigned depthUnroll, const dim_t *dilation) {
->>>>>>> 2df4e580
   libjit_quantized_conv2d_generic<int8_t, int8_t>(
       outW, inW, filterW, biasW, outWdims, inWdims, filterWdims, biasWdims,
       kernelSizes, strides, pads, group, outOffset, inOffset, filterOffset,
