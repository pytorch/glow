--- conflicted
+++ resolved
@@ -167,7 +167,6 @@
   return ((((input >> pre) * scale) + rtn) >> post) + offset;
 }
 
-<<<<<<< HEAD
 /// Applies an activation function to a FLOAT input value \p input based on
 /// the activation type \p actType and the activation arguments \p actArgs.
 /// NOTE: The type of the activation must be in sync with the FusedActivation
@@ -226,7 +225,8 @@
                : libjit_scale_i32i8(input - offset, actArgs[0], actArgs[1],
                                     actArgs[2], offset);
   }
-=======
+}
+
 /// Divides the 32-bit integer \p input with \p divider. The division is done
 /// with rounding for better precision. Input can be both positive or negative.
 /// Divider is assumed strictly positive.
@@ -235,7 +235,6 @@
   // for negative input.
   int32_t rnd = (divider >> 1);
   return (input > 0) ? ((input + rnd) / divider) : ((input - rnd) / divider);
->>>>>>> bdc70b09
 }
 
 #ifdef _WIN32
