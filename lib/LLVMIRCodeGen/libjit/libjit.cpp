/**
 * Copyright (c) Glow Contributors. See CONTRIBUTORS file.
 *
 * Licensed under the Apache License, Version 2.0 (the "License");
 * you may not use this file except in compliance with the License.
 * You may obtain a copy of the License at
 *
 *     http://www.apache.org/licenses/LICENSE-2.0
 *
 * Unless required by applicable law or agreed to in writing, software
 * distributed under the License is distributed on an "AS IS" BASIS,
 * WITHOUT WARRANTIES OR CONDITIONS OF ANY KIND, either express or implied.
 * See the License for the specific language governing permissions and
 * limitations under the License.
 */
#include <algorithm>
#include <assert.h>
#include <chrono>
#include <cmath>
#include <math.h>
#include <numeric>
#include <stddef.h>
#include <stdint.h>
#include <stdio.h>
#include <stdlib.h>
#include <string.h>
#include <sys/types.h>

#include "libjit_defs.h"

namespace {

template <class ElemTy>
static void libjit_dump_tensor_console_impl(ElemTy *tensor, dim_t *dims,
                                            dim_t numDims) {
  // Check for 0-dimensional tensor.
  if (!numDims) {
    printf("[ Scalar containing: %.3f ]\n", (float)tensor[0]);
    return;
  }

  // Output shape.
  printf("shape: ( ");
  for (size_t i = 0; i < numDims; ++i) {
    printf("%zu ", (size_t)dims[i]);
  }
  printf(")\n");

  ElemTy mx = tensor[0];
  ElemTy mn = tensor[0];

  size_t size = 1;
  size_t sliceSize[numDims];
  for (size_t i = 0; i < numDims; ++i) {
    size *= dims[i];
  }

  for (ssize_t i = numDims - 1, curSliceSize = 1; i >= 0; --i) {
    sliceSize[i] = curSliceSize;
    curSliceSize *= dims[i];
  }

  for (size_t i = 0, e = size; i < e; i++) {
    mx = MAX(mx, tensor[i]);
    mn = MIN(mn, tensor[i]);
  }

  // Check for zero tensor.
  if (mn == .0 && mx == .0) {
    printf("[ Zero tensor ]\n");
    return;
  }

  // Output max and min.
  printf("max: %.3f  min: %.3f\n", (float)mx, (float)mn);

  const unsigned maxNumElem = 100;

  printf("[");

  for (size_t i = 0, e = MIN(maxNumElem, size); i < e; i++) {

    // Print one open brace at the beginning of every row, slice, and tensor.
    for (size_t j = 0, e = numDims - 1; numDims > 1 && j < e; j++) {
      if (i % sliceSize[j] == 0) {
        // This iteration of outer loop is a new row, slice or tensor.
        printf("[");
      }
    }

    // Print the value at the current index.
    printf("%.3f", (float)tensor[i]);

    // Print one closed brace at the end of every row, slice, or tensor.
    for (size_t j = 0, e = numDims - 1; numDims > 1 && j < e; j++) {
      size_t next_index = i + 1;
      if (next_index % sliceSize[j] == 0u) {
        printf("]");
      }
    }

    printf(", ");

    // Print one newline at the end of every row, slice, or tensor.
    for (size_t j = 0, e = numDims - 1; numDims > 1 && j < e; j++) {
      size_t next_index = i + 1;
      if (next_index % sliceSize[j] == 0u) {
        // Next iteration of outer loop will be a new row, slice or tensor.
        printf("\n");
      }
    }
  }

  if (size > maxNumElem) {
    printf("...");
  }

  printf("]\n");
}

template <class ElemTy>
static void libjit_dump_tensor_txt_impl(ElemTy *tensor, size_t tensorElemSize,
                                        const char *filename,
                                        const char *header) {
  FILE *fh = fopen(filename, "w");
  if (!fh) {
    printf("ERROR opening file: '%s'!\n"
           "File name might be too long!\n",
           filename);
    return;
  }
  if (strlen(header)) {
    fprintf(fh, "%s\n", header);
  }
  for (size_t idx = 0, end = tensorElemSize; idx < end; idx++) {
    fprintf(fh, "%f, ", (double)tensor[idx]);
  }
  fclose(fh);
}

template <typename ElemTy>
static dim_t get_element_ptr(const ElemTy *tensor, const dim_t *dims,
                             dim_t numDims, const dim_t *indices,
                             dim_t numIndices) {
  dim_t index = 0;
  dim_t subdimensionSize = 1;
  for (dim_t i = numDims; i > 0; i--) {
    dim_t curIndicesValue = (i <= numIndices) ? indices[i - 1] : 0;
    index += subdimensionSize * curIndicesValue;
    subdimensionSize *= dims[i - 1];
  }
  return index;
}

template <typename ElemTy>
<<<<<<< HEAD
static void libjit_insert_tensor_generic(ElemTy *tensor, ElemTy *slice,
                                         dim_t numLoops, dim_t *loopCounts,
                                         dim_t tensorStart,
                                         sdim_t *tensorOffsets) {

  // Note: Outer-most loop is the "count" loop while the inner loops
  // are the loops traversing the slice.

  tensor += tensorStart;

  if (numLoops == 6) {
    for (dim_t idx0 = 0; idx0 < loopCounts[0]; idx0++) {
      for (dim_t idx1 = 0; idx1 < loopCounts[1]; idx1++) {
        for (dim_t idx2 = 0; idx2 < loopCounts[2]; idx2++) {
          for (dim_t idx3 = 0; idx3 < loopCounts[3]; idx3++) {
            for (dim_t idx4 = 0; idx4 < loopCounts[4]; idx4++) {
              for (dim_t idx5 = 0; idx5 < loopCounts[5]; idx5++) {
                *tensor = *slice++;
                tensor += tensorOffsets[5];
=======
static void libjit_insert_tensor(ElemTy *tensor, ElemTy *slice, dim_t *offset,
                                 dim_t *tensorDim, dim_t *sliceDim,
                                 dim_t numDimsTensor, dim_t numDimsSlice,
                                 dim_t offsetDim, dim_t count, dim_t axis) {
  // Destination coordinates.
  dim_t C[6];

  // A local copy of the offsets buffer. We copy the buffer to make it clear
  // to the optimizer that the inputs don't alias. This loop is optimized away.
  dim_t offsets_cpy[6];
  for (dim_t i = 0; i < numDimsSlice; i++) {
    offsets_cpy[i] = offset[i];
  }

  if (numDimsSlice == 6) {
    for (dim_t c = 0; c < count; c++)
      for (dim_t x = 0; x < sliceDim[0]; x++)
        for (dim_t y = 0; y < sliceDim[1]; y++)
          for (dim_t z = 0; z < sliceDim[2]; z++)
            for (dim_t w = 0; w < sliceDim[3]; w++)
              for (dim_t q = 0; q < sliceDim[4]; q++)
                for (dim_t r = 0; r < sliceDim[5]; r++) {
                  const dim_t countAxisOffset = c * sliceDim[axis];
                  C[0] =
                      x + offsets_cpy[0] + ((axis == 0) ? countAxisOffset : 0);
                  C[1] =
                      y + offsets_cpy[1] + ((axis == 1) ? countAxisOffset : 0);
                  C[2] =
                      z + offsets_cpy[2] + ((axis == 2) ? countAxisOffset : 0);
                  C[3] =
                      w + offsets_cpy[3] + ((axis == 3) ? countAxisOffset : 0);
                  C[4] =
                      q + offsets_cpy[4] + ((axis == 4) ? countAxisOffset : 0);
                  C[5] =
                      r + offsets_cpy[5] + ((axis == 5) ? countAxisOffset : 0);
                  tensor[libjit_getXYZWQR(tensorDim, C[0], C[1], C[2], C[3],
                                          C[4], C[5])] =
                      slice[libjit_getXYZWQR(sliceDim, x, y, z, w, q, r)];
                }
    return;
  }

  if (numDimsSlice == 5) {
    for (dim_t c = 0; c < count; c++)
      for (dim_t x = 0; x < sliceDim[0]; x++)
        for (dim_t y = 0; y < sliceDim[1]; y++)
          for (dim_t z = 0; z < sliceDim[2]; z++)
            for (dim_t w = 0; w < sliceDim[3]; w++)
              for (dim_t q = 0; q < sliceDim[4]; q++) {
                const dim_t countAxisOffset = c * sliceDim[axis];
                C[0] = x + offsets_cpy[0] + ((axis == 0) ? countAxisOffset : 0);
                C[1] = y + offsets_cpy[1] + ((axis == 1) ? countAxisOffset : 0);
                C[2] = z + offsets_cpy[2] + ((axis == 2) ? countAxisOffset : 0);
                C[3] = w + offsets_cpy[3] + ((axis == 3) ? countAxisOffset : 0);
                C[4] = q + offsets_cpy[4] + ((axis == 4) ? countAxisOffset : 0);
                tensor[libjit_getXYZWQ(tensorDim, C[0], C[1], C[2], C[3],
                                       C[4])] =
                    slice[libjit_getXYZWQ(sliceDim, x, y, z, w, q)];
>>>>>>> 682bb085
              }
              tensor += tensorOffsets[4];
            }
            tensor += tensorOffsets[3];
          }
          tensor += tensorOffsets[2];
        }
        tensor += tensorOffsets[1];
      }
      slice -= loopCounts[1] * loopCounts[2] * loopCounts[3] * loopCounts[4] *
               loopCounts[5];
      tensor += tensorOffsets[0];
    }
    return;
  }

  if (numLoops == 5) {
    for (dim_t idx0 = 0; idx0 < loopCounts[0]; idx0++) {
      for (dim_t idx1 = 0; idx1 < loopCounts[1]; idx1++) {
        for (dim_t idx2 = 0; idx2 < loopCounts[2]; idx2++) {
          for (dim_t idx3 = 0; idx3 < loopCounts[3]; idx3++) {
            for (dim_t idx4 = 0; idx4 < loopCounts[4]; idx4++) {
              *tensor = *slice++;
              tensor += tensorOffsets[4];
            }
            tensor += tensorOffsets[3];
          }
          tensor += tensorOffsets[2];
        }
        tensor += tensorOffsets[1];
      }
      slice -= loopCounts[1] * loopCounts[2] * loopCounts[3] * loopCounts[4];
      tensor += tensorOffsets[0];
    }
    return;
  }

  if (numLoops == 4) {
    for (dim_t idx0 = 0; idx0 < loopCounts[0]; idx0++) {
      for (dim_t idx1 = 0; idx1 < loopCounts[1]; idx1++) {
        for (dim_t idx2 = 0; idx2 < loopCounts[2]; idx2++) {
          for (dim_t idx3 = 0; idx3 < loopCounts[3]; idx3++) {
            *tensor = *slice++;
            tensor += tensorOffsets[3];
          }
          tensor += tensorOffsets[2];
        }
        tensor += tensorOffsets[1];
      }
      slice -= loopCounts[1] * loopCounts[2] * loopCounts[3];
      tensor += tensorOffsets[0];
    }
    return;
  }

  if (numLoops == 3) {
    for (dim_t idx0 = 0; idx0 < loopCounts[0]; idx0++) {
      for (dim_t idx1 = 0; idx1 < loopCounts[1]; idx1++) {
        for (dim_t idx2 = 0; idx2 < loopCounts[2]; idx2++) {
          *tensor = *slice++;
          tensor += tensorOffsets[2];
        }
        tensor += tensorOffsets[1];
      }
      slice -= loopCounts[1] * loopCounts[2];
      tensor += tensorOffsets[0];
    }
    return;
  }

  if (numLoops == 2) {
    for (dim_t idx0 = 0; idx0 < loopCounts[0]; idx0++) {
      for (dim_t idx1 = 0; idx1 < loopCounts[1]; idx1++) {
        *tensor = *slice++;
        tensor += tensorOffsets[1];
      }
      slice -= loopCounts[1];
      tensor += tensorOffsets[0];
    }
    return;
  }
}

template <typename ElemTy>
static void libjit_extract_tensor_generic(ElemTy *tensor, ElemTy *slice,
                                          dim_t numLoops, dim_t *loopCounts,
                                          dim_t tensorStart,
                                          sdim_t *tensorOffsets) {

  tensor += tensorStart;

  if (numLoops == 5) {
    for (dim_t idx0 = 0; idx0 < loopCounts[0]; idx0++) {
      for (dim_t idx1 = 0; idx1 < loopCounts[1]; idx1++) {
        for (dim_t idx2 = 0; idx2 < loopCounts[2]; idx2++) {
          for (dim_t idx3 = 0; idx3 < loopCounts[3]; idx3++) {
            for (dim_t idx4 = 0; idx4 < loopCounts[4]; idx4++) {
              *slice++ = *tensor;
              tensor += tensorOffsets[4];
            }
            tensor += tensorOffsets[3];
          }
          tensor += tensorOffsets[2];
        }
        tensor += tensorOffsets[1];
      }
      tensor += tensorOffsets[0];
    }
    return;
  }

  if (numLoops == 4) {
    for (dim_t idx0 = 0; idx0 < loopCounts[0]; idx0++) {
      for (dim_t idx1 = 0; idx1 < loopCounts[1]; idx1++) {
        for (dim_t idx2 = 0; idx2 < loopCounts[2]; idx2++) {
          for (dim_t idx3 = 0; idx3 < loopCounts[3]; idx3++) {
            *slice++ = *tensor;
            tensor += tensorOffsets[3];
          }
          tensor += tensorOffsets[2];
        }
        tensor += tensorOffsets[1];
      }
      tensor += tensorOffsets[0];
    }
    return;
  }

  if (numLoops == 3) {
    for (dim_t idx0 = 0; idx0 < loopCounts[0]; idx0++) {
      for (dim_t idx1 = 0; idx1 < loopCounts[1]; idx1++) {
        for (dim_t idx2 = 0; idx2 < loopCounts[2]; idx2++) {
          *slice++ = *tensor;
          tensor += tensorOffsets[2];
        }
        tensor += tensorOffsets[1];
      }
      tensor += tensorOffsets[0];
    }
    return;
  }

  if (numLoops == 2) {
    for (dim_t idx0 = 0; idx0 < loopCounts[0]; idx0++) {
      for (dim_t idx1 = 0; idx1 < loopCounts[1]; idx1++) {
        *slice++ = *tensor;
        tensor += tensorOffsets[1];
      }
      tensor += tensorOffsets[0];
    }
    return;
  }

  if (numLoops == 1) {
    for (dim_t idx0 = 0; idx0 < loopCounts[0]; idx0++) {
      *slice++ = *tensor;
      tensor += tensorOffsets[0];
    }
    return;
  }
}

/// Helper struct for TopK
template <typename T, typename TI> struct value_index {
  TI index;
  T value;
};

/// Helper function for TopK
template <typename T, typename TI>
static int value_index_sort(const void *va, const void *vb) {
  value_index<T, TI> *a = (value_index<T, TI> *)va;
  value_index<T, TI> *b = (value_index<T, TI> *)vb;
  if (a->value != b->value)
    return a->value > b->value ? -1 : 1;
  return a->index < b->index ? -1 : 1;
}

/// Generic Top-K function. Here, \p scratch is some allocated buffer space, \p
/// size is the size of the input, and \p n is the size of the last dimension of
/// the input.
template <typename T, typename TI>
static void libjit_topk(T *values, TI *indices, const T *input, void *scratch,
                        dim_t k, dim_t n, dim_t size) {
  dim_t in = 0;
  dim_t out = 0;

  // Initialize scratch with 0.
  memset(scratch, 0, 2 * n * sizeof(TI));

  value_index<T, TI> *buffer = (value_index<T, TI> *)scratch;

  // Specialize TopK for the case where K is 1.
  if (k == 1) {
    while (in < size) {
      // Find the largest value by iterating over the array instead of calling
      // 'sort'.
      value_index<T, TI> mx = {0, input[in]};
      for (TI i = 1; i < TI(n); i++) {
        if (input[i + in] > mx.value) {
          mx = {i, input[i + in]};
        }
      }
      indices[out] = mx.index;
      values[out] = mx.value;
      out++;
      in += n;
    }
    return;
  }

  while (in < size) {
    for (dim_t i = 0; i < n; i++) {
      buffer[i].index = i;
      buffer[i].value = input[in++];
    }
    qsort(buffer, n, sizeof(value_index<T, TI>), value_index_sort<T, TI>);
    for (dim_t i = 0; i < k; i++) {
      indices[out] = buffer[i].index;
      values[out] = buffer[i].value;
      out++;
    }
  }
}

template <typename T, typename IDX>
static void libjit_gather(T *dest, const T *data, const IDX *indices,
                          dim_t numIndices, dim_t sliceSize, dim_t numSamples,
                          dim_t sampleSize) {
  // The index of the slice that is being written.
  dim_t outIdx = 0;

  // For each sample in our batch:
  for (dim_t sample = 0; sample < numSamples; sample++) {
    dim_t sampleStart = sample * sampleSize;

    // For each slice that we fetch:
    for (dim_t i = 0; i < numIndices; i++) {
      dim_t slice = indices[i];

      // Copy the slice.
      memcpy(dest + outIdx * sliceSize, data + sampleStart + slice * sliceSize,
             sliceSize * sizeof(T));

      // Point to the next location in the destination tensor.
      outIdx++;
    }
  }
}

template <typename T, typename U>
static void libjit_gatherranges(T *output, U *lengths, const T *data,
                                const U *ranges, dim_t numExamples,
                                dim_t exampleSize) {
  // Indices into the output and range buffers.
  dim_t outputIdx = 0;
  dim_t rangesIdx = 0;

  // For each example:
  for (dim_t example = 0; example < numExamples; ++example) {
    // Keep track of the total length of the gathered ranges for the example.
    U totalLen = 0;

    // For each range:
    for (dim_t range = 0; range < exampleSize; ++range) {
      // Get the start and length of the range.
      const U start = ranges[rangesIdx];
      const U len = ranges[rangesIdx + 1];

      // Copy the specified elements.
      memcpy(output + outputIdx, data + start, len * sizeof(T));

      // len elements were copied, so increment the output index by len.
      outputIdx += len;

      // Each range is of the form (start, len), so increment the ranges
      // index by 2 to get to the next range.
      rangesIdx += 2;

      // Increment the total length for the example by len.
      totalLen += len;
    }

    // Record the total length of gathered ranges for the current example in
    // the lengths buffer.
    lengths[example] = totalLen;
  }
}

template <typename T, typename T2>
static void libjit_scatterdatacopy(T *data, const dim_t *dataDims,
                                   const T2 *indices, const T *slices,
                                   dim_t numIndices, dim_t indexSize,
                                   dim_t sliceSize) {
  for (dim_t i = 0; i < numIndices; i++) {
    dim_t destDataIdx = indices[i * indexSize];
    for (dim_t j = 1; j < indexSize; j++) {
      destDataIdx *= dataDims[j];
      destDataIdx += indices[i * indexSize + j];
    }
    memcpy(data + destDataIdx * sliceSize, slices + i * sliceSize,
           sliceSize * sizeof(T));
  }
}

template <typename T, typename T2>
static void libjit_scatterdataaddfloat(T *data, const dim_t *dataDims,
                                       const T2 *indices, const T *slices,
                                       dim_t numIndices, dim_t indexSize,
                                       dim_t sliceSize) {
  for (dim_t i = 0; i < numIndices; i++) {
    dim_t destDataIdx = indices[i * indexSize];
    for (dim_t j = 1; j < indexSize; j++) {
      destDataIdx *= dataDims[j];
      destDataIdx += indices[i * indexSize + j];
    }
    for (dim_t j = 0; j < sliceSize; j++) {
      data[destDataIdx * sliceSize + j] += slices[i * sliceSize + j];
    }
  }
}

template <typename T, typename T2>
static void libjit_scatterdataaddquantized(T *data, const dim_t *dataDims,
                                           const T2 *indices, const T *slices,
                                           dim_t numIndices, dim_t indexSize,
                                           dim_t sliceSize, float dataScale,
                                           int32_t dataOffset, float sliceScale,
                                           int32_t sliceOffset) {

  for (size_t i = 0; i < numIndices; i++) {
    size_t destDataIdx = indices[i * indexSize];
    for (size_t j = 1; j < indexSize; j++) {
      destDataIdx *= dataDims[j];
      destDataIdx += indices[i * indexSize + j];
    }
    for (size_t j = 0; j < sliceSize; j++) {
      float lhs = (data[destDataIdx * sliceSize + j] - dataOffset) * dataScale;
      float rhs = (slices[i * sliceSize + j] - sliceOffset) * sliceScale;
      T result = libjit_clip((lhs + rhs) / dataScale + dataOffset);
      data[destDataIdx * sliceSize + j] = result;
    }
  }
}

template <typename T>
static void libjit_transpose_generic(const T *inW, T *outW, dim_t numLoops,
                                     dim_t *loopCounts, sdim_t *inOffsets) {

  if (numLoops == 6) {
    for (dim_t idx0 = 0; idx0 < loopCounts[0]; idx0++) {
      for (dim_t idx1 = 0; idx1 < loopCounts[1]; idx1++) {
        for (dim_t idx2 = 0; idx2 < loopCounts[2]; idx2++) {
          for (dim_t idx3 = 0; idx3 < loopCounts[3]; idx3++) {
            for (dim_t idx4 = 0; idx4 < loopCounts[4]; idx4++) {
              for (dim_t idx5 = 0; idx5 < loopCounts[5]; idx5++) {
                *outW++ = *inW;
                inW += inOffsets[5];
              }
              inW += inOffsets[4];
            }
            inW += inOffsets[3];
          }
          inW += inOffsets[2];
        }
        inW += inOffsets[1];
      }
      inW += inOffsets[0];
    }
    return;
  }

  if (numLoops == 5) {
    for (dim_t idx0 = 0; idx0 < loopCounts[0]; idx0++) {
      for (dim_t idx1 = 0; idx1 < loopCounts[1]; idx1++) {
        for (dim_t idx2 = 0; idx2 < loopCounts[2]; idx2++) {
          for (dim_t idx3 = 0; idx3 < loopCounts[3]; idx3++) {
            for (dim_t idx4 = 0; idx4 < loopCounts[4]; idx4++) {
              *outW++ = *inW;
              inW += inOffsets[4];
            }
            inW += inOffsets[3];
          }
          inW += inOffsets[2];
        }
        inW += inOffsets[1];
      }
      inW += inOffsets[0];
    }
    return;
  }

  if (numLoops == 4) {
    for (dim_t idx0 = 0; idx0 < loopCounts[0]; idx0++) {
      for (dim_t idx1 = 0; idx1 < loopCounts[1]; idx1++) {
        for (dim_t idx2 = 0; idx2 < loopCounts[2]; idx2++) {
          for (dim_t idx3 = 0; idx3 < loopCounts[3]; idx3++) {
            *outW++ = *inW;
            inW += inOffsets[3];
          }
          inW += inOffsets[2];
        }
        inW += inOffsets[1];
      }
      inW += inOffsets[0];
    }
    return;
  }

  if (numLoops == 3) {
    for (dim_t idx0 = 0; idx0 < loopCounts[0]; idx0++) {
      for (dim_t idx1 = 0; idx1 < loopCounts[1]; idx1++) {
        for (dim_t idx2 = 0; idx2 < loopCounts[2]; idx2++) {
          *outW++ = *inW;
          inW += inOffsets[2];
        }
        inW += inOffsets[1];
      }
      inW += inOffsets[0];
    }
    return;
  }

  if (numLoops == 2) {
    for (dim_t idx0 = 0; idx0 < loopCounts[0]; idx0++) {
      for (dim_t idx1 = 0; idx1 < loopCounts[1]; idx1++) {
        *outW++ = *inW;
        inW += inOffsets[1];
      }
      inW += inOffsets[0];
    }
    return;
  }
}

template <typename T>
static void libjit_flip_generic(const T *inW, T *outW, const dim_t *dims,
                                dim_t axis, dim_t numDims) {

  // Product of outer dimensions excluding the flip dimension.
  dim_t outerLen = 1;
  for (dim_t idx = 0; idx < axis; idx++) {
    outerLen *= dims[idx];
  }

  // Flip dimension.
  dim_t len = dims[axis];

  // Product of inner dimensions excluding the flip dimension.
  dim_t innerLen = 1;
  for (dim_t idx = axis + 1; idx < numDims; idx++) {
    innerLen *= dims[idx];
  }

  // Flip axis such that input data is read linearly.
  const T *inpPtr = inW;
  T *outPtr = outW + (len - 1) * innerLen;
  for (dim_t outerIdx = 0; outerIdx < outerLen; outerIdx++) {
    for (dim_t idx = 0; idx < len; idx++) {
      for (dim_t innerIdx = 0; innerIdx < innerLen; innerIdx++) {
        *outPtr++ = *inpPtr++;
      }
      outPtr -= 2 * innerLen;
    }
    outPtr += 2 * len * innerLen;
  }
}

template <typename ty>
static void libjit_embedding_generic(ty *dest, ty *weights, int64_t *indices,
                                     const dim_t *indDims, dim_t indSize,
                                     dim_t num_embedding, dim_t embedding_dim,
                                     int64_t padIdx, bool scale, bool sparse) {
  dim_t indLen = 1;
  for (dim_t idx = 0; idx < indSize; ++idx) {
    indLen *= indDims[idx];
  }

  assert(!scale && "Currently only support scale_grad_by_freq == 'false'");
  assert(!sparse && "Currently only support sparse == 'false'");
  if (padIdx > -1) {
    assert(static_cast<dim_t>(padIdx) <= num_embedding &&
           "padIdx must be within num_embedding");
  }
  memset(dest, 0, indLen * embedding_dim * sizeof(ty));

  for (int64_t i = 0; i < indLen; i++) {
    int64_t index = indices[i];
    if (index != padIdx) {
      for (dim_t j = 0; j < embedding_dim; j++) {
        dest[i * embedding_dim + j] = weights[index * embedding_dim + j];
      }
    }
  }
}

template <typename inpT, typename outT>
static void libjit_arg_max_generic(const inpT *inpW, outT *outW,
                                   const dim_t *dims, size_t numDims,
                                   size_t axis) {

  // Product of outer dimensions excluding the axis dimension.
  dim_t outerLen = 1;
  for (dim_t idx = 0; idx < axis; ++idx) {
    outerLen *= dims[idx];
  }

  // Axis dimension length.
  dim_t axisLen = dims[axis];

  // Product of inner dimensions excluding the axis dimension.
  dim_t innerLen = 1;
  for (dim_t idx = axis + 1; idx < numDims; ++idx) {
    innerLen *= dims[idx];
  }

  // Traverse data such that output is written linearly.
  const inpT *inpPtr = inpW;
  outT *outPtr = outW;
  for (dim_t outerIdx = 0; outerIdx < outerLen; ++outerIdx) {
    for (dim_t innerIdx = 0; innerIdx < innerLen; ++innerIdx) {
      inpT maxVal = std::numeric_limits<inpT>::lowest();
      outT maxIdx = 0;
      for (dim_t axisIdx = 0; axisIdx < axisLen; ++axisIdx) {
        inpT inpVal = *inpPtr;
        if (inpVal > maxVal) {
          maxVal = inpVal;
          maxIdx = axisIdx;
        }
        inpPtr += innerLen;
      }
      inpPtr = inpPtr - axisLen * innerLen + 1;
      *outPtr++ = maxIdx;
    }
    inpPtr = inpPtr - innerLen + axisLen * innerLen;
  }
}

template <typename inpT, typename outT>
static void libjit_arg_min_generic(const inpT *inpW, outT *outW,
                                   const dim_t *dims, size_t numDims,
                                   size_t axis) {

  // Product of outer dimensions excluding the axis dimension.
  dim_t outerLen = 1;
  for (dim_t idx = 0; idx < axis; ++idx) {
    outerLen *= dims[idx];
  }

  // Axis dimension length.
  dim_t axisLen = dims[axis];

  // Product of inner dimensions excluding the axis dimension.
  dim_t innerLen = 1;
  for (dim_t idx = axis + 1; idx < numDims; ++idx) {
    innerLen *= dims[idx];
  }

  // Traverse data such that output is written linearly.
  const inpT *inpPtr = inpW;
  outT *outPtr = outW;
  for (dim_t outerIdx = 0; outerIdx < outerLen; ++outerIdx) {
    for (dim_t innerIdx = 0; innerIdx < innerLen; ++innerIdx) {
      inpT minVal = std::numeric_limits<inpT>::max();
      outT minIdx = 0;
      for (dim_t axisIdx = 0; axisIdx < axisLen; ++axisIdx) {
        inpT inpVal = *inpPtr;
        if (inpVal < minVal) {
          minVal = inpVal;
          minIdx = axisIdx;
        }
        inpPtr += innerLen;
      }
      inpPtr = inpPtr - axisLen * innerLen + 1;
      *outPtr++ = minIdx;
    }
    inpPtr = inpPtr - innerLen + axisLen * innerLen;
  }
}

template <typename T>
static void libjit_max_pool_generic(const T *inW, T *outW, const dim_t *inWdims,
                                    const dim_t *outWdims, dim_t *kernelSizes,
                                    dim_t *strides, dim_t *pads, T defVal) {

  size_t kernelH = kernelSizes[0];
  size_t kernelW = kernelSizes[1];

  size_t strideH = strides[0];
  size_t strideW = strides[1];

  size_t padT = pads[0];
  size_t padL = pads[1];

  // For each input in the batch.
  for (size_t n = 0; n < inWdims[0]; n++) {

    // For each output height.
    ssize_t i_h_min = -(ssize_t)padT;
    for (size_t o_h = 0; o_h < outWdims[1]; o_h++, i_h_min += strideH) {

      // Effective kernel height limits.
      ssize_t f_h_min = libjit_conv_flt_min(i_h_min);
      ssize_t f_h_max = libjit_conv_flt_max(inWdims[1], kernelH, i_h_min);
      ssize_t f_h_len = libjit_conv_flt_len(f_h_min, f_h_max);
      const T *inpPtrH = inW + (i_h_min + f_h_min) * inWdims[2] * inWdims[3];

      // For each output width.
      ssize_t i_w_min = -(ssize_t)padL;
      for (size_t o_w = 0; o_w < outWdims[2]; o_w++, i_w_min += strideW) {

        // Effective kernel width limits.
        ssize_t f_w_min = libjit_conv_flt_min(i_w_min);
        ssize_t f_w_max = libjit_conv_flt_max(inWdims[2], kernelW, i_w_min);
        ssize_t f_w_len = libjit_conv_flt_len(f_w_min, f_w_max);
        const T *inpPtr = inpPtrH + (i_w_min + f_w_min) * inWdims[3];

        // For each output channel.
        for (size_t o_c = 0; o_c < outWdims[3]; o_c++) {

          // Initialize max.
          T max = std::numeric_limits<T>::lowest();

          // For each kernel height.
          for (size_t f_h = 0; f_h < f_h_len; f_h++) {

            // For each kernel width.
            for (size_t f_w = 0; f_w < f_w_len; f_w++) {

              // Take maximum along the kernel width.
              max = std::max(max, *inpPtr);
              inpPtr += inWdims[3];
            }

            // Advance input pointer for next kernel height.
            inpPtr = inpPtr - f_w_len * inWdims[3] + inWdims[2] * inWdims[3];
          }

          // Store max. If the effective pooling window size is empty then we
          // return the default value.
          if (f_h_len > 0 && f_w_len > 0) {
            *outW++ = max;
          } else {
            *outW++ = defVal;
          }

          // Advance input pointer for next output channel.
          inpPtr = inpPtr - f_h_len * inWdims[2] * inWdims[3] + 1;
        }
      }
    }

    // Advance input pointer for next batch.
    inW += inWdims[1] * inWdims[2] * inWdims[3];
  }
}

template <typename T, typename T2>
static void
libjit_max_pool_argmax_generic(const T *inW, T *outW, T2 *argmax,
                               const dim_t *inWdims, const dim_t *outWdims,
                               dim_t *kernels, dim_t *strides, dim_t *pads) {
  dim_t pad_t = pads[0];
  dim_t pad_l = pads[1];
  dim_t stride_h = strides[0];
  dim_t stride_w = strides[1];
  dim_t kernel_h = kernels[0];
  dim_t kernel_w = kernels[1];
  // For each input in the batch:
  for (dim_t n = 0; n < outWdims[0]; n++) {

    // For each (x,y) step in the input/output tensor:
    sdim_t x = -(sdim_t)pad_t;
    for (dim_t ax = 0; ax < outWdims[1]; x += stride_h, ax++) {
      sdim_t y = -(sdim_t)pad_l;
      for (dim_t ay = 0; ay < outWdims[2]; y += stride_w, ay++) {

        // For each channel in the output tensor:
        for (dim_t z = 0; z < outWdims[3]; z++) {
          int64_t argmaxNHWC = 0;
          int first = 1;
          T max = 0;

          for (dim_t kx = 0; kx < kernel_h; kx++) {
            for (dim_t ky = 0; ky < kernel_w; ky++) {
              sdim_t ox = x + kx;
              sdim_t oy = y + ky;

              if (ox < 0 || oy < 0 || ox >= (sdim_t)inWdims[1] ||
                  oy >= (sdim_t)inWdims[2]) {
                continue;
              }
              const dim_t flatIndex =
                  libjit_getXYZW(inWdims, n, (dim_t)ox, (dim_t)oy, z);
              T val = inW[flatIndex];
              if (first || (val >= max)) {
                first = 0;
                max = val;
                argmaxNHWC = flatIndex;
              }
            }
          }

          const dim_t flatIndex = libjit_getXYZW(outWdims, n, ax, ay, z);
          outW[flatIndex] = max;
          argmax[flatIndex] = argmaxNHWC;
        } // C
      }   // W
    }     // H
  }       // N
}

template <typename T>
void libjit_resizenearest_generic(T *dst, const T *src, const float *scale,
                                  const dim_t *inWdims, const dim_t *outWdims) {

  for (dim_t ob = 0; ob < outWdims[0]; ++ob) {
    auto ib = std::min(dim_t(ob / (scale[0])), inWdims[0] - 1);
    for (dim_t oh = 0; oh < outWdims[1]; ++oh) {
      auto ih = std::min(dim_t(oh / (scale[1])), inWdims[1] - 1);
      for (dim_t ow = 0; ow < outWdims[2]; ++ow) {
        auto iw = std::min(dim_t(ow / (scale[2])), inWdims[2] - 1);
        for (dim_t oc = 0; oc < outWdims[3]; ++oc) {
          auto ic = std::min(dim_t(oc / (scale[3])), inWdims[3] - 1);
          const dim_t inIndex = libjit_getXYZW(inWdims, ib, ih, iw, ic);
          const dim_t outIndex = libjit_getXYZW(outWdims, ob, oh, ow, oc);
          dst[outIndex] = src[inIndex];
        }
      }
    }
  }
}

template <typename T>
static void
libjit_resizebilinear_generic(T *dst, const T *src, const float *scale,
                              const dim_t *inWdims, const dim_t *outWdims) {
  for (dim_t ob = 0; ob < outWdims[0]; ++ob) {
    for (dim_t oh = 0; oh < outWdims[1]; ++oh) {
      for (dim_t ow = 0; ow < outWdims[2]; ++ow) {
        float ihf = oh / scale[1];
        float iwf = ow / scale[2];
        dim_t ih = dim_t(ihf);
        dim_t iw = dim_t(iwf);

        auto ih0 = std::min(ih, inWdims[1] - 1);
        auto ih1 = std::min(ih + 1, inWdims[1] - 1);
        auto iw0 = std::min(iw, inWdims[2] - 1);
        auto iw1 = std::min(iw + 1, inWdims[2] - 1);

        for (dim_t oc = 0; oc < outWdims[3]; ++oc) {
          float v00 = src[libjit_getXYZW(inWdims, ob, ih0, iw0, oc)];
          float v01 = src[libjit_getXYZW(inWdims, ob, ih0, iw1, oc)];
          float v10 = src[libjit_getXYZW(inWdims, ob, ih1, iw0, oc)];
          float v11 = src[libjit_getXYZW(inWdims, ob, ih1, iw1, oc)];

          float hd = v00 + (v10 - v00) * (ihf - ih);
          float hw = v01 + (v11 - v01) * (ihf - ih);
          float result = hd + (hw - hd) * (iwf - iw);
          dst[libjit_getXYZW(outWdims, ob, oh, ow, oc)] = result;
        }
      }
    }
  }
}

template <typename T>
static void
libjit_batchedadd_quantized(int8_t *dest, const int8_t *batch, const T *slice,
                            dim_t numSlice, dim_t sliceSize, int32_t destOffset,
                            int32_t batchOffset, int32_t sliceOffset,
                            int32_t batchPre, int32_t batchPost,
                            int32_t batchScale, int32_t slicePre,
                            int32_t slicePost, int32_t sliceScale) {
  for (dim_t n = 0; n < numSlice; n++) {
    dim_t base = n * sliceSize;
    for (dim_t i = 0; i < sliceSize; i++) {
      int32_t b = batch[base + i] - batchOffset;
      int32_t s = slice[i] - sliceOffset;
      int32_t x = libjit_scale_i32i8(b, batchPre, batchPost, batchScale, 0);
      int32_t y = libjit_scale_i32i8(s, slicePre, slicePost, sliceScale, 0);
      dest[base + i] = libjit_clip(x + y + destOffset);
    }
  }
}

static void find_min_max_f(float *tensor, dim_t size, float &min, float &max) {
  min = tensor[0];
  max = tensor[0];

  for (dim_t i = 1; i < size; ++i) {
    float tensorVal = tensor[i];
    if (tensorVal < min)
      min = tensorVal;

    if (tensorVal > max)
      max = tensorVal;

    // Sanity check for NaN and Infinity.
    assert(!std::isnan(tensor[i]) && "NaN value found!");
    assert(!std::isinf(tensor[i]) && "Infinity value found!");
  }
}

static int check_all_zeros(float *arrayToCheck, dim_t size) {
  for (dim_t i = 0; i < size; ++i) {
    if (arrayToCheck[i] != 0) {
      return 0;
    }
  }
  return 1;
}

/// Gen a bin number to insert \p value into the histogram which has \p nBins
/// with \p minValue and binWidth in histogram.
static dim_t get_bin(dim_t nBins, float binWidth, float minValue, float value) {
  dim_t result =
      binWidth == 0
          ? 0
          : MIN(static_cast<dim_t>((value - minValue) / binWidth), nBins - 1);
  return result;
}

template <typename T>
static void libjit_space_to_depth_generic(const T *inPtr, T *outPtr,
                                          dim_t blockSize, const dim_t *inDims,
                                          const dim_t *outDims) {
  dim_t inHeight = inDims[1];
  dim_t inWidth = inDims[2];
  dim_t inDepth = inDims[3];

  dim_t outBatch = outDims[0];
  dim_t outHeight = outDims[1];
  dim_t outWidth = outDims[2];
  dim_t outDepth = outDims[3];

  for (dim_t b = 0; b < outBatch; ++b) {
    for (dim_t h = 0; h < outHeight; ++h) {
      for (dim_t w = 0; w < outWidth; ++w) {
        for (dim_t c = 0; c < outDepth; ++c) {
          // NHWC
          // c +
          // w * outDepth +
          // h * outDepth * outWidth +
          // b * outDepth * outWidth * outHeight
          dim_t outIndex = c + outDepth * (w + outWidth * (h + b * outHeight));

          // Gets the block layer we are on
          dim_t blockDepthLayer = c / inDepth;
          // every multiple of block size we reset to 0 offset
          dim_t iw = w * blockSize + blockDepthLayer % blockSize;
          // every multiple of blockSize we start height traversal + 1
          dim_t ih = h * blockSize + blockDepthLayer / blockSize;
          // at every multiple of inDepth index in to input depths resets to 0
          dim_t id = c % inDepth;

          dim_t inIndex = id + inDepth * (iw + inWidth * (ih + b * inHeight));
          outPtr[outIndex] = inPtr[inIndex];
        }
      }
    }
  }
}

template <typename DstType, typename SrcType>
static void
libjit_copy_kernel_with_conversion(DstType *dstPtr, const SrcType *srcPtr,
                                   const dim_t *dims, dim_t numDims) {
  dim_t dimSize = 1;
  for (dim_t i = 0; i < numDims; ++i) {
    dimSize *= dims[i];
  }

  for (dim_t i = 0; i < dimSize; ++i) {
    dstPtr[i] = DstType(srcPtr[i]);
  }
}

/// The dimensions passed in here are pre-expanded in LLVMIRGen with 1s so that
/// we can iterate over the shape here, regardless of the shape of the tensor.
#define DEFINE_REDUCE_MINMAX_KERNEL(minmax)                                    \
  template <typename T>                                                        \
  static void libjit_reduce##minmax(T *dest, const T *batch, size_t destSize,  \
                                    const dim_t *destDims,                     \
                                    const dim_t *batchDims, T init) {          \
    for (dim_t i = 0; i < destSize; i++) {                                     \
      dest[i] = init;                                                          \
    }                                                                          \
                                                                               \
    unsigned int axis[6];                                                      \
    for (dim_t i = 0; i < 6; i++) {                                            \
      axis[i] = (destDims[i] > 1);                                             \
    }                                                                          \
                                                                               \
    for (dim_t x = 0, dx = 0; x < batchDims[0]; x++, dx += axis[0]) {          \
      for (dim_t y = 0, dy = 0; y < batchDims[1]; y++, dy += axis[1]) {        \
        for (dim_t z = 0, dz = 0; z < batchDims[2]; z++, dz += axis[2]) {      \
          for (dim_t w = 0, dw = 0; w < batchDims[3]; w++, dw += axis[3]) {    \
            for (dim_t q = 0, dq = 0; q < batchDims[4]; q++, dq += axis[4]) {  \
              for (dim_t r = 0, dr = 0; r < batchDims[5];                      \
                   r++, dr += axis[5]) {                                       \
                T fdest =                                                      \
                    dest[libjit_getXYZWQR(destDims, dx, dy, dz, dw, dq, dr)];  \
                T fnew = batch[libjit_getXYZWQR(batchDims, x, y, z, w, q, r)]; \
                dest[libjit_getXYZWQR(destDims, dx, dy, dz, dw, dq, dr)] =     \
                    std::minmax(fdest, fnew);                                  \
              }                                                                \
            }                                                                  \
          }                                                                    \
        }                                                                      \
      }                                                                        \
    }                                                                          \
  }

// Define libjit_reducemax
DEFINE_REDUCE_MINMAX_KERNEL(max)

// Define libjit_reducemin
DEFINE_REDUCE_MINMAX_KERNEL(min)

#undef DEFINE_REDUCE_MINMAX_KERNEL

template <typename T, typename T2>
static void libjit_cross_entropy_loss_generic(T *CE, T *P, T2 *labels,
                                              dim_t *dims) {
  CE[0] = 0.0;
  for (dim_t n = 0; n < dims[0]; ++n) {
    auto y = labels[n];
    auto p_n = P[libjit_getXY(dims, n, y)];
    CE[0] -= log(p_n);
  }
}

template <typename T, typename T2>
static void libjit_sparse_lengths_sum_generic(T *dest, T *data, T2 *indices,
                                              int32_t *lengths, dim_t segments,
                                              dim_t lineSize) {
  memset(dest, 0, segments * lineSize * sizeof(float));
  dim_t curIndex = 0;
  for (dim_t i = 0; i < segments; i++) {
    for (int32_t j = 0; j < lengths[i]; j++) {
      dim_t line = indices[curIndex];
      for (dim_t k = 0; k < lineSize; k++) {
        dest[i * lineSize + k] += data[line * lineSize + k];
      }
      curIndex++;
    }
  }
}

template <typename T, typename T2>
static void
libjit_sparse_lengths_weighted_sum_generic(T *dest, T *data, float *weights,
                                           T2 *indices, int32_t *lengths,
                                           dim_t segments, dim_t lineSize) {
  memset(dest, 0, segments * lineSize * sizeof(float));
  dim_t curIndex = 0;
  for (dim_t i = 0; i < segments; i++) {
    for (int32_t j = 0; j < lengths[i]; j++) {
      float weight = weights[curIndex];
      dim_t line = indices[curIndex];
      for (dim_t k = 0; k < lineSize; k++) {
        dest[i * lineSize + k] += weight * data[line * lineSize + k];
      }
      curIndex++;
    }
  }
}

template <typename T, typename T2>
static void libjit_sparse_lengths_weighted_sum_grad_generic(
    const T *destGrad, T *dataGrad, T *weightsGrad, const T *data,
    const T *weights, const T2 *indices, const int32_t *lengths, dim_t segments,
    dim_t lineSize, dim_t dataGradRawSize) {
  // The data gradients not touched by this operation should
  // be 0, so set the entire buffer to 0 to start with.
  memset(dataGrad, 0, dataGradRawSize);

  for (dim_t i = 0, curIndex = 0; i < segments; ++i) {
    for (int32_t j = 0; j < lengths[i]; ++j, ++curIndex) {
      // For each index in each segment:
      //    1) accumulate into the corresponding data gradient the product of
      //    the gradient of the result it was added to and the weight that it
      //    was multiplied by during the SparseLengthsWeightedSum operation.
      //
      //    2) accumulate into each weight gradient the reduced sum of the
      //    elementwise product of the result slice that the corresponding
      //    weight produced and the input slice that the weight was multiplied
      //    with.
      float weightGrad = 0.0f;
      float weight = weights[curIndex];
      dim_t line = indices[curIndex];
      for (dim_t k = 0; k < lineSize; ++k) {
        dataGrad[line * lineSize + k] += weight * destGrad[i * lineSize + k];
        weightGrad += destGrad[i * lineSize + k] * data[line * lineSize + k];
      }
      weightsGrad[curIndex] = weightGrad;
    }
  }
}

template <typename T, typename T2>
static void libjit_rowwise_quantized_sparse_lengths_weighted_sum_generic(
    T *dest, uint8_t *data, T *scales, T *offsets, T *weights, T2 *indices,
    int32_t *lengths, dim_t segments, dim_t lineSize) {
  memset(dest, 0, segments * lineSize * sizeof(float));
  dim_t curIndex = 0;
  for (dim_t i = 0; i < segments; i++) {
    for (int32_t j = 0; j < lengths[i]; j++) {
      const float weight = weights[curIndex];
      const dim_t line = indices[curIndex];
      const float scale = scales[line];
      const float offset = offsets[line];
      for (dim_t k = 0; k < lineSize; k++) {
        const float fData = scale * data[line * lineSize + k] + offset;
        dest[i * lineSize + k] += weight * fData;
      }
      curIndex++;
    }
  }
}

template <typename T, typename T2>
static void libjit_fused_rowwise_quantized_sparse_lengths_weighted_sum_generic(
    T *dest, int8_t *data, T *weights, T2 *indices, int32_t *lengths,
    dim_t segments, dim_t inLineSize, dim_t outLineSize) {
  memset(dest, 0, segments * outLineSize * sizeof(float));
  dim_t curIndex = 0;
  for (dim_t i = 0; i < segments; i++) {
    for (int32_t j = 0, e = lengths[i]; j < e; j++) {
      const float weight = weights[curIndex];
      const dim_t line = indices[curIndex];
      const int8_t *currRowScaleOffsetPtr =
          data + ((line + 1) * inLineSize) - 2 * sizeof(float);
      float scale, offset;
      memcpy(&scale, currRowScaleOffsetPtr, sizeof(float));
      memcpy(&offset, currRowScaleOffsetPtr + sizeof(float), sizeof(float));
      for (dim_t k = 0; k < outLineSize; k++) {
        const float fData =
            (scale * (uint8_t)(data[line * inLineSize + k])) + offset;
        dest[i * outLineSize + k] += weight * fData;
      }
      curIndex++;
    }
  }
}

template <typename T, typename T2>
static void libjit_sparse_to_dense_generic(T *dest, const T2 *indices,
                                           const T *values, dim_t numIndices,
                                           dim_t destSize, dim_t valueSize) {
  memset(dest, 0, destSize * sizeof(float));

  for (dim_t i = 0, valuesOffset = 0; i < numIndices;
       ++i, valuesOffset += valueSize) {
    dim_t idx = indices[i];
    dim_t destOffset = idx * valueSize;

    for (size_t j = 0; j < valueSize; ++j) {
      dest[destOffset + j] += values[valuesOffset + j];
    }
  }
}

struct ClassBox {
  float score{0.0f};
  size_t index{0};
};

struct Box {
  float v0{0.0f};
  float v1{0.0f};
  float v2{0.0f};
  float v3{0.0f};
};

struct OutBox {
  float classValue{0.0f};
  size_t batchIndex{0};
  size_t classIndex{0};
  size_t boxIndex{0};
};

static void maxMin(float lhs, float rhs, float &min, float &max) {
  if (lhs >= rhs) {
    min = rhs;
    max = lhs;
  } else {
    min = lhs;
    max = rhs;
  }
}

static bool checkIOU(const Box &sb, const Box &cb, float iouThreshold,
                     size_t centerPointBox) {
  float xSMin = 0.0f;
  float ySMin = 0.0f;
  float xSMax = 0.0f;
  float ySMax = 0.0f;

  float xCMin = 0.0f;
  float yCMin = 0.0f;
  float xCMax = 0.0f;
  float yCMax = 0.0f;

  // Standardizing coordinates so that (xmin, ymin) is upper left corner of a
  // box and (xmax, ymax) is lower right corner of the box.
  if (!centerPointBox) {
    // 0 means coordinates for diagonal ends of a box.
    // Coordinates can either be absolute or normalized.
    maxMin(sb.v0, sb.v2, xSMin, xSMax);
    maxMin(sb.v1, sb.v3, ySMin, ySMax);

    maxMin(cb.v0, cb.v2, xCMin, xCMax);
    maxMin(cb.v1, cb.v3, yCMin, yCMax);
  } else {
    float halfWidthS = sb.v2 / 2.0f;
    float halfHeightS = sb.v3 / 2.0f;
    float halfWidthC = cb.v2 / 2.0f;
    float halfHeightC = cb.v3 / 2.0f;

    xSMin = sb.v0 - halfWidthS;
    ySMin = sb.v1 - halfHeightS;
    xSMax = sb.v0 + halfWidthS;
    ySMax = sb.v1 + halfHeightS;

    xCMin = cb.v0 - halfWidthC;
    yCMin = cb.v1 - halfHeightC;
    xCMax = cb.v0 + halfWidthC;
    yCMax = cb.v1 + halfHeightC;
  }

  // finding upper left and lower right corner of a box formed by intersection.
  float xMin = MAX(xSMin, xCMin);
  float yMin = MAX(ySMin, yCMin);
  float xMax = MIN(xSMax, xCMax);
  float yMax = MIN(ySMax, yCMax);

  float intersectionArea = MAX((0.0f), xMax - xMin) * MAX((0.0f), yMax - yMin);

  if (intersectionArea == 0.0f) {
    return false;
  }

  float sArea = (xSMax - xSMin) * (ySMax - ySMin);
  float cArea = (xCMax - xCMin) * (yCMax - yCMin);
  float unionArea = sArea + cArea - intersectionArea;

  return intersectionArea > iouThreshold * unionArea;
}

// ONNX
// Class/Score [BatchNum][ClassNum][BoxNum]
// Box [BatchNum][BoxNum][4]
// Result [BatchNum*MaxOutputPerBatch][3]
// V4
// Class/Score [BatchNum][BoxNum]
// Boxes [BatdhNum][BoxNum][4]
// Result [BatchNum*MaxOutputPerBatch]
// NumberOfIndicesDetected [BatchNum*MaxOutputPerBatch]
template <typename T>
static void
libjit_nms_generic(T *indices, T *numDetected, const float *boxTensor,
                   const dim_t *boxTensorDims, dim_t boxTensorDimSize,
                   const float *scoresTensor, const dim_t *scoresTensorDims,
                   dim_t scoresTensorDimSize, const dim_t *resultTensorDims,
                   dim_t resultTensorDimSize, unsigned centerPointBox,
                   unsigned maxOutputBoxesPerClass, float iouThreshold,
                   float scoreThreshold, bool isV4) {
  int boxesBoxDim = boxTensorDimSize - 2;

  size_t numBatches = 1;
  size_t numClasses = 1;
  size_t numBoxes = boxTensorDims[boxesBoxDim];

  size_t maxOutputPerBatch = 0;
  if (!isV4) {
    int boxesBatchDim = boxTensorDimSize - 3;
    int scoresBatchDim = scoresTensorDimSize - 3;

    int scoresBoxDim = scoresTensorDimSize - 1;
    int scoresClassDim = scoresTensorDimSize - 2;

    assert(scoresTensorDims[scoresBoxDim] == boxTensorDims[boxesBoxDim] &&
           "Mismatch between number of scores and number of boxes.");
    assert(scoresTensorDims[scoresBatchDim] == boxTensorDims[boxesBatchDim] &&
           "Scores and Box Batch Dimensions don't match.");
    (void)boxesBatchDim;
    (void)scoresBoxDim;
    numBatches = scoresTensorDims[scoresBatchDim];
    numClasses = scoresTensorDims[scoresClassDim];
    numBoxes = boxTensorDims[boxesBoxDim];
    maxOutputPerBatch = resultTensorDims[resultTensorDimSize - 2] / numBatches;
  } else {
    maxOutputPerBatch = resultTensorDims[resultTensorDimSize - 1] / numBatches;
  }

  static_assert(sizeof(Box) == 4 * sizeof(float),
                "Can't reinterpret raw float data as a Box.");
  const Box *boxes = reinterpret_cast<const Box *>(boxTensor);

  auto cmpFunc = [](const ClassBox &cb1, const ClassBox &cb2) -> bool {
    return cb1.score > cb2.score;
  };

  size_t outPutBoxIndex = 0;
  for (size_t batchIndex = 0; batchIndex < numBatches; ++batchIndex) {
    int32_t detectedPerBatch = 0;
    OutBox minBox{scoresTensor[batchIndex * numClasses], batchIndex, 0, 0};
    for (size_t classIndex = 0; classIndex < numClasses; ++classIndex) {
      ClassBox selectedIndices[numBoxes];
      ClassBox potentialBoxes[numBoxes];
      size_t indexPBoxes = 0;
      const float *currClass =
          &scoresTensor[(batchIndex * numClasses + classIndex) * numBoxes];
      for (size_t boxIndex = 0; boxIndex < numBoxes; ++boxIndex) {
        float classScore = currClass[boxIndex];
        if (classScore > scoreThreshold) {
          ClassBox &b = potentialBoxes[indexPBoxes++];
          b.score = classScore;
          b.index = boxIndex;
        }
      }

      std::sort(potentialBoxes, potentialBoxes + indexPBoxes, cmpFunc);

      size_t indexSBoxes = 0;
      size_t detectedPerClass = 0;
      float tScore = minBox.classValue;
      for (unsigned int i = 0; i < indexPBoxes; ++i) {
        ClassBox &pbI = potentialBoxes[i];
        const Box &potentialBox = boxes[batchIndex * numBoxes + pbI.index];
        bool selected = true;
        for (unsigned int j = 0; j < indexSBoxes && selected; ++j) {
          ClassBox &sbI = selectedIndices[j];
          const Box &selectedBox = boxes[batchIndex * numBoxes + sbI.index];
          selected = !checkIOU(selectedBox, potentialBox, iouThreshold,
                               centerPointBox);
        }

        if (selected) {
          selectedIndices[indexSBoxes++] = pbI;
          if (isV4) {
            indices[outPutBoxIndex] = pbI.index;
          } else {
            indices[outPutBoxIndex * 3 + 0] = batchIndex;
            indices[outPutBoxIndex * 3 + 1] = classIndex;
            indices[outPutBoxIndex * 3 + 2] = pbI.index;
          }

          tScore = pbI.score;
          ++outPutBoxIndex;
          ++detectedPerClass;
          ++detectedPerBatch;
        }

        if (detectedPerClass == maxOutputBoxesPerClass) {
          break;
        }
      }

      if (tScore < minBox.classValue) {
        minBox.classValue = tScore;
        if (isV4) {
          minBox.boxIndex = indices[outPutBoxIndex - 1];
        } else {
          minBox.boxIndex = indices[(outPutBoxIndex - 1) * 3 + 2];
        }
        minBox.classIndex = classIndex;
      }
    }

    // Filling the rest of the class with minimum value.
    for (size_t i = detectedPerBatch; i < maxOutputPerBatch; ++i) {
      if (isV4) {
        indices[outPutBoxIndex] = minBox.boxIndex;
      } else {
        indices[outPutBoxIndex * 3 + 0] = minBox.batchIndex;
        indices[outPutBoxIndex * 3 + 1] = minBox.classIndex;
        indices[outPutBoxIndex * 3 + 2] = minBox.boxIndex;
      }

      ++outPutBoxIndex;
    }
    // For ONNX NMS it's not used, for TF Batch Dimension is 1.
    for (size_t i = 0; i < maxOutputBoxesPerClass; ++i) {
      numDetected[batchIndex * maxOutputBoxesPerClass + i] = detectedPerBatch;
    }
  }
}

template <typename T, typename T2>
void libjit_softmax_grad_generic(T *inG, T *outW, const T2 *selectedW,
                                 const dim_t *idim, const dim_t *selectdim) {
  for (dim_t n = 0; n < idim[0]; n++) {
    for (dim_t i = 0; i < idim[1]; i++) {
      float delta = (selectedW[libjit_getXY(selectdim, n, 0)] == T2(i));
      inG[libjit_getXY(idim, n, i)] = outW[libjit_getXY(idim, n, i)] - delta;
    }
  }
}

template <typename T, typename T2>
void libjit_max_pool_argmax_grad_generic(T *inG, const T *outG,
                                         const T2 *argmax, const dim_t *inGdims,
                                         const dim_t *outWdims) {
  // NHWC format is assumed
  for (dim_t n = 0; n < outWdims[0]; n++) {
    for (dim_t z = 0; z < outWdims[3]; z++) {
      // Clear inG
      for (dim_t x = 0; x < inGdims[1]; x++) {
        for (dim_t y = 0; y < inGdims[2]; y++) {
          inG[libjit_getXYZW(inGdims, n, x, y, z)] = 0.0;
        }
      }

      for (dim_t ax = 0; ax < outWdims[1]; ax++) {
        for (dim_t ay = 0; ay < outWdims[2]; ay++) {
          // Reuse precomputed linear index of max element from argmax.
          const dim_t flatIndex = libjit_getXYZW(outWdims, n, ax, ay, z);
          float df = outG[flatIndex];
          inG[argmax[flatIndex]] += df;
        } // W
      }   // H
    }     // C
  }       // N
}
} // namespace

extern "C" {

/// Macro to define a mini-kernel for data-parallel operations. The body of the
/// kernel is auto-generated by the macro.
/// \p name the name of the kernel
/// \p type the type of the tensor elements and of the return value
/// \p body the operation to be performed
#define DEFINE_DATA_PARALLEL_KERNEL(name, type, body)                          \
  type name(dim_t idx, const type *LHS, const type *RHS, const type *op3) {    \
    return body;                                                               \
  }

/// Macro to define a mini-kernel for data-parallel operations. The body of the
/// kernel is not auto-generated by the macro.
/// \p name the name of the kernel
#define DEFINE_DATA_PARALLEL_KERNEL_FUNC(name)                                 \
  float name(dim_t idx, const float *LHS, const float *RHS, const float *op3)

/// Macro to define a mini-kernel for data-parallel operations with immediate
/// operands.
/// \p name the name of the kernel
/// \p type the type of the tensor elements and of the return value
/// \p body the operation to be performed
#define DEFINE_DATA_PARALLEL_KERNEL_WITH_IMM_OPERAND(name, type, body)         \
  type name(dim_t idx, type val, const type *LHS, const type *RHS) {           \
    return body;                                                               \
  }

/// Macro to define a mini-kernel for data-parallel arithmetic quantized
/// operations. The body of the kernel is auto-generated by the macro.
/// \p name the name of the kernel
/// \p type the type of the tensor elements
/// \p body the operation to be performed
#define DEFINE_DATA_PARALLEL_KERNEL_QUANTIZED(name, type, body)                \
  type name(dim_t idx, const type *LHS, const type *RHS, int32_t destOffset,   \
            int32_t lhsOffset, int32_t rhsOffset, int32_t lhsPre,              \
            int32_t lhsPost, int32_t lhsScale, int32_t rhsPre,                 \
            int32_t rhsPost, int32_t rhsScale) {                               \
    int32_t lhs = libjit_scale_i32i8(LHS[idx] - lhsOffset, lhsPre, lhsPost,    \
                                     lhsScale, 0);                             \
    int32_t rhs = libjit_scale_i32i8(RHS[idx] - rhsOffset, rhsPre, rhsPost,    \
                                     rhsScale, 0);                             \
    return libjit_clip((body) + destOffset);                                   \
  }

/// Macro to define a mini-kernel for data-parallel multiplicative quantized
/// operations. The body of the kernel is auto-generated by the macro.
/// \p name the name of the kernel
/// \p type the type of the tensor elements
/// \p body the operation to be performed
#define DEFINE_DATA_PARALLEL_KERNEL_QUANTIZED_M(name, body)                    \
  int8_t name(dim_t idx, const int8_t *LHS, const int8_t *RHS,                 \
              int32_t destOffset, int32_t lhsOffset, int32_t rhsOffset,        \
              int32_t pre, int32_t post, int32_t scale) {                      \
    int32_t lhs = LHS[idx] - lhsOffset;                                        \
    int32_t rhs = RHS[idx] - rhsOffset;                                        \
    return libjit_clip(                                                        \
        libjit_scale_i32i8((body), pre, post, scale, destOffset));             \
  }

/// Define mini-kernels for all data parallel operations. They are invoked from
/// the generated kernels for sequences of data parallel operations.
DEFINE_DATA_PARALLEL_KERNEL(libjit_element_max_kernel_f, float,
                            MAX(LHS[idx], RHS[idx]))
DEFINE_DATA_PARALLEL_KERNEL(libjit_element_min_kernel_f, float,
                            MIN(LHS[idx], RHS[idx]))
DEFINE_DATA_PARALLEL_KERNEL(libjit_copy_kernel_f, float, LHS[idx])
DEFINE_DATA_PARALLEL_KERNEL(libjit_copy_kernel_u, int64_t, LHS[idx])
DEFINE_DATA_PARALLEL_KERNEL(libjit_copy_kernel_i8, int8_t, LHS[idx])
DEFINE_DATA_PARALLEL_KERNEL(libjit_copy_kernel_i16, int16_t, LHS[idx])
DEFINE_DATA_PARALLEL_KERNEL(libjit_copy_kernel_i32, int32_t, LHS[idx])
DEFINE_DATA_PARALLEL_KERNEL(libjit_copy_kernel_b, int8_t, LHS[idx])
DEFINE_DATA_PARALLEL_KERNEL(libjit_element_add_kernel_f, float,
                            LHS[idx] + RHS[idx])
DEFINE_DATA_PARALLEL_KERNEL(libjit_element_add_kernel_i32, int32_t,
                            LHS[idx] + RHS[idx])
DEFINE_DATA_PARALLEL_KERNEL(libjit_element_sub_kernel_f, float,
                            LHS[idx] - RHS[idx])
DEFINE_DATA_PARALLEL_KERNEL(libjit_element_div_kernel_f, float,
                            LHS[idx] / RHS[idx])
DEFINE_DATA_PARALLEL_KERNEL(libjit_element_div_kernel_u, int64_t,
                            LHS[idx] / RHS[idx])
DEFINE_DATA_PARALLEL_KERNEL(libjit_element_div_kernel_i32, int32_t,
                            LHS[idx] / RHS[idx])
DEFINE_DATA_PARALLEL_KERNEL(libjit_element_mul_kernel_f, float,
                            LHS[idx] * RHS[idx])
DEFINE_DATA_PARALLEL_KERNEL(libjit_element_mul_kernel_i32, int32_t,
                            LHS[idx] * RHS[idx])
DEFINE_DATA_PARALLEL_KERNEL(libjit_element_pow_kernel_f, float,
                            pow(LHS[idx], RHS[idx]))
DEFINE_DATA_PARALLEL_KERNEL(libjit_element_log_kernel_f, float, log(LHS[idx]))
DEFINE_DATA_PARALLEL_KERNEL(libjit_element_exp_kernel_f, float, exp(LHS[idx]))
DEFINE_DATA_PARALLEL_KERNEL(libjit_element_abs_kernel_f, float,
                            std::abs(LHS[idx]))
DEFINE_DATA_PARALLEL_KERNEL(libjit_element_neg_kernel_f, float, -LHS[idx])
DEFINE_DATA_PARALLEL_KERNEL(libjit_element_floor_kernel_f, float,
                            std::floor(LHS[idx]))
DEFINE_DATA_PARALLEL_KERNEL(libjit_element_ceil_kernel_f, float,
                            std::ceil(LHS[idx]))
// Rounding mode required by ONNX, Numpy, TensorFlow is round to even which
// rounds to nearest even integer those values with fractional part 0.5.
DEFINE_DATA_PARALLEL_KERNEL(libjit_element_round_kernel_f, float,
                            std::nearbyintf(LHS[idx]))
DEFINE_DATA_PARALLEL_KERNEL(libjit_element_sqrt_kernel_f, float,
                            std::sqrt(LHS[idx]))
DEFINE_DATA_PARALLEL_KERNEL(libjit_element_rsqrt_kernel_f, float,
                            1 / std::sqrt(LHS[idx]))
DEFINE_DATA_PARALLEL_KERNEL(libjit_element_reciprocal_kernel_f, float,
                            1 / LHS[idx])
DEFINE_DATA_PARALLEL_KERNEL(libjit_element_sin_kernel_f, float,
                            std::sin(LHS[idx]))
DEFINE_DATA_PARALLEL_KERNEL(libjit_element_cos_kernel_f, float,
                            std::cos(LHS[idx]))
DEFINE_DATA_PARALLEL_KERNEL_QUANTIZED(libjit_element_add_kernel_i8, int8_t,
                                      lhs + rhs)
DEFINE_DATA_PARALLEL_KERNEL_QUANTIZED(libjit_element_sub_kernel_i8, int8_t,
                                      lhs - rhs)
DEFINE_DATA_PARALLEL_KERNEL_QUANTIZED(libjit_element_max_kernel_i8, int8_t,
                                      MAX(lhs, rhs))
DEFINE_DATA_PARALLEL_KERNEL_QUANTIZED(libjit_element_min_kernel_i8, int8_t,
                                      MIN(lhs, rhs))
DEFINE_DATA_PARALLEL_KERNEL_QUANTIZED_M(libjit_element_mul_kernel_i8, lhs *rhs)
DEFINE_DATA_PARALLEL_KERNEL_QUANTIZED_M(libjit_element_div_kernel_i8, lhs / rhs)

DEFINE_DATA_PARALLEL_KERNEL(libjit_element_add_kernel_u, size_t,
                            LHS[idx] + RHS[idx])
DEFINE_DATA_PARALLEL_KERNEL(libjit_element_mul_kernel_u, size_t,
                            LHS[idx] * RHS[idx])

/// This is a variable used by Glow backends to determine the actual type used
/// for size_t, dim_t and int variables when libjit was compiled.
size_t libjit_sizeTVar;
dim_t libjit_dimTVar;
int libjit_intVar;

/// Specialize the Modulo kernel into two functions based on the
/// value of SignFollowDivisor.
int64_t libjit_element_modulo_kernel_sign_follow_u(dim_t idx,
                                                   const int64_t divisor,
                                                   const int64_t *input) {
  int64_t res = input[idx] % divisor;
  if (res && ((res > 0) != (divisor > 0))) {
    res += divisor;
  }
  return res;
}

int64_t libjit_element_modulo_kernel_no_sign_follow_u(dim_t idx,
                                                      const int64_t divisor,
                                                      const int64_t *input) {
  return input[idx] % divisor;
}

int32_t libjit_element_modulo_kernel_sign_follow_i32(dim_t idx,
                                                     const int64_t divisor,
                                                     const int32_t *input) {
  int32_t res = input[idx] % divisor;
  if (res && ((res > 0) != (divisor > 0))) {
    res += divisor;
  }
  return res;
}

int32_t libjit_element_modulo_kernel_no_sign_follow_i32(dim_t idx,
                                                        const int64_t divisor,
                                                        const int32_t *input) {
  return input[idx] % divisor;
}

//===----------------------------------------------------------------------===//
//                              Logical operations
//===----------------------------------------------------------------------===//
int8_t libjit_element_not_kernel_b(dim_t idx, const bool *input) {
  return !input[idx];
}

int8_t libjit_element_and_kernel_b(dim_t idx, const bool *LHS,
                                   const bool *RHS) {
  return LHS[idx] && RHS[idx];
}

int8_t libjit_element_or_kernel_b(dim_t idx, const bool *LHS, const bool *RHS) {
  return LHS[idx] || RHS[idx];
}

int8_t libjit_element_xor_kernel_b(dim_t idx, const bool *LHS,
                                   const bool *RHS) {
  return LHS[idx] ^ RHS[idx];
}

//===----------------------------------------------------------------------===//
//                              Compare operations
//===----------------------------------------------------------------------===//
#define DEFINE_CMP_KERNEL_QUANTIZED(name, type, cmp)                           \
  int8_t name(dim_t idx, const type *LHS, const type *RHS, int32_t lhsOffset,  \
              int32_t rhsOffset, int32_t pre, int32_t post, int32_t scale) {   \
    int32_t lhs = LHS[idx] - lhsOffset;                                        \
    int32_t rhs = RHS[idx] - rhsOffset;                                        \
    return (libjit_scale_i32i8(lhs, pre, post, scale, 0) cmp rhs) ? 1 : 0;     \
  }
DEFINE_CMP_KERNEL_QUANTIZED(libjit_element_cmp_eq_kernel_i8, int8_t, ==)
DEFINE_CMP_KERNEL_QUANTIZED(libjit_element_cmp_neq_kernel_i8, int8_t, !=)
DEFINE_CMP_KERNEL_QUANTIZED(libjit_element_cmp_lt_kernel_i8, int8_t, <)
DEFINE_CMP_KERNEL_QUANTIZED(libjit_element_cmp_lte_kernel_i8, int8_t, <=)
#undef DEFINE_CMP_KERNEL_QUANTIZED

#define DEFINE_CMP_KERNEL_NON_QUANTIZED(name, type, cmp)                       \
  int8_t name(dim_t idx, const type *LHS, const type *RHS) {                   \
    return (LHS[idx] cmp RHS[idx]) ? 1 : 0;                                    \
  }

DEFINE_CMP_KERNEL_NON_QUANTIZED(libjit_element_cmp_eq_kernel_f, float, ==)
DEFINE_CMP_KERNEL_NON_QUANTIZED(libjit_element_cmp_eq_kernel_i32, int32_t, ==)
DEFINE_CMP_KERNEL_NON_QUANTIZED(libjit_element_cmp_eq_kernel_u, size_t, ==)

DEFINE_CMP_KERNEL_NON_QUANTIZED(libjit_element_cmp_neq_kernel_f, float, !=)
DEFINE_CMP_KERNEL_NON_QUANTIZED(libjit_element_cmp_neq_kernel_i32, int32_t, !=)
DEFINE_CMP_KERNEL_NON_QUANTIZED(libjit_element_cmp_neq_kernel_u, size_t, !=)

DEFINE_CMP_KERNEL_NON_QUANTIZED(libjit_element_cmp_lt_kernel_f, float, <)
DEFINE_CMP_KERNEL_NON_QUANTIZED(libjit_element_cmp_lt_kernel_i32, int32_t, <)
DEFINE_CMP_KERNEL_NON_QUANTIZED(libjit_element_cmp_lt_kernel_u, size_t, <)

DEFINE_CMP_KERNEL_NON_QUANTIZED(libjit_element_cmp_lte_kernel_f, float, <=)
DEFINE_CMP_KERNEL_NON_QUANTIZED(libjit_element_cmp_lte_kernel_i32, int32_t, <=)
DEFINE_CMP_KERNEL_NON_QUANTIZED(libjit_element_cmp_lte_kernel_u, size_t, <=)
#undef DEFINE_CMP_KERNEL_NON_QUANTIZED

int8_t libjit_element_is_nan_kernel_f(dim_t idx, const float *input) {
  return std::isnan(input[idx]) ? 1 : 0;
}

// Tanh cannot be vectorized by LLVM yet. Therefore we use the following
// formula instead: 1 - 2 / (exp(x * 2) + 1), which is also used by Caffe2 and
// provides a good accuracy.
// Once LLVM supports the vectorization of tanh, we can replace this
// approximation by a direct tanh call.
// When the LIBJIT compile option "-ffast-math" is enabled the intermediate
// computation expf(x) for Tanh operator is not handled properly for very
// large positive values which results in NaN values for the Tanh output.
// Therefore when the "-ffast-math" is enabled we compute the Tanh such that
// we avoid computing large values for the "expf" function.
#ifdef FFAST_MATH
DEFINE_DATA_PARALLEL_KERNEL_FUNC(libjit_tanh_kernel_f) {
  float inpVal = LHS[idx];
  float tanhVal = -1 + 2 / (expf(-2 * std::abs(inpVal)) + 1);
  return std::copysignf(tanhVal, inpVal);
}
#else
DEFINE_DATA_PARALLEL_KERNEL_FUNC(libjit_tanh_kernel_f) {
  return 1 - 2 / (expf(LHS[idx] * 2) + 1);
}
#endif // FFAST_MATH

int8_t libjit_intlookuptable_kernel_i8(dim_t idx, const int8_t *src,
                                       const int8_t *mapping) {
  return mapping[src[idx] + 128];
}

float libjit_elementselect_kernel_f(dim_t idx, const int8_t *cond,
                                    const float *LHS, const float *RHS) {
  return (cond[idx] != 0) ? LHS[idx] : RHS[idx];
}

int8_t libjit_elementselect_kernel_i8(dim_t idx, const int8_t *cond,
                                      const int8_t *LHS, const int8_t *RHS,
                                      int32_t destOffset, int32_t lhsOffset,
                                      int32_t rhsOffset, int32_t lhsPre,
                                      int32_t lhsPost, int32_t lhsScale,
                                      int32_t rhsPre, int32_t rhsPost,
                                      int32_t rhsScale) {
  return (cond[idx] != 0)
             ? libjit_clip(libjit_scale_i32i8(LHS[idx] - lhsOffset, lhsPre,
                                              lhsPost, lhsScale, destOffset))
             : libjit_clip(libjit_scale_i32i8(RHS[idx] - rhsOffset, rhsPre,
                                              rhsPost, rhsScale, destOffset));
}

float libjit_element_relu_f(dim_t idx, const float *src) {
  float srcVal = src[idx];
  return MAX(srcVal, 0);
}

int8_t libjit_element_relu_i8(dim_t idx, const int8_t *src, int8_t srcOffset,
                              int8_t destOffset, int32_t destPre,
                              int32_t destPost, int32_t destScale) {
  int32_t reluVal = MAX(src[idx], srcOffset);
  int32_t scaledVal = libjit_scale_i32i8(reluVal - srcOffset, destPre, destPost,
                                         destScale, destOffset);
  return libjit_clip(scaledVal);
}

float libjit_element_clip_f(dim_t idx, const float *src, float min, float max) {
  float srcVal = src[idx];
  return MIN(MAX(srcVal, min), max);
}

int8_t libjit_element_clip_i8(dim_t idx, const int8_t *src, int8_t clipMin,
                              int8_t clipMax, int8_t srcOffset,
                              int8_t destOffset, int32_t destPre,
                              int32_t destPost, int32_t destScale) {
  int32_t clipVal = MIN(MAX(src[idx], clipMin), clipMax);
  int32_t scaledVal = libjit_scale_i32i8(clipVal - srcOffset, destPre, destPost,
                                         destScale, destOffset);
  return libjit_clip(scaledVal);
}

float libjit_element_leaky_relu_f(dim_t idx, const float *src, float alpha) {
  float srcVal = src[idx];
  return (srcVal >= 0) ? srcVal : alpha * srcVal;
}

int8_t libjit_element_leaky_relu_i8(dim_t idx, const int8_t *src,
                                    int8_t srcOffset, int8_t destOffset,
                                    int32_t posPre, int32_t posPost,
                                    int32_t posScale, int32_t negPre,
                                    int32_t negPost, int32_t negScale) {
  int32_t srcVal = src[idx];
  int32_t scaledVal = (srcVal >= srcOffset)
                          ? libjit_scale_i32i8(srcVal - srcOffset, posPre,
                                               posPost, posScale, destOffset)
                          : libjit_scale_i32i8(srcVal - srcOffset, negPre,
                                               negPost, negScale, destOffset);
  return libjit_clip(scaledVal);
}

// When the LIBJIT compile option "-ffast-math" is enabled the intermediate
// computation expf(x) for Sigmoid operator is not handled properly for very
// large positive values which results in NaN values for the Sigmoid output.
// Therefore when the "-ffast-math" is enabled we compute the Sigmoid such that
// we avoid computing large values for the "expf" function.
#ifdef FFAST_MATH
DEFINE_DATA_PARALLEL_KERNEL_FUNC(libjit_sigmoid_kernel_f) {
  float inpVal = LHS[idx];
  float sigmoidVal = 1 / (1 + expf(-std::abs(inpVal)));
  return (float)(std::signbit(inpVal)) + std::copysignf(sigmoidVal, inpVal);
}
#else
DEFINE_DATA_PARALLEL_KERNEL_FUNC(libjit_sigmoid_kernel_f) {
  float e = expf(-LHS[idx]);
  return 1 / (e + 1);
}
#endif // FFAST_MATH

DEFINE_DATA_PARALLEL_KERNEL_WITH_IMM_OPERAND(libjit_splat_kernel_f, float, val)
DEFINE_DATA_PARALLEL_KERNEL_WITH_IMM_OPERAND(libjit_splat_kernel_u, int64_t,
                                             val)
DEFINE_DATA_PARALLEL_KERNEL_WITH_IMM_OPERAND(libjit_splat_kernel_i8, int8_t,
                                             val)
DEFINE_DATA_PARALLEL_KERNEL_WITH_IMM_OPERAND(libjit_splat_kernel_i32, int32_t,
                                             val)
DEFINE_DATA_PARALLEL_KERNEL_WITH_IMM_OPERAND(libjit_splat_kernel_b, int8_t, val)

#undef DEFINE_DATA_PARALLEL_KERNEL
#undef DEFINE_DATA_PARALLEL_KERNEL_FUNC
#undef DEFINE_DATA_PARALLEL_KERNEL_FUNC
#undef DEFINE_DATA_PARALLEL_KERNEL_WITH_IMM_OPERAND

void libjit_batchedadd_f(float *dest, const float *batch, const float *slice,
                         dim_t numSlice, dim_t sliceSize) {
  // For each layer in the batch:
  for (dim_t n = 0; n < numSlice; n++) {
    dim_t base = n * sliceSize;
    // For each element in the slice.
    for (dim_t i = 0; i < sliceSize; i++) {
      dest[base + i] = batch[base + i] + slice[i];
    }
  }
}

void libjit_batchedadd_i8(int8_t *dest, const int8_t *batch,
                          const int8_t *slice, dim_t numSlice, dim_t sliceSize,
                          int32_t destOffset, int32_t batchOffset,
                          int32_t sliceOffset, int32_t batchPre,
                          int32_t batchPost, int32_t batchScale,
                          int32_t slicePre, int32_t slicePost,
                          int32_t sliceScale) {
  libjit_batchedadd_quantized(dest, batch, slice, numSlice, sliceSize,
                              destOffset, batchOffset, sliceOffset, batchPre,
                              batchPost, batchScale, slicePre, slicePost,
                              sliceScale);
}

void libjit_batchedadd_i32_i8(int8_t *dest, const int8_t *batch,
                              const int32_t *slice, dim_t numSlice,
                              dim_t sliceSize, int32_t destOffset,
                              int32_t batchOffset, int32_t sliceOffset,
                              int32_t batchPre, int32_t batchPost,
                              int32_t batchScale, int32_t slicePre,
                              int32_t slicePost, int32_t sliceScale) {
  libjit_batchedadd_quantized(dest, batch, slice, numSlice, sliceSize,
                              destOffset, batchOffset, sliceOffset, batchPre,
                              batchPost, batchScale, slicePre, slicePost,
                              sliceScale);
}

// /// The dimensions passed in here are pre-expanded in LLVMIRGen with 1s so
// that
// /// we can iterate over the shape here, regardless of the shape of the
// tensor.
#define DEFINE_BATCHEDREDUCE_KERNEL_FLOAT(name, type, init, op)                \
  void libjit_##name(type *dest, const type *batch, dim_t destSize,            \
                     const dim_t *destDims, const dim_t *batchDims,            \
                     dim_t axis) {                                             \
    for (dim_t i = 0; i < destSize; i++)                                       \
      dest[i] = init;                                                          \
    for (dim_t x = 0; x < batchDims[0]; x++)                                   \
      for (dim_t y = 0; y < batchDims[1]; y++)                                 \
        for (dim_t z = 0; z < batchDims[2]; z++)                               \
          for (dim_t w = 0; w < batchDims[3]; w++)                             \
            for (dim_t q = 0; q < batchDims[4]; q++)                           \
              for (dim_t r = 0; r < batchDims[5]; r++) {                       \
                dim_t I[] = {x, y, z, w, q, r};                                \
                I[axis] = 0;                                                   \
                dest[libjit_getXYZWQR(destDims, I[0], I[1], I[2], I[3], I[4],  \
                                      I[5])] =                                 \
                    dest[libjit_getXYZWQR(destDims, I[0], I[1], I[2], I[3],    \
                                          I[4], I[5])] op                      \
                        batch[libjit_getXYZWQR(batchDims, x, y, z, w, q, r)];  \
              }                                                                \
  }

DEFINE_BATCHEDREDUCE_KERNEL_FLOAT(batchedreduceadd_f, float, 0.0, +)
DEFINE_BATCHEDREDUCE_KERNEL_FLOAT(batchedreduceprod_f, float, 1.0, *)
#undef DEFINE_BATCHEDREDUCE_KERNEL_FLOAT

/// Macro to reducemin/max wrapper kernels.
#define DEFINE_REDUCE_MINMAX(func, suffix, type, init)                         \
  void func##_##suffix(type *dest, const type *batch, size_t destSize,         \
                       const dim_t *destDims, const dim_t *batchDims) {        \
    func(dest, batch, destSize, destDims, batchDims, init);                    \
  }

/// Define reducemin wrapper kernels for float, int32_t and int64_t
DEFINE_REDUCE_MINMAX(libjit_reducemin, f, float,
                     std::numeric_limits<float>::infinity());
DEFINE_REDUCE_MINMAX(libjit_reducemin, u, int64_t,
                     std::numeric_limits<int64_t>::max());
DEFINE_REDUCE_MINMAX(libjit_reducemin, i32, int32_t,
                     std::numeric_limits<int32_t>::max());

/// Define reducemax wrapper kernels for float, int32_t and int64_t
DEFINE_REDUCE_MINMAX(libjit_reducemax, f, float,
                     (-std::numeric_limits<float>::infinity()));
DEFINE_REDUCE_MINMAX(libjit_reducemax, u, int64_t,
                     std::numeric_limits<int64_t>::min());
DEFINE_REDUCE_MINMAX(libjit_reducemax, i32, int32_t,
                     std::numeric_limits<int32_t>::min());

#undef DEF_REDUCE_MINMAX_WRAPPER_F

/// Same as the non-quantized version, the dimensions here are pre-expanded in
/// LLVMIRGen. However, for quantization, we must accumulate in the inner-most
/// loop with higher precision (int32_t) and then clip the result back into the
/// dest tensor. Thus we add max_tensor_dimensions different cases for this to
/// ensure the axis is used as the inner-most loop.
void libjit_batchedreduceadd_i8(int8_t *dest, const int8_t *batch,
                                const dim_t *destDims, const dim_t *batchDims,
                                int32_t destOffset, int32_t batchOffset,
                                int32_t batchPre, int32_t batchPost,
                                int32_t batchScale, dim_t axis) {
  switch (axis) {
#define LOOP_AXIS_CASE(_D0, _D1, _D2, _D3, _D4, _D5_AXIS)                      \
  case _D5_AXIS:                                                               \
    for (dim_t i##_D0 = 0; i##_D0 < batchDims[_D0]; i##_D0++)                  \
      for (dim_t i##_D1 = 0; i##_D1 < batchDims[_D1]; i##_D1++)                \
        for (dim_t i##_D2 = 0; i##_D2 < batchDims[_D2]; i##_D2++)              \
          for (dim_t i##_D3 = 0; i##_D3 < batchDims[_D3]; i##_D3++)            \
            for (dim_t i##_D4 = 0; i##_D4 < batchDims[_D4]; i##_D4++) {        \
              int32_t sum = 0.0;                                               \
              for (dim_t i##_D5_AXIS = 0; i##_D5_AXIS < batchDims[_D5_AXIS];   \
                   i##_D5_AXIS++) {                                            \
                sum += batch[libjit_getXYZWQR(batchDims, i0, i1, i2, i3, i4,   \
                                              i5)] -                           \
                       batchOffset;                                            \
              }                                                                \
              dim_t i##_D5_AXIS = 0;                                           \
              int32_t res = libjit_scale_i32i8(sum, batchPre, batchPost,       \
                                               batchScale, destOffset);        \
              dest[libjit_getXYZWQR(destDims, i0, i1, i2, i3, i4, i5)] =       \
                  libjit_clip(res);                                            \
            }                                                                  \
    return;

    // Each loop order, with the inner-most dimension/index equal to the axis.
    LOOP_AXIS_CASE(1, 2, 3, 4, 5, 0);
    LOOP_AXIS_CASE(0, 2, 3, 4, 5, 1);
    LOOP_AXIS_CASE(0, 1, 3, 4, 5, 2);
    LOOP_AXIS_CASE(0, 1, 2, 4, 5, 3);
    LOOP_AXIS_CASE(0, 1, 2, 3, 5, 4);
    LOOP_AXIS_CASE(0, 1, 2, 3, 4, 5);
#undef LOOP_AXIS_CASE
  }
}

void libjit_cross_entropy_loss_f_u(float *CE, float *P, size_t *labels,
                                   dim_t *dims) {
  libjit_cross_entropy_loss_generic(CE, P, labels, dims);
}

void libjit_cross_entropy_loss_f_i32(float *CE, float *P, int32_t *labels,
                                     dim_t *dims) {
  libjit_cross_entropy_loss_generic(CE, P, labels, dims);
}

void libjit_gather64_f(float *dest, const float *data, const int64_t *indices,
                       dim_t numIndices, dim_t sliceSize, dim_t numSamples,
                       dim_t sampleSize) {
  libjit_gather(dest, data, indices, numIndices, sliceSize, numSamples,
                sampleSize);
}

void libjit_gather64_i8(int8_t *dest, const int8_t *data,
                        const int64_t *indices, dim_t numIndices,
                        dim_t sliceSize, dim_t numSamples, dim_t sampleSize) {
  libjit_gather(dest, data, indices, numIndices, sliceSize, numSamples,
                sampleSize);
}

void libjit_gather64_u(int64_t *dest, const int64_t *data,
                       const int64_t *indices, dim_t numIndices,
                       dim_t sliceSize, dim_t numSamples, dim_t sampleSize) {
  libjit_gather(dest, data, indices, numIndices, sliceSize, numSamples,
                sampleSize);
}

void libjit_gather32_f(float *dest, const float *data, const int32_t *indices,
                       dim_t numIndices, dim_t sliceSize, dim_t numSamples,
                       dim_t sampleSize) {
  libjit_gather(dest, data, indices, numIndices, sliceSize, numSamples,
                sampleSize);
}

void libjit_gather32_i8(int8_t *dest, const int8_t *data,
                        const int32_t *indices, dim_t numIndices,
                        dim_t sliceSize, dim_t numSamples, dim_t sampleSize) {
  libjit_gather(dest, data, indices, numIndices, sliceSize, numSamples,
                sampleSize);
}

void libjit_gather32_u(int64_t *dest, const int64_t *data,
                       const int32_t *indices, dim_t numIndices,
                       dim_t sliceSize, dim_t numSamples, dim_t sampleSize) {
  libjit_gather(dest, data, indices, numIndices, sliceSize, numSamples,
                sampleSize);
}

void libjit_gather32_i32(int32_t *dest, const int32_t *data,
                         const int32_t *indices, dim_t numIndices,
                         dim_t sliceSize, dim_t numSamples, dim_t sampleSize) {
  libjit_gather(dest, data, indices, numIndices, sliceSize, numSamples,
                sampleSize);
}

void libjit_gatherranges64_f(float *output, int64_t *lengths, const float *data,
                             const int64_t *ranges, dim_t numExamples,
                             dim_t exampleSize) {
  libjit_gatherranges(output, lengths, data, ranges, numExamples, exampleSize);
}

void libjit_gatherranges64_i8(int8_t *output, int64_t *lengths,
                              const int8_t *data, const int64_t *ranges,
                              dim_t numExamples, dim_t exampleSize) {
  libjit_gatherranges(output, lengths, data, ranges, numExamples, exampleSize);
}

void libjit_gatherranges64_u(int64_t *output, int64_t *lengths,
                             const int64_t *data, const int64_t *ranges,
                             dim_t numExamples, dim_t exampleSize) {
  libjit_gatherranges(output, lengths, data, ranges, numExamples, exampleSize);
}

void libjit_gatherranges32_f(float *output, int32_t *lengths, const float *data,
                             const int32_t *ranges, dim_t numExamples,
                             dim_t exampleSize) {
  libjit_gatherranges(output, lengths, data, ranges, numExamples, exampleSize);
}

void libjit_gatherranges32_i8(int8_t *output, int32_t *lengths,
                              const int8_t *data, const int32_t *ranges,
                              dim_t numExamples, dim_t exampleSize) {
  libjit_gatherranges(output, lengths, data, ranges, numExamples, exampleSize);
}

void libjit_gatherranges32_u(uint64_t *output, int32_t *lengths,
                             const uint64_t *data, const int32_t *ranges,
                             dim_t numExamples, dim_t exampleSize) {
  libjit_gatherranges(output, lengths, data, ranges, numExamples, exampleSize);
}

void libjit_gatherranges32_i32(int32_t *output, int32_t *lengths,
                               const int32_t *data, const int32_t *ranges,
                               dim_t numExamples, dim_t exampleSize) {
  libjit_gatherranges(output, lengths, data, ranges, numExamples, exampleSize);
}

void libjit_lengths_range_fill_i32(const int32_t *lengths, int32_t *output,
                                   const dim_t lengthsSize) {
  dim_t curIdx = 0;
  for (dim_t i = 0, e = lengthsSize; i < e; i++) {
    for (int32_t j = 0, f = lengths[i]; j < f; j++) {
      output[curIdx++] = j;
    }
  }
}

void libjit_scatterdata_f_i32(float *data, const dim_t *dataDims,
                              const int32_t *indices, const float *slices,
                              dim_t numIndices, dim_t indexSize,
                              dim_t sliceSize, bool isCumulative) {
  if (isCumulative) {
    libjit_scatterdataaddfloat(data, dataDims, indices, slices, numIndices,
                               indexSize, sliceSize);
  } else {
    libjit_scatterdatacopy(data, dataDims, indices, slices, numIndices,
                           indexSize, sliceSize);
  }
}

void libjit_scatterdata_i8_u(int8_t *data, const dim_t *dataDims,
                             const int64_t *indices, const int8_t *slices,
                             dim_t numIndices, dim_t indexSize, dim_t sliceSize,
                             bool isCumulative, float dataScale,
                             int32_t dataOffset, float sliceScale,
                             int32_t sliceOffset) {
  if (isCumulative) {
    libjit_scatterdataaddquantized(data, dataDims, indices, slices, numIndices,
                                   indexSize, sliceSize, dataScale, dataOffset,
                                   sliceScale, sliceOffset);
  } else {
    libjit_scatterdatacopy(data, dataDims, indices, slices, numIndices,
                           indexSize, sliceSize);
  }
}

void libjit_scatterdata_i8_i32(int8_t *data, const dim_t *dataDims,
                               const int32_t *indices, const int8_t *slices,
                               dim_t numIndices, dim_t indexSize,
                               dim_t sliceSize, bool isCumulative,
                               float dataScale, int32_t dataOffset,
                               float sliceScale, int32_t sliceOffset) {
  if (isCumulative) {
    libjit_scatterdataaddquantized(data, dataDims, indices, slices, numIndices,
                                   indexSize, sliceSize, dataScale, dataOffset,
                                   sliceScale, sliceOffset);
  } else {
    libjit_scatterdatacopy(data, dataDims, indices, slices, numIndices,
                           indexSize, sliceSize);
  }
}

void libjit_lengths_to_ranges_i32(int32_t *ranges, const int32_t *lengths,
                                  dim_t size) {
  int32_t offset = 0;
  for (dim_t i = 0; i < size; i++) {
    auto length = lengths[i];
    ranges[i * 2] = offset;
    ranges[i * 2 + 1] = length;
    offset += length;
  }
}

void libjit_sparse_lengths_sum_f_u(float *dest, float *data, size_t *indices,
                                   int32_t *lengths, dim_t segments,
                                   dim_t lineSize) {
  libjit_sparse_lengths_sum_generic(dest, data, indices, lengths, segments,
                                    lineSize);
}

void libjit_sparse_lengths_sum_f_i32(float *dest, float *data, int32_t *indices,
                                     int32_t *lengths, dim_t segments,
                                     dim_t lineSize) {
  libjit_sparse_lengths_sum_generic(dest, data, indices, lengths, segments,
                                    lineSize);
}

void libjit_sparse_lengths_weighted_sum_f_u(float *dest, float *data,
                                            float *weights, size_t *indices,
                                            int32_t *lengths, dim_t segments,
                                            dim_t lineSize) {
  libjit_sparse_lengths_weighted_sum_generic(dest, data, weights, indices,
                                             lengths, segments, lineSize);
}

void libjit_sparse_lengths_weighted_sum_f_i32(float *dest, float *data,
                                              float *weights, int32_t *indices,
                                              int32_t *lengths, dim_t segments,
                                              dim_t lineSize) {
  libjit_sparse_lengths_weighted_sum_generic(dest, data, weights, indices,
                                             lengths, segments, lineSize);
}

void libjit_embedding_f(float *dest, float *weights, int64_t *indices,
                        const dim_t *indDims, dim_t indSize, dim_t numEmbedding,
                        dim_t embeddingDim, int64_t padIdx, bool scale,
                        bool sparse) {
  libjit_embedding_generic(dest, weights, indices, indDims, indSize,
                           numEmbedding, embeddingDim, padIdx, scale, sparse);
}

void libjit_embedding_bag_f(float *dest, float *data, float *weights,
                            size_t *indices, size_t *offsets, dim_t segments,
                            dim_t lineSize, dim_t totalLength,
                            bool hasEndOffset) {
  if (hasEndOffset) {
    --segments;
  }
  memset(dest, 0, segments * lineSize * sizeof(float));
  dim_t curIndex = 0;
  for (dim_t i = 0; i < segments; i++) {
    int64_t start = offsets[i];
    int64_t end =
        !hasEndOffset && i == segments - 1 ? totalLength : offsets[i + 1];
    for (int64_t j = start; j < end; j++) {
      float weight = weights[curIndex];
      dim_t line = indices[curIndex];
      for (dim_t k = 0; k < lineSize; k++) {
        dest[i * lineSize + k] += weight * data[line * lineSize + k];
      }
      curIndex++;
    }
  }
}

void libjit_sparse_lengths_weighted_sum_grad_f_u(
    const float *destGrad, float *dataGrad, float *weightsGrad,
    const float *data, const float *weights, const size_t *indices,
    const int32_t *lengths, dim_t segments, dim_t lineSize,
    dim_t dataGradRawSize) {
  libjit_sparse_lengths_weighted_sum_grad_generic(
      destGrad, dataGrad, weightsGrad, data, weights, indices, lengths,
      segments, lineSize, dataGradRawSize);
}

void libjit_sparse_lengths_weighted_sum_grad_f_i32(
    const float *destGrad, float *dataGrad, float *weightsGrad,
    const float *data, const float *weights, const int32_t *indices,
    const int32_t *lengths, dim_t segments, dim_t lineSize,
    dim_t dataGradRawSize) {
  libjit_sparse_lengths_weighted_sum_grad_generic(
      destGrad, dataGrad, weightsGrad, data, weights, indices, lengths,
      segments, lineSize, dataGradRawSize);
}

void libjit_rowwise_quantized_sparse_lengths_weighted_sum_f_u(
    float *dest, uint8_t *data, float *scales, float *offsets, float *weights,
    size_t *indices, int32_t *lengths, dim_t segments, dim_t lineSize) {
  libjit_rowwise_quantized_sparse_lengths_weighted_sum_generic(
      dest, data, scales, offsets, weights, indices, lengths, segments,
      lineSize);
}

void libjit_rowwise_quantized_sparse_lengths_weighted_sum_f_i32(
    float *dest, uint8_t *data, float *scales, float *offsets, float *weights,
    int32_t *indices, int32_t *lengths, dim_t segments, dim_t lineSize) {
  libjit_rowwise_quantized_sparse_lengths_weighted_sum_generic(
      dest, data, scales, offsets, weights, indices, lengths, segments,
      lineSize);
}

void libjit_fused_rowwise_quantized_sparse_lengths_weighted_sum_f_u(
    float *dest, int8_t *data, float *weights, size_t *indices,
    int32_t *lengths, dim_t segments, dim_t inLineSize, dim_t outLineSize) {
  libjit_fused_rowwise_quantized_sparse_lengths_weighted_sum_generic(
      dest, data, weights, indices, lengths, segments, inLineSize, outLineSize);
}

void libjit_fused_rowwise_quantized_sparse_lengths_weighted_sum_f_i32(
    float *dest, int8_t *data, float *weights, int32_t *indices,
    int32_t *lengths, dim_t segments, dim_t inLineSize, dim_t outLineSize) {
  libjit_fused_rowwise_quantized_sparse_lengths_weighted_sum_generic(
      dest, data, weights, indices, lengths, segments, inLineSize, outLineSize);
}

void libjit_fused_rowwise_quantized_sparse_lengths_weighted_sum_f(
    float *dest, int8_t *data, float *weights, dim_t *indices, int32_t *lengths,
    dim_t segments, dim_t inLineSize, dim_t outLineSize) {
  memset(dest, 0, segments * outLineSize * sizeof(float));
  dim_t curIndex = 0;
  for (dim_t i = 0; i < segments; i++) {
    for (int32_t j = 0, e = lengths[i]; j < e; j++) {
      const float weight = weights[curIndex];
      const dim_t line = indices[curIndex];
      const int8_t *currRowScaleOffsetPtr =
          data + ((line + 1) * inLineSize) - 2 * sizeof(float);
      float scale, offset;
      memcpy(&scale, currRowScaleOffsetPtr, sizeof(float));
      memcpy(&offset, currRowScaleOffsetPtr + sizeof(float), sizeof(float));
      for (dim_t k = 0; k < outLineSize; k++) {
        const float fData =
            (scale * (uint8_t)(data[line * inLineSize + k])) + offset;
        dest[i * outLineSize + k] += weight * fData;
      }
      curIndex++;
    }
  }
}

void libjit_embedding_bag_byte_rowwise_offsets_f(
    float *dest, int8_t *data, float *weights, size_t *indices, size_t *offsets,
    dim_t segments, dim_t numIndices, dim_t inLineSize, dim_t outLineSize,
    bool hasEndOffset) {
  if (hasEndOffset) {
    --segments;
  }
  memset(dest, 0, segments * outLineSize * sizeof(float));
  for (dim_t i = 0; i < segments; i++) {
    dim_t start = offsets[i];
    dim_t end =
        !hasEndOffset && i == segments - 1 ? numIndices : offsets[i + 1];
    for (dim_t j = start; j < end; j++) {
      const float weight = weights[j];
      const dim_t line = indices[j];
      const int8_t *currRowScaleOffsetPtr =
          data + ((line + 1) * inLineSize) - 2 * sizeof(float);
      float scale, offset;
      memcpy(&scale, currRowScaleOffsetPtr, sizeof(float));
      memcpy(&offset, currRowScaleOffsetPtr + sizeof(float), sizeof(float));
      for (dim_t k = 0; k < outLineSize; k++) {
        const float fData =
            (scale * (uint8_t)(data[line * inLineSize + k])) + offset;
        dest[i * outLineSize + k] += weight * fData;
      }
    }
  }
}

void libjit_sparse_to_dense_f_u(float *dest, const size_t *indices,
                                const float *values, dim_t numIndices,
                                dim_t destSize, dim_t valueSize) {
  libjit_sparse_to_dense_generic(dest, indices, values, numIndices, destSize,
                                 valueSize);
}

void libjit_sparse_to_dense_f_i32(float *dest, const int32_t *indices,
                                  const float *values, dim_t numIndices,
                                  dim_t destSize, dim_t valueSize) {
  libjit_sparse_to_dense_generic(dest, indices, values, numIndices, destSize,
                                 valueSize);
}

void libjit_lengths_sum_f(float *dest, const float *data,
                          const int32_t *lengths, dim_t destSize,
                          dim_t lengthsSize, dim_t sliceSize) {
  memset(dest, 0, destSize * sizeof(float));

  dim_t offsetOut = 0;
  dim_t offsetIn = 0;

  for (dim_t i = 0; i < lengthsSize; ++i) {
    for (int32_t j = 0; j < lengths[i]; ++j) {
      for (dim_t k = 0; k < sliceSize; ++k) {
        dest[offsetOut + k] += data[offsetIn + k];
      }
      offsetIn += sliceSize;
    }
    offsetOut += sliceSize;
  }
}

void libjit_local_response_normalization_f(
    float *outW, const float *inW, float *scaleCache, const dim_t *outWdims,
    const dim_t *inWdims, dim_t halfWindow, float alpha, float beta, float k) {
  dim_t window = 2 * halfWindow + 1;
  float normedAlpha = alpha / window;

  for (dim_t n = 0; n < inWdims[0]; n++) {
    for (dim_t h = 0; h < inWdims[1]; h++) {
      for (dim_t w = 0; w < inWdims[2]; w++) {
        for (dim_t c = 0; c < inWdims[3]; c++) {
          float m2 = 0.0;
          for (dim_t i = (c >= halfWindow ? c - halfWindow : 0);
               i <= MIN(c + halfWindow, inWdims[3] - 1); i++) {
            float val = inW[libjit_getXYZW(inWdims, n, h, w, i)];
            m2 += val * val;
          }

          float scale = k + normedAlpha * m2;
          scaleCache[libjit_getXYZW(inWdims, n, h, w, c)] = scale;
          float normFactor = pow(scale, -beta);
          outW[libjit_getXYZW(outWdims, n, h, w, c)] =
              inW[libjit_getXYZW(inWdims, n, h, w, c)] * normFactor;
        } // C
      }   // W
    }     // H
  }       // N
}

void libjit_local_response_normalization_grad_f(
    float *inG, const float *outG, const float *inW, const float *outW,
    const float *scaleCache, const dim_t *outWdims, dim_t halfWindow,
    float alpha, float beta) {
  dim_t window = 2 * halfWindow + 1;
  float normedAlpha = alpha / window;
  float coeff = 2 * normedAlpha * beta;

  for (dim_t n = 0; n < outWdims[0]; n++) {
    for (dim_t h = 0; h < outWdims[1]; h++) {
      for (dim_t w = 0; w < outWdims[2]; w++) {
        // Prepare right half of sliding window based at c = 0
        float sum = 0.0;
        for (dim_t i = 0; i < MIN(halfWindow, outWdims[3]); i++) {
          float outg = outG[libjit_getXYZW(outWdims, n, h, w, i)];
          float outw = outW[libjit_getXYZW(outWdims, n, h, w, i)];
          float scale = scaleCache[libjit_getXYZW(outWdims, n, h, w, i)];
          sum += outg * (outw / scale);
        }

        for (dim_t c = 0; c < outWdims[3]; c++) {
          if (c > halfWindow) {
            dim_t j = c - halfWindow - 1;
            float outg = outG[libjit_getXYZW(outWdims, n, h, w, j)];
            float outw = outW[libjit_getXYZW(outWdims, n, h, w, j)];
            float scale = scaleCache[libjit_getXYZW(outWdims, n, h, w, j)];
            sum -= outg * (outw / scale);
          }

          dim_t j = c + halfWindow;
          if (j < outWdims[3]) {
            float outg = outG[libjit_getXYZW(outWdims, n, h, w, j)];
            float outw = outW[libjit_getXYZW(outWdims, n, h, w, j)];
            float scale = scaleCache[libjit_getXYZW(outWdims, n, h, w, j)];
            sum += outg * (outw / scale);
          }

          float outg = outG[libjit_getXYZW(outWdims, n, h, w, c)];
          float inw = inW[libjit_getXYZW(outWdims, n, h, w, c)];
          float scale = scaleCache[libjit_getXYZW(outWdims, n, h, w, c)];
          inG[libjit_getXYZW(outWdims, n, h, w, c)] =
              outg * pow(scale, -beta) - coeff * inw * sum;
        }
      } // W
    }   // H
  }     // N
}

void libjit_max_pool_i8(const int8_t *inW, int8_t *outW, const dim_t *inWdims,
                        const dim_t *outWdims, dim_t *kernelSizes,
                        dim_t *strides, dim_t *pads, int32_t outOffset) {
  libjit_max_pool_generic(inW, outW, inWdims, outWdims, kernelSizes, strides,
                          pads, static_cast<int8_t>(outOffset));
}

void libjit_max_pool_f(const float *inW, float *outW, const dim_t *inWdims,
                       const dim_t *outWdims, dim_t *kernelSizes,
                       dim_t *strides, dim_t *pads) {
  libjit_max_pool_generic(inW, outW, inWdims, outWdims, kernelSizes, strides,
                          pads, static_cast<float>(0));
}

void libjit_max_pool_argmax_i8_u(const int8_t *inW, int8_t *outW,
                                 int64_t *argmax, const dim_t *inWdims,
                                 const dim_t *outWdims, dim_t *kernels,
                                 dim_t *strides, dim_t *pads) {
  libjit_max_pool_argmax_generic(inW, outW, argmax, inWdims, outWdims, kernels,
                                 strides, pads);
}

void libjit_max_pool_argmax_f_u(const float *inW, float *outW, int64_t *argmax,
                                const dim_t *inWdims, const dim_t *outWdims,
                                dim_t *kernels, dim_t *strides, dim_t *pads) {
  libjit_max_pool_argmax_generic(inW, outW, argmax, inWdims, outWdims, kernels,
                                 strides, pads);
}

void libjit_max_pool_argmax_i8_i32(const int8_t *inW, int8_t *outW,
                                   int32_t *argmax, const dim_t *inWdims,
                                   const dim_t *outWdims, dim_t *kernels,
                                   dim_t *strides, dim_t *pads) {
  libjit_max_pool_argmax_generic(inW, outW, argmax, inWdims, outWdims, kernels,
                                 strides, pads);
}

void libjit_max_pool_argmax_f_i32(const float *inW, float *outW,
                                  int32_t *argmax, const dim_t *inWdims,
                                  const dim_t *outWdims, dim_t *kernels,
                                  dim_t *strides, dim_t *pads) {
  libjit_max_pool_argmax_generic(inW, outW, argmax, inWdims, outWdims, kernels,
                                 strides, pads);
}

void libjit_arg_max_i8_u(const int8_t *inW, int64_t *outW, const dim_t *inWdims,
                         size_t inWNumDims, size_t axis) {
  libjit_arg_max_generic(inW, outW, inWdims, inWNumDims, axis);
}

void libjit_arg_max_i8_i32(const int8_t *inW, int32_t *outW,
                           const dim_t *inWdims, size_t inWNumDims,
                           size_t axis) {
  libjit_arg_max_generic(inW, outW, inWdims, inWNumDims, axis);
}

void libjit_arg_max_f_u(const float *inW, int64_t *outW, const dim_t *inWdims,
                        size_t inWNumDims, size_t axis) {
  libjit_arg_max_generic(inW, outW, inWdims, inWNumDims, axis);
}

void libjit_arg_max_f_i32(const float *inW, int32_t *outW, const dim_t *inWdims,
                          size_t inWNumDims, size_t axis) {
  libjit_arg_max_generic(inW, outW, inWdims, inWNumDims, axis);
}

void libjit_arg_min_i8_u(const int8_t *inW, int64_t *outW, const dim_t *inWdims,
                         size_t inWNumDims, size_t axis) {
  libjit_arg_min_generic(inW, outW, inWdims, inWNumDims, axis);
}

void libjit_arg_min_i8_i32(const int8_t *inW, int32_t *outW,
                           const dim_t *inWdims, size_t inWNumDims,
                           size_t axis) {
  libjit_arg_min_generic(inW, outW, inWdims, inWNumDims, axis);
}

void libjit_arg_min_f_u(const float *inW, int64_t *outW, const dim_t *inWdims,
                        size_t inWNumDims, size_t axis) {
  libjit_arg_min_generic(inW, outW, inWdims, inWNumDims, axis);
}

void libjit_arg_min_f_i32(const float *inW, int32_t *outW, const dim_t *inWdims,
                          size_t inWNumDims, size_t axis) {
  libjit_arg_min_generic(inW, outW, inWdims, inWNumDims, axis);
}

void libjit_max_pool_argmax_grad_f_u(float *inG, const float *outG,
                                     const int64_t *argmax,
                                     const dim_t *inGdims,
                                     const dim_t *outWdims) {
  libjit_max_pool_argmax_grad_generic(inG, outG, argmax, inGdims, outWdims);
}

void libjit_max_pool_argmax_grad_f_i32(float *inG, const float *outG,
                                       const int32_t *argmax,
                                       const dim_t *inGdims,
                                       const dim_t *outWdims) {
  libjit_max_pool_argmax_grad_generic(inG, outG, argmax, inGdims, outWdims);
}

void libjit_resizenearest_f(float *dst, const float *src, const float *scale,
                            const dim_t *inWdims, const dim_t *outWdims) {
  libjit_resizenearest_generic(dst, src, scale, inWdims, outWdims);
}

void libjit_resizenearest_i8(int8_t *dst, const int8_t *src, const float *scale,
                             const dim_t *inWdims, const dim_t *outWdims) {
  libjit_resizenearest_generic(dst, src, scale, inWdims, outWdims);
}

void libjit_resizenearest_i32(int32_t *dst, const int32_t *src,
                              const float *scale, const dim_t *inWdims,
                              const dim_t *outWdims) {
  libjit_resizenearest_generic(dst, src, scale, inWdims, outWdims);
}

void libjit_resizenearest_u(int64_t *dst, const int64_t *src,
                            const float *scale, const dim_t *inWdims,
                            const dim_t *outWdims) {
  libjit_resizenearest_generic(dst, src, scale, inWdims, outWdims);
}

void libjit_resizebilinear_f(float *dst, const float *src, const float *scale,
                             const dim_t *inWdims, const dim_t *outWdims) {
  libjit_resizebilinear_generic(dst, src, scale, inWdims, outWdims);
}

void libjit_resizebilinear_i8(int8_t *dst, const int8_t *src,
                              const float *scale, const dim_t *inWdims,
                              const dim_t *outWdims) {
  libjit_resizebilinear_generic(dst, src, scale, inWdims, outWdims);
}

void libjit_resizebilinear_i32(int32_t *dst, const int32_t *src,
                               const float *scale, const dim_t *inWdims,
                               const dim_t *outWdims) {
  libjit_resizebilinear_generic(dst, src, scale, inWdims, outWdims);
}

void libjit_resizebilinear_u(int64_t *dst, const int64_t *src,
                             const float *scale, const dim_t *inWdims,
                             const dim_t *outWdims) {
  libjit_resizebilinear_generic(dst, src, scale, inWdims, outWdims);
}

void libjit_avg_pool_f(const float *inW, float *outW, const dim_t *inWdims,
                       const dim_t *outWdims, dim_t *kernelSizes,
                       dim_t *strides, dim_t *pads, bool countIncludePads) {

  size_t kernelH = kernelSizes[0];
  size_t kernelW = kernelSizes[1];

  size_t strideH = strides[0];
  size_t strideW = strides[1];

  size_t padT = pads[0];
  size_t padL = pads[1];

  // For each input in the batch.
  for (size_t n = 0; n < inWdims[0]; n++) {

    // For each output height.
    ssize_t i_h_min = -(ssize_t)padT;
    for (size_t o_h = 0; o_h < outWdims[1]; o_h++, i_h_min += strideH) {

      // Effective kernel height limits.
      ssize_t f_h_min = libjit_conv_flt_min(i_h_min);
      ssize_t f_h_max = libjit_conv_flt_max(inWdims[1], kernelH, i_h_min);
      ssize_t f_h_len = libjit_conv_flt_len(f_h_min, f_h_max);
      const float *inpPtrH =
          inW + (i_h_min + f_h_min) * inWdims[2] * inWdims[3];

      // For each output width.
      ssize_t i_w_min = -(ssize_t)padL;
      for (size_t o_w = 0; o_w < outWdims[2]; o_w++, i_w_min += strideW) {

        // Effective kernel width limits.
        ssize_t f_w_min = libjit_conv_flt_min(i_w_min);
        ssize_t f_w_max = libjit_conv_flt_max(inWdims[2], kernelW, i_w_min);
        ssize_t f_w_len = libjit_conv_flt_len(f_w_min, f_w_max);
        const float *inpPtr = inpPtrH + (i_w_min + f_w_min) * inWdims[3];

        // For each output channel.
        for (size_t o_c = 0; o_c < outWdims[3]; o_c++) {

          // Initialize sum.
          float sum = 0;

          // For each kernel height.
          for (size_t f_h = 0; f_h < f_h_len; f_h++) {

            // For each kernel width.
            for (size_t f_w = 0; f_w < f_w_len; f_w++) {

              // Accumulate along the kernel width.
              sum += (*inpPtr);
              inpPtr += inWdims[3];
            }

            // Advance input pointer for next kernel height.
            inpPtr = inpPtr - f_w_len * inWdims[3] + inWdims[2] * inWdims[3];
          }

          // Normalize and store.
          float area =
              countIncludePads ? (kernelH * kernelW) : (f_h_len * f_w_len);
          *outW++ = (area == 0) ? 0 : sum / area;

          // Advance input pointer for next output channel.
          inpPtr = inpPtr - f_h_len * inWdims[2] * inWdims[3] + 1;
        }
      }
    }

    // Advance input pointer for next batch.
    inW += inWdims[1] * inWdims[2] * inWdims[3];
  }
}

void libjit_avg_pool_i8(const int8_t *inW, int8_t *outW, const dim_t *inWdims,
                        const dim_t *outWdims, dim_t *kernelSizes,
                        dim_t *strides, dim_t *pads, bool countIncludePads,
                        int32_t outOffset, int32_t inOffset, int32_t outPre,
                        int32_t outPost, int32_t outScale) {

  size_t kernelH = kernelSizes[0];
  size_t kernelW = kernelSizes[1];

  size_t strideH = strides[0];
  size_t strideW = strides[1];

  size_t padT = pads[0];
  size_t padL = pads[1];

  // For each input in the batch.
  for (size_t n = 0; n < inWdims[0]; n++) {

    // For each output height.
    ssize_t i_h_min = -(ssize_t)padT;
    for (size_t o_h = 0; o_h < outWdims[1]; o_h++, i_h_min += strideH) {

      // Effective kernel height limits.
      ssize_t f_h_min = libjit_conv_flt_min(i_h_min);
      ssize_t f_h_max = libjit_conv_flt_max(inWdims[1], kernelH, i_h_min);
      ssize_t f_h_len = libjit_conv_flt_len(f_h_min, f_h_max);
      const int8_t *inpPtrH =
          inW + (i_h_min + f_h_min) * inWdims[2] * inWdims[3];

      // For each output width.
      ssize_t i_w_min = -(ssize_t)padL;
      for (size_t o_w = 0; o_w < outWdims[2]; o_w++, i_w_min += strideW) {

        // Effective kernel width limits.
        ssize_t f_w_min = libjit_conv_flt_min(i_w_min);
        ssize_t f_w_max = libjit_conv_flt_max(inWdims[2], kernelW, i_w_min);
        ssize_t f_w_len = libjit_conv_flt_len(f_w_min, f_w_max);
        const int8_t *inpPtr = inpPtrH + (i_w_min + f_w_min) * inWdims[3];

        // For each output channel.
        for (size_t o_c = 0; o_c < outWdims[3]; o_c++) {

          // Initialize sum.
          int32_t sum = 0;

          // For each kernel height.
          for (size_t f_h = 0; f_h < f_h_len; f_h++) {

            // For each kernel width.
            for (size_t f_w = 0; f_w < f_w_len; f_w++) {

              // Accumulate along the kernel width.
              sum += (*inpPtr) - inOffset;
              inpPtr += inWdims[3];
            }

            // Advance input pointer for next kernel height.
            inpPtr = inpPtr - f_w_len * inWdims[3] + inWdims[2] * inWdims[3];
          }

          // Normalize and store.
          if (countIncludePads) {
            sum = libjit_scale_i32i8(sum, outPre, outPost, outScale, outOffset);
            *outW++ = libjit_clip(sum);
          } else {
            int32_t area = f_h_len * f_w_len;
            if (area == 0) {
              *outW++ = outOffset;
            } else {
              sum = libjit_scale_i32i8(sum, outPre, outPost, outScale, 0);
              sum = libjit_div_round_i32(sum, area) + outOffset;
              *outW++ = libjit_clip(sum);
            }
          }

          // Advance input pointer for next output channel.
          inpPtr = inpPtr - f_h_len * inWdims[2] * inWdims[3] + 1;
        }
      }
    }

    // Advance input pointer for next batch.
    inW += inWdims[1] * inWdims[2] * inWdims[3];
  }
}

void libjit_adaptive_avg_pool_f(const float *inW, float *outW,
                                const dim_t *inWdims, const dim_t *outWdims) {
// https://github.com/pytorch/pytorch/blob/master/aten/src/ATen/native/AdaptiveAveragePooling.cpp
#define START_IND(a, b, c) (size_t) std::floor((float)((a) * (c)) / (b))
#define END_IND(a, b, c) (size_t) std::ceil((float)(((a) + 1) * (c)) / (b))

  // For each input in the batch:
  for (dim_t n = 0; n < outWdims[0]; n++) {
    // For each layer in the output tensor:
    for (dim_t z = 0; z < inWdims[3]; z++) {
      // For each value in the output tensor:
      for (dim_t ax = 0; ax < outWdims[1]; ax++) {

        dim_t x = START_IND(ax, outWdims[1], inWdims[1]);
        dim_t kH = END_IND(ax, outWdims[1], inWdims[1]) - x;

        for (dim_t ay = 0; ay < outWdims[2]; ay++) {

          dim_t y = START_IND(ay, outWdims[2], inWdims[2]);
          dim_t kW = END_IND(ay, outWdims[2], inWdims[2]) - y;

          float sum = 0;
          for (dim_t fx = 0; fx < kH; fx++) {
            for (dim_t fy = 0; fy < kW; fy++) {
              dim_t ox = x + fx;
              dim_t oy = y + fy;

              sum += inW[libjit_getXYZW(inWdims, n, ox, oy, z)];
            }
          }
          outW[libjit_getXYZW(outWdims, n, ax, ay, z)] = (sum / kW / kH);
        } // W
      }   // H
    }     // C
  }       // N
#undef START_IND
#undef END_IND
}

void libjit_avg_pool_grad_f(float *inG, const float *outG, const dim_t *inGdims,
                            const dim_t *outWdims, dim_t *kernels,
                            dim_t *strides, dim_t *pads,
                            bool countIncludePads) {
  dim_t pad_t = pads[0];
  dim_t pad_l = pads[1];
  dim_t stride_h = strides[0];
  dim_t stride_w = strides[1];
  dim_t kernel_h = kernels[0];
  dim_t kernel_w = kernels[1];
  float rawKernelArea = kernel_h * kernel_w;

  // NHWC format is assumed
  for (dim_t n = 0; n < outWdims[0]; n++) {
    for (dim_t z = 0; z < outWdims[3]; z++) {
      // Clear inG
      for (dim_t x = 0; x < inGdims[1]; x++) {
        for (dim_t y = 0; y < inGdims[2]; y++) {
          inG[libjit_getXYZW(inGdims, n, x, y, z)] = 0.0;
        }
      }

      sdim_t x = -(sdim_t)pad_t;
      for (dim_t ax = 0; ax < outWdims[1]; x += stride_h, ax++) {
        sdim_t y = -(sdim_t)pad_l;
        for (dim_t ay = 0; ay < outWdims[2]; y += stride_w, ay++) {
          float kernelArea = rawKernelArea;

          if (!countIncludePads) {
            sdim_t pad_x = (-x > 0 ? -x : 0) +
                           ((x + sdim_t(kernel_h) - sdim_t(inGdims[1])) > 0
                                ? (x + sdim_t(kernel_h) - sdim_t(inGdims[1]))
                                : 0);
            sdim_t pad_y = (-y > 0 ? -y : 0) +
                           ((y + sdim_t(kernel_w) - sdim_t(inGdims[2])) > 0
                                ? (y + sdim_t(kernel_w) - sdim_t(inGdims[2]))
                                : 0);
            kernelArea = rawKernelArea - pad_x * kernel_w - pad_y * kernel_h +
                         pad_x * pad_y;
          }

          assert(kernelArea != 0 && "KernelArea shouldn't be 0");
          float df = outG[libjit_getXYZW(outWdims, n, ax, ay, z)] / kernelArea;
          for (dim_t kx = 0; kx < kernel_h; kx++) {
            for (dim_t ky = 0; ky < kernel_w; ky++) {
              sdim_t ox = x + kx;
              sdim_t oy = y + ky;
              if (ox < 0 || oy < 0 || ox >= (sdim_t)inGdims[1] ||
                  oy >= (sdim_t)inGdims[2]) {
                continue;
              }
              inG[libjit_getXYZW(inGdims, n, (dim_t)ox, (dim_t)oy, z)] += df;
            }
          }
        } // W
      }   // H
    }     // C
  }       // N
}

int8_t libjit_element_quantize_kernel_i8(dim_t idx, const float *inW,
                                         float scale, int32_t offset) {
  int32_t result = (int32_t)nearbyintf(inW[idx] / scale + offset);
  return (int8_t)MAX(INT8_MIN, MIN(INT8_MAX, result));
}

int32_t libjit_element_quantize_kernel_i32(dim_t idx, const float *inW,
                                           float scale, int32_t offset) {
  int32_t result = (int32_t)nearbyintf(inW[idx] / scale + offset);
  return result;
}

float libjit_element_dequantize_kernel_f(dim_t idx, const int8_t *inW,
                                         float scale, int32_t offset) {
  return scale * (inW[idx] - offset);
}

int8_t libjit_element_rescale_kernel_i8(dim_t idx, const int8_t *inW,
                                        int32_t outOffset, int32_t inOffset,
                                        int32_t pre, int32_t post,
                                        int32_t scale) {
  int32_t s =
      libjit_scale_i32i8(inW[idx] - inOffset, pre, post, scale, outOffset);
  return libjit_clip(s);
}

void libjit_softmax_f(const float *inW, float *outW, const dim_t *idim,
                      const dim_t *odim) {
  for (dim_t n = 0; n < idim[0]; n++) {
    float max = inW[libjit_getXY(idim, n, 0)];

    // Find Max.
    for (dim_t i = 1; i < idim[1]; i++) {
      max = MAX(max, inW[libjit_getXY(idim, n, i)]);
    }

    float sum = 0;

    // Compute exp.
    for (dim_t i = 0; i < idim[1]; i++) {
      float e = expf(inW[libjit_getXY(idim, n, i)] - max);
      sum += e;
      outW[libjit_getXY(odim, n, i)] = e;
    }

    // Normalize the output.
    for (dim_t i = 0; i < idim[1]; i++) {
      outW[libjit_getXY(odim, n, i)] = outW[libjit_getXY(odim, n, i)] / sum;
    }
  } // N
}

void libjit_softmax_grad_f_u(float *inG, float *outW, const size_t *selectedW,
                             const dim_t *idim, const dim_t *selectdim) {
  libjit_softmax_grad_generic(inG, outW, selectedW, idim, selectdim);
}

void libjit_softmax_grad_f_i32(float *inG, float *outW,
                               const int32_t *selectedW, const dim_t *idim,
                               const dim_t *selectdim) {
  libjit_softmax_grad_generic(inG, outW, selectedW, idim, selectdim);
}

void libjit_topk_f_u(float *values, size_t *indices, const float *input,
                     void *scratch, dim_t k, dim_t n, dim_t size) {
  libjit_topk(values, indices, input, scratch, k, n, size);
}

void libjit_topk_f_i32(float *values, int32_t *indices, const float *input,
                       void *scratch, dim_t k, dim_t n, dim_t size) {
  libjit_topk(values, indices, input, scratch, k, n, size);
}

void libjit_topk_i8_u(int8_t *values, size_t *indices, const int8_t *input,
                      void *scratch, dim_t k, dim_t n, dim_t size) {
  libjit_topk(values, indices, input, scratch, k, n, size);
}

void libjit_topk_i8_i32(int8_t *values, int32_t *indices, const int8_t *input,
                        void *scratch, dim_t k, dim_t n, dim_t size) {
  libjit_topk(values, indices, input, scratch, k, n, size);
}

//===----------------------------------------------------------------------===//
//                                  TRANSPOSE
//===----------------------------------------------------------------------===//
void libjit_transpose_i8(const int8_t *inW, int8_t *outW, dim_t numLoops,
                         dim_t *loopCounts, sdim_t *inOffsets) {
  libjit_transpose_generic(inW, outW, numLoops, loopCounts, inOffsets);
}

void libjit_transpose_f(const float *inW, float *outW, dim_t numLoops,
                        dim_t *loopCounts, sdim_t *inOffsets) {
  libjit_transpose_generic(inW, outW, numLoops, loopCounts, inOffsets);
}

void libjit_transpose_u(const int64_t *inW, int64_t *outW, dim_t numLoops,
                        dim_t *loopCounts, sdim_t *inOffsets) {
  libjit_transpose_generic(inW, outW, numLoops, loopCounts, inOffsets);
}

void libjit_transpose_b(const bool *inW, bool *outW, dim_t numLoops,
                        dim_t *loopCounts, sdim_t *inOffsets) {
  libjit_transpose_generic(inW, outW, numLoops, loopCounts, inOffsets);
}

//===----------------------------------------------------------------------===//
//                                     FLIP
//===----------------------------------------------------------------------===//
void libjit_flip_i8(const int8_t *inW, int8_t *outW, const dim_t *dims,
                    dim_t axis, dim_t numDims) {
  libjit_flip_generic(inW, outW, dims, axis, numDims);
}

void libjit_flip_i16(const int16_t *inW, int16_t *outW, const dim_t *dims,
                     dim_t axis, dim_t numDims) {
  libjit_flip_generic(inW, outW, dims, axis, numDims);
}

void libjit_flip_i32(const int32_t *inW, int32_t *outW, const dim_t *dims,
                     dim_t axis, dim_t numDims) {
  libjit_flip_generic(inW, outW, dims, axis, numDims);
}

void libjit_flip_u(const int64_t *inW, int64_t *outW, const dim_t *dims,
                   dim_t axis, dim_t numDims) {
  libjit_flip_generic(inW, outW, dims, axis, numDims);
}

void libjit_flip_f(const float *inW, float *outW, const dim_t *dims, dim_t axis,
                   dim_t numDims) {
  libjit_flip_generic(inW, outW, dims, axis, numDims);
}

void libjit_flip_b(const bool *inW, bool *outW, const dim_t *dims, dim_t axis,
                   dim_t numDims) {
  libjit_flip_generic(inW, outW, dims, axis, numDims);
}

//===----------------------------------------------------------------------===//
//                                 INSERT TENSOR
//===----------------------------------------------------------------------===//
void libjit_insert_tensor_f(float *tensor, float *slice, dim_t numLoops,
                            dim_t *loopCounts, dim_t tensorStart,
                            sdim_t *tensorOffsets) {
  libjit_insert_tensor_generic(tensor, slice, numLoops, loopCounts, tensorStart,
                               tensorOffsets);
}

void libjit_insert_tensor_i32(int32_t *tensor, int32_t *slice, dim_t numLoops,
                              dim_t *loopCounts, dim_t tensorStart,
                              sdim_t *tensorOffsets) {
  libjit_insert_tensor_generic(tensor, slice, numLoops, loopCounts, tensorStart,
                               tensorOffsets);
}

void libjit_insert_tensor_u(int64_t *tensor, int64_t *slice, dim_t numLoops,
                            dim_t *loopCounts, dim_t tensorStart,
                            sdim_t *tensorOffsets) {
  libjit_insert_tensor_generic(tensor, slice, numLoops, loopCounts, tensorStart,
                               tensorOffsets);
}

void libjit_insert_tensor_i8(int8_t *tensor, int8_t *slice, dim_t numLoops,
                             dim_t *loopCounts, dim_t tensorStart,
                             sdim_t *tensorOffsets) {
  libjit_insert_tensor_generic(tensor, slice, numLoops, loopCounts, tensorStart,
                               tensorOffsets);
}

void libjit_insert_tensor_b(int8_t *tensor, int8_t *slice, dim_t numLoops,
                            dim_t *loopCounts, dim_t tensorStart,
                            sdim_t *tensorOffsets) {
  libjit_insert_tensor_generic(tensor, slice, numLoops, loopCounts, tensorStart,
                               tensorOffsets);
}

//===----------------------------------------------------------------------===//
//                                EXTRACT TENSOR
//===----------------------------------------------------------------------===//
void libjit_extract_tensor_f(float *tensor, float *slice, dim_t numLoops,
                             dim_t *loopCounts, dim_t tensorStart,
                             sdim_t *tensorOffsets) {
  libjit_extract_tensor_generic(tensor, slice, numLoops, loopCounts,
                                tensorStart, tensorOffsets);
}

void libjit_extract_tensor_i8(int8_t *tensor, int8_t *slice, dim_t numLoops,
                              dim_t *loopCounts, dim_t tensorStart,
                              sdim_t *tensorOffsets) {
  libjit_extract_tensor_generic(tensor, slice, numLoops, loopCounts,
                                tensorStart, tensorOffsets);
}

void libjit_extract_tensor_i32(int32_t *tensor, int32_t *slice, dim_t numLoops,
                               dim_t *loopCounts, dim_t tensorStart,
                               sdim_t *tensorOffsets) {
  libjit_extract_tensor_generic(tensor, slice, numLoops, loopCounts,
                                tensorStart, tensorOffsets);
}

void libjit_extract_tensor_u(int64_t *tensor, int64_t *slice, dim_t numLoops,
                             dim_t *loopCounts, dim_t tensorStart,
                             sdim_t *tensorOffsets) {
  libjit_extract_tensor_generic(tensor, slice, numLoops, loopCounts,
                                tensorStart, tensorOffsets);
}

void libjit_space_to_depth_f(const float *inTensor, float *outTensor,
                             dim_t blockSize, const dim_t *inDims,
                             const dim_t *outDims) {
  libjit_space_to_depth_generic(inTensor, outTensor, blockSize, inDims,
                                outDims);
}

void libjit_space_to_depth_i8(const int8_t *inTensor, int8_t *outTensor,
                              dim_t blockSize, const dim_t *inDims,
                              const dim_t *outDims) {
  libjit_space_to_depth_generic(inTensor, outTensor, blockSize, inDims,
                                outDims);
}

/// Function to dump a tensor in text format in the console.
__attribute__((noinline)) void libjit_dump_tensor_console(uint8_t *tensor,
                                                          dim_t *tensorDim,
                                                          dim_t numDimsTensor,
                                                          dim_t elemKind,
                                                          const char *name) {
  printf("%s\n", name);
  /// This definition should match the defintion in Glow.
  enum class ElemKind : unsigned char {
    FloatTy,       // 32-bit float type (float)
    Float16Ty,     // 16-bit float type (half, fp16)
    BFloat16Ty,    // 16-bit float type (bfloat16)
    Int8QTy,       // 8-bit quantized type (int8_t)
    UInt8QTy,      // unsigned 8-bit quantized type (uint8_t)
    Int16QTy,      // 16-bit quantized type (int16_t)
    Int32QTy,      // 32-bit quantized type (int32_t)
    Int32ITy,      // 32-bit index type (int32_t)
    Int64ITy,      // 64-bit index type (int64_t)
    UInt8FusedQTy, // 8-bit quantized type with fused scale/offset (uint8_t)
    BoolTy,        // Bool type (bool)
  };
  // Dump the content of a tensor.
  switch ((ElemKind)elemKind) {
  case ElemKind::FloatTy:
    libjit_dump_tensor_console_impl((float *)tensor, tensorDim, numDimsTensor);
    break;
  case ElemKind::Int64ITy:
    libjit_dump_tensor_console_impl((dim_t *)tensor, tensorDim, numDimsTensor);
    break;
  case ElemKind::Int8QTy:
    libjit_dump_tensor_console_impl((int8_t *)tensor, tensorDim, numDimsTensor);
    break;
  case ElemKind::Int32QTy:
    libjit_dump_tensor_console_impl((int32_t *)tensor, tensorDim,
                                    numDimsTensor);
    break;
  default:
    printf("Dumping this type of payload is not supported: %zu\n",
           (size_t)elemKind);
    break;
  }
  puts("");
}

/// Function to dump a tensor in binary format in a file using the raw tensor
/// data pointer \p tensor, the tensor data size \p tensorSize (in bytes) and
/// the file name \p filename. A text header \p header will also be dumped.
__attribute__((noinline)) void libjit_dump_tensor_bin(uint8_t *tensor,
                                                      size_t tensorSize,
                                                      const char *filename,
                                                      const char *header) {
  FILE *fh = fopen(filename, "wb");
  if (!fh) {
    printf("ERROR opening file: '%s'!\n"
           "File name might be too long!\n",
           filename);
    return;
  }
  // Dump header.
  fprintf(fh, "%s", header);
  // Dump tensor data.
  size_t size = fwrite(tensor, 1, tensorSize, fh);
  assert((size == tensorSize) && "Error dumping tensor to file!");
  (void)size;
  fclose(fh);
}

/// Functions to dump a tensor in text format in a file using the raw tensor
/// data pointer \p tensor, the tensor data size \p tensorElemSize (number of
/// elements) and the file name \p filename. A text header \p header will also
/// be dumped.
#define DEFINE_DUMP_TENSOR_TXT_KERNEL(type, suffix)                            \
  __attribute__((noinline)) void libjit_dump_tensor_txt_##suffix(              \
      uint8_t *tensor, size_t tensorElemSize, const char *filename,            \
      const char *header) {                                                    \
    libjit_dump_tensor_txt_impl((type *)tensor, tensorElemSize, filename,      \
                                header);                                       \
  }
DEFINE_DUMP_TENSOR_TXT_KERNEL(float, f)
DEFINE_DUMP_TENSOR_TXT_KERNEL(int8_t, i8)
DEFINE_DUMP_TENSOR_TXT_KERNEL(int16_t, i16)
DEFINE_DUMP_TENSOR_TXT_KERNEL(int32_t, i32)
DEFINE_DUMP_TENSOR_TXT_KERNEL(int64_t, u)
DEFINE_DUMP_TENSOR_TXT_KERNEL(bool, b)
#undef DEFINE_DUMP_TENSOR_TXT_KERNEL

void libjit_write_timestamp(uint64_t *tensor, dim_t offset) {
  // We are using C++ timer here to a avoid issues with gettimeofday
  // Issue #2397 covers migrating this to a libc approach but if you have issues
  // with a lack of C++ symbols at runtime check there first.
  uint64_t ts = std::chrono::duration_cast<std::chrono::microseconds>(
                    std::chrono::steady_clock::now().time_since_epoch())
                    .count();
  memcpy(tensor + offset, &ts, sizeof(uint64_t));
}

/// Copies a kernel with type conversion
void libjit_convertTo_f_b(float *dstPtr, const bool *srcPtr, const dim_t *dims,
                          dim_t numDims) {
  libjit_copy_kernel_with_conversion<float, bool>(dstPtr, srcPtr, dims,
                                                  numDims);
}

void libjit_convertTo_b_f(bool *dstPtr, const float *srcPtr, const dim_t *dims,
                          dim_t numDims) {
  libjit_copy_kernel_with_conversion<bool, float>(dstPtr, srcPtr, dims,
                                                  numDims);
}

void libjit_convertTo_f_i32(float *dstPtr, const int32_t *srcPtr,
                            const dim_t *dims, dim_t numDims) {
  libjit_copy_kernel_with_conversion<float, int32_t>(dstPtr, srcPtr, dims,
                                                     numDims);
}

void libjit_convertTo_i32_u(int32_t *dstPtr, const int64_t *srcPtr,
                            const dim_t *dims, dim_t numDims) {
  libjit_copy_kernel_with_conversion<int32_t, int64_t>(dstPtr, srcPtr, dims,
                                                       numDims);
}

void libjit_convertTo_u_i32(int64_t *dstPtr, const int32_t *srcPtr,
                            const dim_t *dims, dim_t numDims) {
  libjit_copy_kernel_with_conversion<int64_t, int32_t>(dstPtr, srcPtr, dims,
                                                       numDims);
}

void libjit_convertTo_i32_b(int32_t *dstPtr, const bool *srcPtr,
                            const dim_t *dims, dim_t numDims) {
  libjit_copy_kernel_with_conversion<int32_t, bool>(dstPtr, srcPtr, dims,
                                                    numDims);
}

/// Update min/max values \p compInfo and histogram \p existingHistogram with
/// data collected from tensor \p inputTensor.
/// Note: code ported from Profile.cpp: generateTensorHistogram
__attribute__((noinline)) void
libjit_quantization_profile(float *inputTensor, dim_t tensorSize,
                            float *compInfo, float *existingHistogram,
                            dim_t *histDim) {
  dim_t nBins = histDim[0];

  // Min/max computed from previous runs. If this is the first run, compInfo is
  // expected to be initialized as following:
  // compInfo[0]: std::numeric_limits<float>::max()
  // compInfo[1]: std::numeric_limits<float>::lowest()
  float min = compInfo[0];
  float max = compInfo[1];

  // Min/max value for entire current input tensor.
  float minInput;
  float maxInput;
  find_min_max_f(inputTensor, tensorSize, minInput, maxInput);

  // Update the global min/max.
  float newMin = MIN(minInput, min);
  float newMax = MAX(maxInput, max);
  compInfo[0] = newMin;
  compInfo[1] = newMax;

  // If input histogram is empty then return.
  if (nBins == 0) {
    return;
  }

  // Initial profile.
  if (check_all_zeros(existingHistogram, nBins) == 1) {
    min = minInput;
    max = maxInput;
  }

  // If the min/max range changes, there is the need to rescale the histogram.
  if (newMin < min || newMax > max) {
    float destBinWidth = (newMax - newMin) / nBins;
    float srcBinWidth = (max - min) / nBins;
    float scaledHistogram[nBins];
    for (dim_t i = 0; i < nBins; ++i) {
      scaledHistogram[i] = 0.0f;
    }

    for (dim_t i = 0; i < nBins; ++i) {
      if (existingHistogram[i] == 0)
        continue;

      float srcBinBegin = min + srcBinWidth * i;
      dim_t destBin = (srcBinBegin - newMin) / destBinWidth;
      float destBinEnd = newMin + destBinWidth * (destBin + 1);

      float srcBinEnd = srcBinBegin + srcBinWidth;
      dim_t destBinToVerify = (srcBinEnd - newMin) / destBinWidth;
      // Make sure that destination bin is mapped at most to 2 final bins, based
      // on that redistribute percentage is calculated.
      assert(destBinToVerify <= destBin + 2);
      (void)destBinToVerify;

      // Calculate how much we need to redistribute.
      uint64_t dstBinCnt = static_cast<uint64_t>(
          MIN(static_cast<float>(round((destBinEnd - srcBinBegin) /
                                       srcBinWidth * existingHistogram[i])),
              existingHistogram[i]));

      dim_t newBin = get_bin(nBins, destBinWidth, newMin, srcBinBegin);
      scaledHistogram[newBin] += dstBinCnt;

      if (dstBinCnt < existingHistogram[i]) {
        dim_t newBin =
            get_bin(nBins, destBinWidth, newMin, srcBinBegin + destBinWidth);
        scaledHistogram[newBin] += existingHistogram[i] - dstBinCnt;
      }
    }

    // Copy scaled histogram back to the existing histogram.
    for (dim_t i = 0, e = nBins; i < e; ++i) {
      existingHistogram[i] = scaledHistogram[i];
    }

    // Update global min and max.
    min = newMin;
    max = newMax;
  }

  // Update the histogram with the values of the current input tensor.
  float binWidth = (max - min) / nBins;
  for (dim_t i = 0, e = tensorSize; i < e; ++i) {
    dim_t newBin = get_bin(nBins, binWidth, min, inputTensor[i]);
    existingHistogram[newBin]++;
  }
}

__attribute__((noinline)) void
libjit_nms_u(uint64_t *indices, uint64_t *numDetected, const float *boxTensor,
             const dim_t *boxTensorDims, dim_t boxTensorDimSize,
             const float *scoresTensor, const dim_t *scoresTensorDims,
             dim_t scoresTensorDimSize, const dim_t *resultTensorDims,
             dim_t resultTensorDimSize, unsigned centerPointBox,
             unsigned maxOutputBoxesPerClass, float iouThreshold,
             float scoreThreshold, bool isV4) {
  libjit_nms_generic(indices, numDetected, boxTensor, boxTensorDims,
                     boxTensorDimSize, scoresTensor, scoresTensorDims,
                     scoresTensorDimSize, resultTensorDims, resultTensorDimSize,
                     centerPointBox, maxOutputBoxesPerClass, iouThreshold,
                     scoreThreshold, isV4);
}

__attribute__((noinline)) void
libjit_nms_i32(int32_t *indices, int32_t *numDetected, const float *boxTensor,
               const dim_t *boxTensorDims, dim_t boxTensorDimSize,
               const float *scoresTensor, const dim_t *scoresTensorDims,
               dim_t scoresTensorDimSize, const dim_t *resultTensorDims,
               dim_t resultTensorDimSize, unsigned centerPointBox,
               unsigned maxOutputBoxesPerClass, float iouThreshold,
               float scoreThreshold, bool isV4) {
  libjit_nms_generic(indices, numDetected, boxTensor, boxTensorDims,
                     boxTensorDimSize, scoresTensor, scoresTensorDims,
                     scoresTensorDimSize, resultTensorDims, resultTensorDimSize,
                     centerPointBox, maxOutputBoxesPerClass, iouThreshold,
                     scoreThreshold, isV4);
}

/// FFT Radix2 DIT (Decimation In Time) implementation for Complex data.
/// The \p input and \p output buffers have 2 * \p fftLength float
/// samples corresponding to \p fftLength complex samples with real and
/// imaginary parts interleaved: real[0], imag[0], real[1], imag[1], ...
/// The lookup tables \p twiddleFactors and \p bitReverseIndices are
/// generated at compile time. The boolean flag \p inPlace decides whether
/// the FFT computation is done in-place (that is in the \p input buffer
/// without writing in the \p output buffer) or out-of-place (written in
/// the \p output buffer).
void libjit_fft_complex_f(float *output, float *input,
                          const float *twiddleFactors,
                          const int32_t *bitReverseIndices, unsigned fftLength,
                          bool inPlace) {

  // Bit Reverse Reordering.
  if (inPlace) {
    for (dim_t idx = 0; idx < fftLength; idx++) {
      int32_t bitRevIdx = bitReverseIndices[idx];
      if (int32_t(idx) < bitRevIdx) {
        // Swap complex pair.
        float real = input[2 * idx + 0];
        float imag = input[2 * idx + 1];
        input[2 * idx + 0] = input[2 * bitRevIdx + 0];
        input[2 * idx + 1] = input[2 * bitRevIdx + 1];
        input[2 * bitRevIdx + 0] = real;
        input[2 * bitRevIdx + 1] = imag;
      }
    }
  } else {
    for (dim_t idx = 0; idx < fftLength; idx++) {
      int32_t bitRevIdx = bitReverseIndices[idx];
      output[2 * idx + 0] = input[2 * bitRevIdx + 0];
      output[2 * idx + 1] = input[2 * bitRevIdx + 1];
    }
  }

  // FFT output pointer.
  float *bitRevOut = inPlace ? input : output;

  // Number of FFT stages.
  dim_t stageNum = std::log2((double)fftLength);

  // Number of radix2 butterfly groups for 1st stage.
  dim_t groupNum = fftLength / 2;

  // Number of radix2 butterflies per group for 1st stage.
  dim_t groupButterNum = 1;

  // Stage loop.
  for (dim_t stageIdx = 0; stageIdx < stageNum; stageIdx++) {

    // Butterfly input/output pointers.
    float *inp1Ptr = bitRevOut + 0 * groupButterNum;
    float *inp2Ptr = bitRevOut + 2 * groupButterNum;

    // Butterfly group loop.
    for (dim_t groupIdx = 0; groupIdx < groupNum; groupIdx++) {

      // Twiddle factors pointer.
      const float *twPtr = twiddleFactors;

      // Butterfly loop within group.
      for (dim_t groupButterIdx = 0; groupButterIdx < groupButterNum;
           groupButterIdx++) {

        // Radix 2 butterfly.
        float inp0_re = *inp1Ptr++;
        float inp0_im = *inp1Ptr--;
        float inp1_re = *inp2Ptr++;
        float inp1_im = *inp2Ptr--;

        float tw_re = *twPtr++;
        float tw_im = *twPtr--;
        twPtr += (2 * groupNum);

        float inp1_tw_mult_re = inp1_re * tw_re - inp1_im * tw_im;
        float inp1_tw_mult_im = inp1_re * tw_im + inp1_im * tw_re;

        *inp1Ptr++ = inp0_re + inp1_tw_mult_re;
        *inp1Ptr++ = inp0_im + inp1_tw_mult_im;
        *inp2Ptr++ = inp0_re - inp1_tw_mult_re;
        *inp2Ptr++ = inp0_im - inp1_tw_mult_im;
      }

      inp1Ptr += 2 * groupButterNum;
      inp2Ptr += 2 * groupButterNum;
    }

    // Update parameters for next stage.
    groupNum >>= 1;
    groupButterNum <<= 1;
  }
}

/// FFT Radix2 DIT (Decimation In Time) implementation for Real data.
/// The implementation uses a fftLength/2 FFT for Complex data followed
/// by a step to map the complex FFT to the real FFT by using a set of
/// of complex weights \p complexToRealWeights A[k] defined as:
///   A[k] = 1/2 * (1 - j*exp(-j*2*pi*k/N)) for k = 0 .. N/4-1
/// The \p input buffer has \p fftLength float values corresponding
/// to \p fftLength real samples. Since the FFT of a real signal
/// has conjugate symmetry, the \p output buffer only contains
/// 2 * (fftLength/2+1) = fftLength + 2 float values corresponding
/// to fftLength/2+1 complex samples with real and imaginary parts
/// interleaved: real[0], imag[0], real[1], imag[1], ...
/// The lookup tables \p twiddleFactors and \p bitReverseIndices are
/// generated at compile time as if they were generated for a N/2
/// complex FFT. The boolean flag \p inPlace decides whether the FFT
/// computation is done in-place (that is in the \p input buffer
/// without writing in the \p output buffer) or out-of-place (written in
/// the \p output buffer).
void libjit_fft_real_f(float *output, float *input, const float *twiddleFactors,
                       const int32_t *bitReverseIndices,
                       const float *complexToRealWeights, unsigned fftLength,
                       bool inPlace) {

  // Perform N/2 complex FFT (in-place or out-of-place).
  // G[k] with k = 0 .. N/2-1.
  libjit_fft_complex_f(output, input, twiddleFactors, bitReverseIndices,
                       fftLength / 2, inPlace);

  // Complex to Real FFT mapping (in-place).
  //   X[k] = G[k] * A[k] + conj(G[N/2-k]) * (1 - A[k])
  // for k = 0 .. N/2 with the convention G[N/2] = G[0].
  // Particular cases:
  //   real(X[0]) = real(G[0]) + imag(G[0])
  //   imag(X[0]) = 0
  //   real(X[N/2]) = real(G[0]) - imag(G[0])
  //   imag(X[N/2]) = 0
  //   X[N/4] = conj(G[N/4])

  const float *Ak = complexToRealWeights + 2;
  float *ptr = inPlace ? input : output;
  float *ptr0 = &ptr[0];
  float *ptr1 = &ptr[2 * fftLength / 2 + 1];
  float inp0_re = *ptr0++;
  float inp0_im = *ptr0--;
  *ptr0++ = inp0_re + inp0_im;
  *ptr0++ = 0;
  *ptr1-- = 0;
  *ptr1-- = inp0_re - inp0_im;

  for (dim_t k = 1; k < fftLength / 4; k++) {

    float inp0_re = *ptr0++;
    float inp0_im = *ptr0--;
    float inp1_im = *ptr1--;
    float inp1_re = *ptr1++;

    float Ak_re = *Ak++;
    float Ak_im = *Ak++;

    float dif_re = inp0_re - inp1_re;
    float sum_im = inp0_im + inp1_im;
    float prod0 = dif_re * Ak_re - sum_im * Ak_im;
    float prod1 = dif_re * Ak_im + sum_im * Ak_re;

    *ptr0++ = +prod0 + inp1_re;
    *ptr0++ = +prod1 - inp1_im;
    *ptr1-- = +prod1 - inp0_im;
    *ptr1-- = -prod0 + inp0_re;
  }

  if (fftLength >= 4) {
    *ptr1 = -*ptr1;
  }
}

/// Compute the spectrogram for the given 1D mono audio signal \p input.
/// The input windows are weighted using the \p window function and the
/// FFT LUTs \p twiddleFactors and \p bitReverseIndices are computed at
/// compile-time. More details in Graph.h about the AudioSpectrogram node.
void libjit_audio_spectrogram_f(
    void *winOutScratch, void *fftOutScratch, float *spectrogram,
    const float *input, const float *window, const float *twiddleFactors,
    const int32_t *bitReverseIndices, const float *complexToRealWeights,
    const dim_t *spectrogramDims, const dim_t inputLength,
    const dim_t windowSize, const dim_t windowStride,
    const bool magnitudeSquared) {

  dim_t winNum = spectrogramDims[0];
  dim_t specLen = spectrogramDims[1];
  dim_t fftLen = (specLen - 1) * 2;

  // Scratch buffers.
  float *winOut = (float *)winOutScratch;
  float *fftOut = (float *)fftOutScratch;
  memset(winOut, 0, fftLen * sizeof(float));

  // Compute the spectrogram.
  for (dim_t winIdx = 0; winIdx < winNum; winIdx++) {

    // Windowing.
    for (dim_t n = 0; n < windowSize; n++) {
      winOut[n] = input[winIdx * windowStride + n] * window[n];
    }

    // Compute spectrum (perform FFT for real data).
    libjit_fft_real_f(fftOut, winOut, twiddleFactors, bitReverseIndices,
                      complexToRealWeights, fftLen, false /* inPlace */);

    // Compute spectrum magnitude/power.
    for (dim_t k = 0; k < specLen; k++) {
      float real = fftOut[2 * k + 0];
      float imag = fftOut[2 * k + 1];
      float power = real * real + imag * imag;
      if (magnitudeSquared) {
        *spectrogram++ = power;
      } else {
        *spectrogram++ = std::sqrt(power);
      }
    }
  }
}

/// Compute the MFCC (Mel Frequency Cepstral Coefficient) for the given
/// \p spectrogram power. The lookup tables \p melWeights, \p melRanges
/// and \p dctMat are computed at compile-time. More details in Graph.h
/// about the MFCC node.
void libjit_mfcc_f(void *scratch, float *coefficients, const float *spectrogram,
                   const float *melWeights, const int32_t *melRanges,
                   const float *dctMat, const dim_t *coefficientsDims,
                   const dim_t *spectrogramDims, const dim_t filterBankCount) {

  // Scratch buffer.
  float *melBuff = (float *)scratch;

  // Perform MFCC for all the windows.
  dim_t winNum = spectrogramDims[0];
  dim_t winSize = spectrogramDims[1];
  dim_t numCoefficients = coefficientsDims[1];
  for (dim_t winIdx = 0; winIdx < winNum; winIdx++) {

    // Pointers backup for this window.
    const float *melWeightsPtr = melWeights;
    const int32_t *melRangesPtr = melRanges;
    const float *dctMatPtr = dctMat;

    // Apply Mel filter bank mapping. We use sqrt for the spectrogram since we
    // assume the spectrogram is a power value and not a magnitude.
    for (dim_t melIdx = 0; melIdx < filterBankCount; melIdx++) {

      int32_t freqIdxStart = *melRangesPtr++;
      int32_t freqIdxStop = *melRangesPtr++;

      // Compute Mel Power.
      float melPwr = 0.0f;
      for (int32_t freqIdx = freqIdxStart; freqIdx <= freqIdxStop; freqIdx++) {
        melPwr += std::sqrt(spectrogram[freqIdx]) * (*melWeightsPtr++);
      }

      // Take logarithm in-place (avoid log(0)).
      melBuff[melIdx] = (melPwr == 0.0)
                            ? logf(std::numeric_limits<float>::min())
                            : logf(melPwr);
    }

    // Compute DCT transform.
    for (dim_t k = 0; k < numCoefficients; k++) {
      float dctOut = 0.0f;
      for (dim_t n = 0; n < filterBankCount; n++) {
        dctOut += (*dctMatPtr++) * melBuff[n];
      }
      *coefficients++ = dctOut;
    }

    // Go to next spectrogram window.
    spectrogram += winSize;
  }
}

#ifdef GLOW_LIBJIT_EXTERNAL_FUNCTIONS
/// Glow IR instrumentation external callbacks.
void glow_instrument_before(int id, int kind, int opInp, int opOut,
                            uint8_t **opAddr, int *opSize);
void glow_instrument_after(int id, int kind, int opInp, int opOut,
                           uint8_t **opAddr, int *opSize);

__attribute__((noinline)) void libjit_instrument_before(int id, int kind,
                                                        int opInp, int opOut,
                                                        uint8_t **opAddr,
                                                        int *opSize) {
  glow_instrument_before(id, kind, opInp, opOut, opAddr, opSize);
}

__attribute__((noinline)) void libjit_instrument_after(int id, int kind,
                                                       int opInp, int opOut,
                                                       uint8_t **opAddr,
                                                       int *opSize) {
  glow_instrument_after(id, kind, opInp, opOut, opAddr, opSize);
}
#endif

} // extern "C"<|MERGE_RESOLUTION|>--- conflicted
+++ resolved
@@ -153,7 +153,6 @@
 }
 
 template <typename ElemTy>
-<<<<<<< HEAD
 static void libjit_insert_tensor_generic(ElemTy *tensor, ElemTy *slice,
                                          dim_t numLoops, dim_t *loopCounts,
                                          dim_t tensorStart,
@@ -163,6 +162,34 @@
   // are the loops traversing the slice.
 
   tensor += tensorStart;
+
+  if (numLoops == 7) {
+    for (dim_t idx0 = 0; idx0 < loopCounts[0]; idx0++) {
+      for (dim_t idx1 = 0; idx1 < loopCounts[1]; idx1++) {
+        for (dim_t idx2 = 0; idx2 < loopCounts[2]; idx2++) {
+          for (dim_t idx3 = 0; idx3 < loopCounts[3]; idx3++) {
+            for (dim_t idx4 = 0; idx4 < loopCounts[4]; idx4++) {
+              for (dim_t idx5 = 0; idx5 < loopCounts[5]; idx5++) {
+                for (dim_t idx6 = 0; idx6 < loopCounts[6]; idx6++) {
+                  *tensor = *slice++;
+                  tensor += tensorOffsets[6];
+                }
+                tensor += tensorOffsets[5];
+              }
+              tensor += tensorOffsets[4];
+            }
+            tensor += tensorOffsets[3];
+          }
+          tensor += tensorOffsets[2];
+        }
+        tensor += tensorOffsets[1];
+      }
+      slice -= loopCounts[1] * loopCounts[2] * loopCounts[3] * loopCounts[4] *
+               loopCounts[5] * loopCounts[6];
+      tensor += tensorOffsets[0];
+    }
+    return;
+  }
 
   if (numLoops == 6) {
     for (dim_t idx0 = 0; idx0 < loopCounts[0]; idx0++) {
@@ -173,66 +200,6 @@
               for (dim_t idx5 = 0; idx5 < loopCounts[5]; idx5++) {
                 *tensor = *slice++;
                 tensor += tensorOffsets[5];
-=======
-static void libjit_insert_tensor(ElemTy *tensor, ElemTy *slice, dim_t *offset,
-                                 dim_t *tensorDim, dim_t *sliceDim,
-                                 dim_t numDimsTensor, dim_t numDimsSlice,
-                                 dim_t offsetDim, dim_t count, dim_t axis) {
-  // Destination coordinates.
-  dim_t C[6];
-
-  // A local copy of the offsets buffer. We copy the buffer to make it clear
-  // to the optimizer that the inputs don't alias. This loop is optimized away.
-  dim_t offsets_cpy[6];
-  for (dim_t i = 0; i < numDimsSlice; i++) {
-    offsets_cpy[i] = offset[i];
-  }
-
-  if (numDimsSlice == 6) {
-    for (dim_t c = 0; c < count; c++)
-      for (dim_t x = 0; x < sliceDim[0]; x++)
-        for (dim_t y = 0; y < sliceDim[1]; y++)
-          for (dim_t z = 0; z < sliceDim[2]; z++)
-            for (dim_t w = 0; w < sliceDim[3]; w++)
-              for (dim_t q = 0; q < sliceDim[4]; q++)
-                for (dim_t r = 0; r < sliceDim[5]; r++) {
-                  const dim_t countAxisOffset = c * sliceDim[axis];
-                  C[0] =
-                      x + offsets_cpy[0] + ((axis == 0) ? countAxisOffset : 0);
-                  C[1] =
-                      y + offsets_cpy[1] + ((axis == 1) ? countAxisOffset : 0);
-                  C[2] =
-                      z + offsets_cpy[2] + ((axis == 2) ? countAxisOffset : 0);
-                  C[3] =
-                      w + offsets_cpy[3] + ((axis == 3) ? countAxisOffset : 0);
-                  C[4] =
-                      q + offsets_cpy[4] + ((axis == 4) ? countAxisOffset : 0);
-                  C[5] =
-                      r + offsets_cpy[5] + ((axis == 5) ? countAxisOffset : 0);
-                  tensor[libjit_getXYZWQR(tensorDim, C[0], C[1], C[2], C[3],
-                                          C[4], C[5])] =
-                      slice[libjit_getXYZWQR(sliceDim, x, y, z, w, q, r)];
-                }
-    return;
-  }
-
-  if (numDimsSlice == 5) {
-    for (dim_t c = 0; c < count; c++)
-      for (dim_t x = 0; x < sliceDim[0]; x++)
-        for (dim_t y = 0; y < sliceDim[1]; y++)
-          for (dim_t z = 0; z < sliceDim[2]; z++)
-            for (dim_t w = 0; w < sliceDim[3]; w++)
-              for (dim_t q = 0; q < sliceDim[4]; q++) {
-                const dim_t countAxisOffset = c * sliceDim[axis];
-                C[0] = x + offsets_cpy[0] + ((axis == 0) ? countAxisOffset : 0);
-                C[1] = y + offsets_cpy[1] + ((axis == 1) ? countAxisOffset : 0);
-                C[2] = z + offsets_cpy[2] + ((axis == 2) ? countAxisOffset : 0);
-                C[3] = w + offsets_cpy[3] + ((axis == 3) ? countAxisOffset : 0);
-                C[4] = q + offsets_cpy[4] + ((axis == 4) ? countAxisOffset : 0);
-                tensor[libjit_getXYZWQ(tensorDim, C[0], C[1], C[2], C[3],
-                                       C[4])] =
-                    slice[libjit_getXYZWQ(sliceDim, x, y, z, w, q)];
->>>>>>> 682bb085
               }
               tensor += tensorOffsets[4];
             }
