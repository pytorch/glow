--- conflicted
+++ resolved
@@ -2575,13 +2575,8 @@
   NodeValue RHS;
   ASSIGN_VALUE_OR_RETURN_ERR(RHS, getNodeValueByName(op.input(1)));
 
-<<<<<<< HEAD
-  Node *N = G_.createNodeWithBroadcast<CmpEQNode>(loadOperatorName(op),
-                                                  /* axis */ -1, LHS, RHS);
-=======
-  Node *N = G_->createCmpEQ(loadOperatorName(op), LHS, RHS);
-
->>>>>>> 2da692d7
+  Node *N = G_->createNodeWithBroadcast<CmpEQNode>(loadOperatorName(op),
+                                                   /* axis */ -1, LHS, RHS);
   RETURN_IF_ERR(addNodeAsOutput(op, N));
   return Error::success();
 }
