--- conflicted
+++ resolved
@@ -3418,11 +3418,7 @@
   const std::string &opName = namePrefix.str();
 
   // Get all size parameters.
-<<<<<<< HEAD
-  size_t numDirections = (direction == RnnDirection::Bidirectional) ? 2 : 1;
-=======
-  dim_t numDirections = (direction == LstmDirection::Bidirectional) ? 2 : 1;
->>>>>>> d09a2733
+  dim_t numDirections = (direction == RnnDirection::Bidirectional) ? 2 : 1;
   assert(X.dims().size() == 3 &&
          "ONNX LSTM input 'X' should have 3 dimensions!");
   dim_t seqLength = X.dims()[0];
@@ -3499,13 +3495,8 @@
     std::string prefix = opName + ((numDirections > 1) ? dirLabel : "");
 
     // Slice index used for creating weights slices.
-<<<<<<< HEAD
-    size_t sliceIdx0 = 0;
+    dim_t sliceIdx0 = 0;
     if (direction == RnnDirection::Bidirectional) {
-=======
-    dim_t sliceIdx0 = 0;
-    if (direction == LstmDirection::Bidirectional) {
->>>>>>> d09a2733
       sliceIdx0 = forward ? 0 : 1;
     }
 
