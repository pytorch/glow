--- conflicted
+++ resolved
@@ -116,14 +116,10 @@
   inputTensorFileLoader_ = loader;
 }
 
-<<<<<<< HEAD
 #endif // WITH_PNG
 
-void glow::dumpTensorToBinaryFile(Tensor &tensor, llvm::StringRef filename,
-=======
 void glow::dumpTensorToBinaryFile(const Tensor &tensor,
                                   llvm::StringRef filename,
->>>>>>> a0539695
                                   const TensorSerializationOptions &opts) {
   std::ofstream fs;
   fs.open(filename.data(), std::ios::binary);
