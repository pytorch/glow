--- conflicted
+++ resolved
@@ -62,20 +62,6 @@
 bool sortMinMemory(const std::pair<Function *, uint64_t> &a,
                    const std::pair<Function *, uint64_t> &b) {
   return a.second < b.second;
-}
-
-static void dumpPartitionInfo(const NodeToFunctionMap &partitions) {
-  int i = 0;
-  for (Function *subF : partitions.getPartitions()) {
-    LOG(INFO) << "\t Partition " << i++ << ":\n"
-              << "\t\t Name :\t" << subF->getName().str() << "\n"
-              << "\t\t BackendKind :\t"
-              << partitions.getPartitionBackendName(subF) << "\n"
-              << "\t\t Memory :\t"
-              << partitions.getGraphMemInfo(subF).getTotalMemSize() << "\n"
-              << "\t\t LogicalDeviceIDs :\t"
-              << partitions.getLogicalDeviceIDList(subF)[0] << "\n";
-  }
 }
 
 void Partitioner::dumpDAG(llvm::StringRef dotFilename) const {
@@ -873,11 +859,7 @@
     assert(subF->verify() && "Conversion led to invalid function");
   }
   if (logPartition) {
-<<<<<<< HEAD
-    dumpPartitionInfo(mapping);
-=======
     logPartitionInfo(mapping);
->>>>>>> b5c7d67e
   }
   return llvm::Error::success();
 }
@@ -940,19 +922,11 @@
     GraphMemInfo cost = getGraphMemInfo(nodesSets[i]);
     partitionMap.setGraphMemInfo(funcList[i], cost);
   }
-<<<<<<< HEAD
-  RETURN_IF_ERR(memoryUsageValidation(partitionMap));
-
-  // Logical device ID validation.
-  logicalDeviceID_ = assignLogicalDeviceID(partitionMap);
-  RETURN_IF_ERR(logicalDevicesValidation(partitionMap));
-=======
   RETURN_IF_ERR(memoryUsageValidation(partitionMap, backendMap_));
 
   // Logical device ID validation.
   logicalDeviceID_ = assignLogicalDeviceID(partitionMap, backendMap_);
   RETURN_IF_ERR(logicalDevicesValidation(partitionMap, backendMap_));
->>>>>>> b5c7d67e
 
   // TODO : loop-free validation.
 
@@ -972,11 +946,7 @@
     }
   }
   if (logPartition) {
-<<<<<<< HEAD
-    dumpPartitionInfo(partitionMap);
-=======
     logPartitionInfo(partitionMap);
->>>>>>> b5c7d67e
   }
   return llvm::Error::success();
 }