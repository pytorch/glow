/**
 * Copyright (c) Glow Contributors. See CONTRIBUTORS file.
 *
 * Licensed under the Apache License, Version 2.0 (the "License");
 * you may not use this file except in compliance with the License.
 * You may obtain a copy of the License at
 *
 *     http://www.apache.org/licenses/LICENSE-2.0
 *
 * Unless required by applicable law or agreed to in writing, software
 * distributed under the License is distributed on an "AS IS" BASIS,
 * WITHOUT WARRANTIES OR CONDITIONS OF ANY KIND, either express or implied.
 * See the License for the specific language governing permissions and
 * limitations under the License.
 */

#include "glow/Optimizer/IROptimizer/IROptimizer.h"
#include "glow/Optimizer/IROptimizer/IRFunctionPassManager.h"
#include "glow/Optimizer/IROptimizer/IRFunctionPasses.h"

#include "glow/Backend/Backend.h"
#include "glow/Graph/Graph.h"
#include "glow/IR/IR.h"
#include "glow/IR/IRBuilder.h"
#include "glow/IR/IRUtils.h"
#include "glow/IR/Instrs.h"
#include "glow/Support/Debug.h"

#include "llvm/ADT/SetVector.h"
#include "llvm/Support/Casting.h"
#include "llvm/Support/CommandLine.h"
#include "llvm/Support/Debug.h"
#include "llvm/Support/raw_ostream.h"

#include <fstream>
#include <unordered_map>
#include <unordered_set>

#define DEBUG_TYPE "ir-optimizer"

namespace {
<<<<<<< HEAD
static llvm::cl::opt<bool>
    instrumentDebug("instrument-debug",
                    llvm::cl::desc("Instrument the IR for debugging"),
                    llvm::cl::init(false), llvm::cl::Hidden);

static llvm::cl::opt<std::string> instrumentDebugFormat(
    "instrument-debug-format",
    llvm::cl::desc("The format of the IR debugging instrumentation:      \n"
                   "- 'txt': All the tensors are dumped in text format in\n"
                   "         the console.                                \n"
                   "- 'bin': The tensors are dumped in binary format in  \n"
                   "         separate files.\n"),
    llvm::cl::init("txt"), llvm::cl::Hidden);

=======
>>>>>>> 268c4812
static llvm::cl::list<std::string> instrumentDebugOnly(
    "instrument-debug-only",
    llvm::cl::desc(
        "Instrument the IR for debugging, but only the listed instructions"),
    llvm::cl::CommaSeparated, llvm::cl::Hidden);
} // namespace

using namespace glow;

using llvm::cast;
using llvm::dyn_cast;
using llvm::isa;

namespace {
/// Live interval of a memory buffer.
/// It represents a sequence of instructions [begin, end) where this buffer
/// holds a value.
struct Interval {
  /// Index of the interval begin. Typically this is the index of the
  /// instruction, which overwrites the buffer.
  size_t begin_;
  /// Index of the interval end. Typically, it is the last use of the current
  /// value held in the buffer.
  size_t end_;
  /// True if the value does not change between begin and end, e.g.
  /// due to @inout use. In most cases, the value does not change for the
  /// duration of a single live interval.
  bool sameValue_{true};

  Interval(size_t begin, size_t end, bool sameValue = true)
      : begin_(begin), end_(end), sameValue_(sameValue) {}

  bool operator==(const Interval &other) const {
    return begin_ == other.begin_ && end_ == other.end_ &&
           sameValue_ == other.sameValue_;
  }

  std::string str() const {
    std::string s;
    llvm::raw_string_ostream sb{s};
    sb << "[" << begin_ << ", " << end_ << ", " << sameValue_ << ")";
    return sb.str();
  }
};

/// A helper class used for instructions numbering used by live intervals.
/// It follows the LLVM's linear scan register allocator approach and assigns
/// different numbers to read and write slots of the same instruction, which
/// allows for an easy construction of a very precise set of live intervals.
class LiveIntervalsInstructionNumbering {
  using NumberedInstructionMap = std::vector<Instruction *>;
  using InstructionNumbersMap = std::unordered_map<const Instruction *, size_t>;
  /// Maps the number to an instruction.
  NumberedInstructionMap numToInstr_;
  /// Maps an instruction to its number.
  InstructionNumbersMap instrToNum_;

public:
  /// Virtual slot number to be used for instructions numbering. It helps to
  /// distinguish reads from writes and makes comparision of live intervals
  /// easier. LLVM used a similar approach for the linear scan register
  /// allocator.
  ///
  /// For an instruction with number N, its @in operands would be considered
  /// to be at (N+READ_SLOT), its @out operands would be at (N+WRITE_SLOT).
  enum SLOTS {
    READ_SLOT = 0,
    WRITE_SLOT = 2,
    MAX_SLOT = 4,
  };

  LiveIntervalsInstructionNumbering(IRFunction &M) {
    auto &instrs = M.getInstrs();
    size_t instIdx = 0;
    numToInstr_.reserve(instrs.size());
    for (auto &I : instrs) {
      numToInstr_.push_back(&I);
      instrToNum_[&I] = instIdx;
      instIdx += MAX_SLOT;
    }
  }

  /// \returns the base number of the instruction.
  /// It is the same for all slots of a given instruction.
  static int64_t getInstrBaseNumber(int64_t idx) {
    return idx / MAX_SLOT * MAX_SLOT;
  }

  /// \returns true if \p idx is the instruction number of the read slot of the
  /// instruction.
  static bool isReadSlotNumber(int64_t idx) {
    return idx % MAX_SLOT == READ_SLOT;
  }

  /// \returns true if \p idx is the instruction number of a write slot of the
  /// instruction.
  static bool isWriteSlotNumber(int64_t idx) {
    return idx % MAX_SLOT == WRITE_SLOT;
  }

  /// \returns the instruction number of a read slot of instruction with number
  /// \p idx.
  static int64_t getInstrReadSlotNumber(int64_t idx) {
    return getInstrBaseNumber(idx) + READ_SLOT;
  }

  /// \returns the instruction number of a write slot of instruction with number
  /// \p idx.
  static int64_t getInstrWriteSlotNumber(int64_t idx) {
    return getInstrBaseNumber(idx) + WRITE_SLOT;
  }

  /// \returns the number of the instruction, or -1 if the instruction is not
  /// numbered.
  int64_t getInstrNumber(const Instruction *I) const {
    auto result = instrToNum_.find(I);
    if (result == instrToNum_.end()) {
      return -1;
    }
    return (int64_t)result->second;
  }

  /// \returns the instruction with a given number.
  Instruction *getInstr(size_t instrNumber) const {
    assert(instrNumber / MAX_SLOT < numToInstr_.size());
    return numToInstr_[instrNumber / MAX_SLOT];
  }
};
} // namespace

#ifndef NDEBUG
llvm::raw_ostream &operator<<(llvm::raw_ostream &os, const Interval &I) {
  os << I.str();
  return os;
}
#endif

/// Set of intervals for a single memory buffer. If there is only one write into
/// a memory buffer, it would contain a single interval. If there are multiple
/// writes, it would contain multiple live intervals, one per write.
using Intervals = llvm::SmallVector<Interval, 4>;
/// Maping from a memory buffer to its live intervals.
using LiveIntervalsMap = std::unordered_map<const Value *, Intervals>;
/// Set of instructions.
using InstructionPtrSet = std::unordered_set<Instruction *>;

/// Hoists Dealloc instructions right after their last use.
static bool hoistDealloc(IRFunction &M) {
  bool changed = false;
  // Maps activation instructions to their last non-dealloc user.
  std::unordered_map<Value *, Instruction *> lastUser;
  // Dealloc instructions in the current function.
  llvm::SetVector<Instruction *> deallocs;
  auto &instrs = M.getInstrs();

  // Record the last use of each dealloc.
  for (auto &I : instrs) {
    if (isa<DeallocActivationInst>(&I)) {
      // Collect dealloc instructions.
      deallocs.insert(&I);
      changed = true;
      continue;
    }

    if (auto alloc = dyn_cast<AllocActivationInst>(&I)) {
      lastUser[alloc] = &I;
      continue;
    }

    for (int i = 0, e = I.getNumOperands(); i < e; i++) {
      auto op = I.getOperand(i).first;
      // Consider any use of a tensor_view to be also a use
      // of its source tensor. This is required to make
      // sure that a lifetime of a tensor_view is always
      // enclosed inside the lifetime of its source tensor.
      if (auto *alloc = getAllocationOrigin(op)) {
        lastUser[alloc] = &I;
        continue;
      }
    }
  }

  // Now that we've found the last user of each allocated buffer, we can hoist
  // the dealloc instructions.
  for (auto it = deallocs.begin(), e = deallocs.end(); it != e;
       /* increment below */) {
    auto *curr = *it;
    ++it;
    auto *da = dyn_cast<DeallocActivationInst>(&*curr);
    if (!da) {
      continue;
    }

    auto *alloc = cast<AllocActivationInst>(getOrigin(da->getSrc()));
    auto *where = lastUser[alloc];
    if (std::next(where->getIterator()) == curr->getIterator()) {
      // No need to move the instruction, because the last use was
      // right before the deallocation.
      continue;
    }
    // Get the instruction after where.
    where = &*std::next(where->getIterator());
    M.moveInstruction(where, curr);
    changed = true;
  }
  return changed;
}

/// Sink Alloc instructions right before their first use.
static bool sinkAllocas(IRFunction &M) {
  bool changed = false;
  /// A list of allocas to reschedule.
  InstructionPtrSet allocs;
  auto &instrs = M.getInstrs();

  // Remove all of the allocas.
  for (auto it = instrs.begin(), e = instrs.end(); it != e;) {
    auto *I = &*it;
    ++it;
    auto *aa = dyn_cast<AllocActivationInst>(I);
    if (!aa) {
      continue;
    }

    allocs.insert(aa);
    M.removeInstruction(I);
    changed = true;
  }

  // Place all of the allocas in the right place:
  for (auto &I : instrs) {
    for (int i = 0, e = I.getNumOperands(); i < e; i++) {
      auto op = I.getOperand(i).first;
      auto aa = dyn_cast<AllocActivationInst>(getOrigin(op));
      if (!aa) {
        continue;
      }
      auto A = allocs.find(aa);
      if (A == allocs.end()) {
        continue;
      }
      allocs.erase(A);
      M.insertInstruction(&I, aa);
      changed = true;
      if (allocs.empty()) {
        return changed;
      }
    }
  }

  assert(allocs.empty() && "Forgot to insert some allocas!");
  return changed;
}

/// Sink tensorview instructions right before their first use.
static bool sinkTensorViews(IRFunction &M) {
  bool changed = false;
  // A set of tensorviews to reschedule.
  std::unordered_set<TensorViewInst *> tensorviews;
  auto &instrs = M.getInstrs();

  // Remove all of the tensorviews.
  for (auto it = instrs.begin(), e = instrs.end(); it != e;) {
    auto *I = &*it;
    ++it;
    auto *tv = dyn_cast<TensorViewInst>(I);
    if (!tv) {
      continue;
    }

    // Ignore tensorviews that are unused.
    if (!tv->hasUsers()) {
      continue;
    }

    tensorviews.insert(tv);
    M.removeInstruction(I);
    changed = true;
  }

  // Place all of the tensorviews in the right place:
  for (auto it = instrs.begin(), e = instrs.end(); it != e;) {
    // Holds the next value for the iterator.
    auto nextIt = instrs.end();
    auto *I = &*it;
    for (int i = 0, f = I->getNumOperands(); i < f; i++) {
      auto op = I->getOperand(i).first;
      auto tv = dyn_cast<TensorViewInst>(op);
      if (!tv) {
        continue;
      }
      auto TV = tensorviews.find(tv);
      if (TV == tensorviews.end()) {
        continue;
      }
      auto inserted = M.insertInstruction(I, tv);
      changed = true;
      tensorviews.erase(TV);
      if (tensorviews.empty()) {
        return changed;
      }
      if (nextIt == instrs.end()) {
        // Remember and re-scan the first inserted instruction as it may use
        // another tensor_view.
        nextIt = inserted;
      }
    }
    // If no insertions were made, move to the next instruction.
    if (nextIt == instrs.end()) {
      nextIt = ++it;
    }
    it = nextIt;
  }

  assert(tensorviews.empty() && "Forgot to insert some tensorviews!");
  return changed;
}

/// Delete alloc instructions that have no readers or writers.
static bool deleteDeadAllocs(IRFunction &M) {
  bool changed = false;
  auto &instrs = M.getInstrs();

  // Remove all unused tensor views tracking back their dependencies, which are
  // in a topological order.
  // Note that this should precede to remove dependencies on allocs.
  for (auto it = instrs.rbegin(); it != instrs.rend();) {
    // Remember the current instruction and advance the iterator.
    auto *I = &*it++;
    if (isa<TensorViewInst>(I) && I->getNumUsers() == 0) {
      // Remove a tensor view. It may make other tensor views preceding it
      // eligible for a removal as well.
      M.eraseInstruction(I);
      changed = true;
    }
  }

  // Remove all of unused allocs and their corresponding deallocs.
  // Iterate instructions in a reverse order to erase deallocs before
  // their respective allocs, otherwise `DeallocActivationInst::getAlloc()` will
  // return erased allocs.
  for (auto it = instrs.rbegin(); it != instrs.rend();) {
    auto *I = &*it++;

    const auto *DA = dyn_cast<const DeallocActivationInst>(I);
    if (DA && DA->getAlloc()->getNumUsers() < 2) {
      M.eraseInstruction(I);
      changed = true;
      continue;
    }
    if (isa<AllocActivationInst>(I) && !I->hasUsers()) {
      M.eraseInstruction(I);
      changed = true;
    }
  }
  return changed;
}

// Replace all users of some value with another value, but don't touch the
// dealloc instruction, because we need to preserve the well formedness of the
// IR.
static void replaceAllNonDeallocUsersWith(Value *val, Value *with) {
  assert(val != with && "Replacing value with self");
  auto &users = val->getUsers();
  // We use a vector here because changing the operands of the user changes the
  // uselist, and this invalidates the iterator.
  llvm::SmallVector<Use, 6> usersVec(users.begin(), users.end());
  for (auto &U : usersVec) {
    auto *I = U.get();
    // Ignore the instruction itself (e.g. when creating a view and then
    // replacing all uses of the original with the view).
    if (I == with) {
      continue;
    }

    // Ignore dealloc instrs.
    if (isa<DeallocActivationInst>(I)) {
      continue;
    }

    assert(U.getOperand().first->getType() == with->getType() &&
           "Operand type does not match replacement type.");
    U.setOperand(with);
  }
}

/// \returns true if Value \p V has more than one writer, ignoring any
/// instructions in \p ignoredInstructions.
static bool hasMultipleWriters(const Value *V,
                               InstructionPtrSet ignoredInstructions) {
  bool foundWriter = false;
  for (const auto &U : ValueUses(V)) {
    Instruction *user = U.get();

    // Ignore deallocs.
    if (isa<DeallocActivationInst>(user)) {
      continue;
    }

    // Ignore readers.
    if (U.getOperand().second == OperandKind::In) {
      continue;
    }

    // Ignore others provided.
    if (ignoredInstructions.find(user) != ignoredInstructions.end()) {
      continue;
    }

    // Already found another writer.
    if (foundWriter) {
      return true;
    }
    foundWriter = true;
  }
  return false;
}

/// \returns the pointer to the single writer that writes into this value \p V,
/// or nullptr if the number of writers is not exactly one.
static Instruction *getSingleWriter(const Value *V) {
  Instruction *singleUser = nullptr;
  for (const auto &U : ValueUses(V)) {
    Instruction *user = U.get();

    // Ignore deallocs.
    if (isa<DeallocActivationInst>(user)) {
      continue;
    }

    auto op = U.getOperand();

    // Ignore the readers.
    if (op.second == OperandKind::In) {
      continue;
    }

    // Multiple users.
    if (singleUser) {
      return nullptr;
    }

    singleUser = user;
  }

  return singleUser;
}

/// Marks non-mutable weights as constants.
bool makeWeightsConst(IRFunction &M) {
  bool changed = false;
  // For each weight:
  for (auto *W : M.getWeights()) {
    if (!W->isConstant()) {
      continue;
    }
    bool readOnly = true;
    // For each instruction that uses the weight:
    for (const auto &U : ValueUses(W)) {
      auto kind = U.getOperand().second;
      // Check if all of the users are read-only.
      if (kind != OperandKind::In) {
        readOnly = false;
        break;
      }
    }

    // Mark the constant as read only.
    if (readOnly) {
      W->setMutability(WeightVar::MutabilityKind::Constant);
      changed = true;
    } else {
      assert(W->getMutability() != WeightVar::MutabilityKind::Constant &&
             "Const cannot be written into.");
    }
  }
  return changed;
}

#ifndef NDEBUG
/// Dump a live intervals map.
static void LLVM_ATTRIBUTE_UNUSED dump(IRFunction &M,
                                       LiveIntervalsMap &intervalsMap) {
  llvm::outs() << "\nDumping live intervals map:\n";
  for (const auto &I : intervalsMap) {
    llvm::outs() << "\nValue " << I.first->getName();
    llvm::outs() << "\n";
    for (const auto &Interval : I.second) {
      llvm::outs() << Interval << " ";
    }
    llvm::outs() << "\n";
  }
}
#endif

/// Compute live intervals for each mutable location represented by
/// Value which is either an AllocActivationInst or a WeightVar.
/// Each such value is mapped to a list of intervals where it is alive.
/// Each interval starts at the point of definition and ends at last use
/// of the current value, which is assigned at the beginning of the current
/// interval. If there are multiple writes to the same mutable memory
/// location, then each such assignment would result in a new interval.
static void calculateLiveIntervals(const IRFunction &M,
                                   LiveIntervalsMap &liveness) {
  assert(liveness.empty() &&
         "This function should be called with empty liveness map");
  auto const &instrs = M.getInstrs();
  unsigned instIdx = 0;

  // Compute the [start..end) intervals for each alloc activation in our basic
  // block. Notice that we ignore Dealloc instructions in our analysis.
  for (auto it = instrs.begin(), e = instrs.end(); it != e;
       ++it, instIdx += LiveIntervalsInstructionNumbering::MAX_SLOT) {
    auto *I = &*it;
    // Ignore deallocations in our liveness calculation.
    if (isa<DeallocActivationInst>(I)) {
      continue;
    }

    // Ignore tensorview instructions, because they are just aliases
    // and do not represent a read or write, even though formally they
    // are reads due to the @in src parameter.
    if (isa<TensorViewInst>(I)) {
      continue;
    }

    auto instOperands = I->getOperands();
    llvm::SmallVector<Instruction::Operand, 8> sortedOperands(
        instOperands.begin(), instOperands.end());

    // Sort operands so that:
    // - all operands referencing the same Value are grouped together.
    // - operands related to the same Value are always in the following
    // order: In, InOut, Out.
    //
    // This ordering ensures that we process reads before writes.
    std::sort(sortedOperands.begin(), sortedOperands.end());

    for (int i = 0, f = sortedOperands.size(); i < f; i++) {
      auto op = sortedOperands[i].first;
      auto opKind = sortedOperands[i].second;
      // Look through tensorviews. As a result, all operations
      // on tensorviews are accounted as operations on their
      // origins.
      auto opOrigin = getOrigin(op);
      Value *loc = dyn_cast<AllocActivationInst>(opOrigin);
      if (!loc) {
        loc = dyn_cast<WeightVar>(opOrigin);
      }
      // Bail if the operand is not an AllocActivationInst or a WeightVar.
      if (!loc) {
        continue;
      }

      // Determine if this is a write to a subview of the tensor, i.e. a write
      // to a tensorview with any non-zero offsets. We treat such partial writes
      // in the same way as InOut: they're not the end of an interval, but they
      // also obviously modify (part of) the value.
      const bool isPartialWrite =
          (opKind == OperandKind::Out) &&
          (op->getType()->size() < loc->getType()->size());

      unsigned opIdx;
      if (opKind == OperandKind::Out && !isPartialWrite) {
        opIdx =
            LiveIntervalsInstructionNumbering::getInstrWriteSlotNumber(instIdx);
      } else {
        opIdx =
            LiveIntervalsInstructionNumbering::getInstrReadSlotNumber(instIdx);
      }

      auto found = liveness.find(loc);
      if (found == liveness.end()) {
        // Create a new interval.
        liveness[loc].push_back(Interval(opIdx, opIdx + 1));
        // If it is a first use, it should be either an input variable or
        // a write.
        // FIXME: Remove InOut!
        assert((isa<TensorViewInst>(I) || isa<WeightVar>(opOrigin) ||
                opKind == OperandKind::Out || opKind == OperandKind::InOut) &&
               "First reference inside a live interval should be either an "
               "input variable or a write");
        continue;
      }

      auto &intervals = found->second;
      // Extend the interval but only if current use is not a write or
      // if it is a write, but we have seen a read before.
      if (opKind != OperandKind::Out) {
        intervals.back().end_ = opIdx + 1;
      }

      // How @inout operands should be handled?
      // They cannot be treated as an end of an interval and a beginning of a
      // new one, because this would imply that this new interval completely
      // overwrites the buffer, which is not true in general.
      // @inout operands cannot be considered to be simple reads, because it
      // would mean that the value does not change for the duration of the
      // interval, which is not the case. To handle this, @inout operands are
      // considered to be a part of the existing interval, but the sameValue_
      // flag is set to false to indicate that the value is not guaranteed to be
      // the same inside the interval. Note: partial writes have similar
      // properties and so are treated in the same way.
      if (opKind == OperandKind::InOut || isPartialWrite) {
        intervals.back().sameValue_ = false;
      }

      // No need to create a new interval if it is not a write, or if it is a
      // partial write.
      if (opKind != OperandKind::Out || isPartialWrite)
        continue;
      opIdx =
          LiveIntervalsInstructionNumbering::getInstrWriteSlotNumber(instIdx);
      // This instruction modifies the memory location.
      // Therefore, end the current active live interval
      // for this memory location and begin a new one.
      intervals.push_back(Interval(opIdx, opIdx + 1));
    }
  }

  for (auto &Entry : liveness) {
    auto *ML = Entry.first;
    auto &IL = Entry.second;
    if (isa<WeightVar>(ML)) {
      assert(!IL.empty() && "Live interval list cannot be empty");
      // Extend the last interval till the end of the program
      // to express that all mutable weights are used outside.
      IL.back().end_ = instIdx;
    }
  }
}

/// Provided a set of intervals, return the interval covering
/// a given instruction.
static Intervals::iterator getEnclosingInterval(Intervals &liveIntervals,
                                                size_t instIdx) {
  for (auto I = liveIntervals.begin(), E = liveIntervals.end(); I != E; ++I) {
    if (I->begin_ <= instIdx && instIdx < I->end_) {
      return I;
    }
  }
  return liveIntervals.end();
}

/// Returns true if RHS is enclosed inside LHS.
static bool isEnclosedInside(Interval &lhs, Interval &rhs) {
  return lhs.begin_ <= rhs.begin_ && rhs.end_ <= lhs.end_;
}

/// \returns true of any intervals from \p Ints overlap with interval \p I.
static bool hasOverlappingIntervals(Intervals &intervals, Interval I) {
  for (const auto &curI : intervals) {
    if (std::max(curI.begin_, I.begin_) < std::min(curI.end_, I.end_)) {
      return true;
    }
  }
  return false;
}

/// Helper function to get a compatible value to replace \p val with \p with.
/// This function casts \p with if necessary. When a cast needs to be created
/// it will be inserted before \p Before. Moreover, when that happens, the
/// second element of the returned pair is true, false otherwise.
///
/// \returns A pair with the first element being the Value matching val's type,
/// using \p with's content and the second element being the status of
/// whether a cast was inserted or not.
static std::pair<Value *, bool>
getCompatibleValueForReplacement(IRBuilder &B, Instruction *Before,
                                 const Value &val, Value &with) {
  if (val.getType() == with.getType()) {
    return std::make_pair(&with, false);
  }

  Value *replacement = getOrigin(&with);
  if (val.getType() == replacement->getType()) {
    return std::make_pair(replacement, false);
  }

  // Perform a cast to make the types match.
  std::vector<dim_t> offsets(replacement->dims().size(), 0);
  auto *tv = B.createTensorViewInst(with.getName(), replacement, val.getType(),
                                    offsets);
  assert(tv->getType()->size() == with.getType()->size() &&
         "Replacement must have same number of elements as original.");
  B.getIRFunction().moveInstruction(Before, tv);
  replacement = tv;
  return std::make_pair(replacement, true);
}

/// Moves an interval from one interval list to another.
static void moveInterval(Intervals &from, Intervals &to, Interval &interval) {
  auto fromIt = std::find(from.begin(), from.end(), interval);
  assert(fromIt != from.end() && "Interval should exist in the from list");
  // Nothing to do if interval is enclosed into one of to intervals.
  // Add to the to list.
  bool isEnclosed = false;
  for (auto &I : to) {
    if (isEnclosedInside(I, interval)) {
      isEnclosed = true;
      break;
    }
  }
  if (!isEnclosed) {
    to.push_back(interval);
    // Let sort find a right position for it.
    // std::sort(to.begin(), to.end());
  }
  // Delete from the from list.
  from.erase(fromIt);
}

/// Replace all uses of \p val by \p with inside interval \p liveInterval.
/// While replacing the uses if we don't find a definition before
/// the first use and \p fixUpFirstUseIfNoDef is true, this method will
/// create a proper definition for \p with.
///
/// \p fixUpFirstUseIfNoDef must only be used when we are extending destination
/// live-ranges upward. Also, \p fixUpFirstUseIfNoDef must only be used if
/// we extend the live-range of \p with toward the live-range of a WeightVar.
/// If fixUpFirstUseIfNoDef is required in other situations, that means the
/// input IR is wrong and that we have a bug somewhere else.
static void replaceAllUsesInsideIntervalWith(
    Value *val, Value *with, const Interval &liveInterval, IRFunction &M,
    const LiveIntervalsInstructionNumbering &instrNumbering,
    bool fixUpFirstUseIfNoDef) {
  auto &instrs = M.getInstrs();
  auto valOrigin = getOrigin(val);
  unsigned instIdx = 0;
  IRBuilder B(&M);
  bool sawDefinitionBeforeFirstUse = false;
  Instruction *firstUse = nullptr;
  for (auto it = instrNumbering.getInstr(liveInterval.begin_)->getIterator(),
            e = instrs.end();
       it != e && instIdx <= liveInterval.end_; ++it) {
    auto *I = &*it;
    if (isa<DeallocActivationInst>(I)) {
      continue;
    }
    // Ignore any new instructions which were not present as the instruction
    // numbering was performed.
    auto instNum = instrNumbering.getInstrNumber(I);
    if (instNum >= 0) {
      instIdx = instNum;
    }
    if (instNum < 0) {
      continue;
    }

    bool sawDefinition = false;
    // This is an instruction inside the interval.
    // Iterate over all operands and perform replacements.
    for (int i = 0, f = I->getNumOperands(); i < f; i++) {
      auto op = I->getOperand(i).first;
      auto opOrigin = getOrigin(op);
      auto opKind = I->getOperand(i).second;
      // Is the operand the value we are looking for?
      if (opOrigin != valOrigin) {
        continue;
      }
      size_t opIdx = static_cast<size_t>(
          (opKind == OperandKind::In)
              ? LiveIntervalsInstructionNumbering::getInstrReadSlotNumber(
                    instIdx)
              : LiveIntervalsInstructionNumbering::getInstrWriteSlotNumber(
                    instIdx));
      // Skip operands outside of the interval.
      if (opIdx < liveInterval.begin_ || opIdx >= liveInterval.end_) {
        continue;
      }

      std::pair<Value *, bool> replacementAndHasCreated =
          getCompatibleValueForReplacement(B, I, *op, *with);
      auto *replacement = replacementAndHasCreated.first;
      // If we inserted a cast of with and didn't see any use
      // of with yet, this is our first use.
      if (replacementAndHasCreated.second && !firstUse) {
        assert(llvm::isa<Instruction>(replacement) &&
               "Replacement status should not be \"hasCreated\"");
        firstUse = llvm::cast<Instruction>(replacement);
      }

      DEBUG_GLOW(llvm::dbgs()
                     << "Replacing inside instruction " << opIdx << "\n";
                 llvm::dbgs() << "before: "; I->dump(llvm::dbgs());
                 llvm::dbgs() << "\n");

      // Don't account for InOut definitions, because the In part of that
      // definition is going to be undefined if we didn't see any
      // definition yet.
      sawDefinition |= opKind == OperandKind::Out;
      if (!firstUse &&
          (opKind == OperandKind::In || opKind == OperandKind::InOut)) {
        firstUse = I;
      }

      // Replace the old value by the new value.
      I->setOperand(i, replacement);
      DEBUG_GLOW(llvm::dbgs() << "after: "; I->dump(llvm::dbgs());
                 llvm::dbgs() << "\n");
    }
    sawDefinitionBeforeFirstUse |= (sawDefinition && !firstUse);
  }
  // We found a use without a definition first and have been asked to
  // fix those situations.
  // Insert a copy to initialize "with" with val.
  if (firstUse && !sawDefinitionBeforeFirstUse && fixUpFirstUseIfNoDef) {
    std::pair<Value *, bool> replacementAndHasCreated =
        getCompatibleValueForReplacement(B, firstUse, *with, *val);
    auto *fixupInit = B.createCopyInst(firstUse->getName().str() + ".fixup",
                                       with, replacementAndHasCreated.first);
    M.moveInstruction(firstUse, fixupInit);
  }
}

/// Erase all instructions from the \p ErasedInstructions set.
/// If \p forceErase is true, no additional checks are performed.
/// Otherwise, copies into weight variables cannot be erased.
static bool eraseInstructions(IRFunction &M,
                              InstructionPtrSet &erasedInstructions) {
  bool changed = false;
  for (auto it : erasedInstructions) {
    DEBUG_GLOW(llvm::dbgs() << "Deleting instruction :"; it->dump(llvm::dbgs());
               llvm::dbgs() << "\n");
    M.eraseInstruction(it);
    changed = true;
  }
  return changed;
}

/// \returns true if writes into this memory location are observable from
/// outside.
static bool isObservable(Value *V) { return isa<WeightVar>(getOrigin(V)); }

namespace {
/// A helper class for performing a sharing of buffers used by a given
/// instruction.
class BufferSharingOptimizer {
  /// Current function.
  IRFunction &M_;
  /// The instruction numbering to be used.
  const LiveIntervalsInstructionNumbering &instrNumbering_;
  /// Current instruction.
  Instruction *instr_;
  /// The number of the current instruction.
  size_t instrIdx_;
  /// The source argument.
  Value *src_;
  /// The destination argument.
  Value *dest_;
  /// The origin of the source argument.
  Value *srcOrigin_;
  /// The origin of the destination argument.
  Value *destOrigin_;

  /// List of live intervals for the source buffer.
  Intervals &srcIntervals_;
  /// List of live intervals for the destination buffer.
  Intervals &destIntervals_;
  /// The live interval of the source buffer, which covers the current
  /// instruction.
  Interval *srcInterval_;
  /// The live interval of the destination buffer, which covers the current
  /// instruction.
  Interval *destInterval_;

  /// Check if instr_ is a copy propagation.
  /// That is, instr_ is a copy and both the source and destination
  /// are not redefined on the related intervals.
  /// Intervals are split at each definition, expect for inout.
  /// Thus redefinitions could only happen when a value is redefined by
  /// inout operands or some partial write.
  /// This is tracked by the sameValue_ field on each interval.
  bool isCopyPropagation() const {
    return isa<CopyInst>(instr_) && srcInterval_->sameValue_ &&
           destInterval_->sameValue_;
  }

  /// Pick the buffer that can be reused. To make a decision, check
  /// which intervals intersect with each other. In most cases, the buffers
  /// can be combined if their live intervals do not overlap.
  ///
  /// \returns the buffer that can be
  /// reused, or nullptr if none of the buffers can be reused.
  Value *getBufferToBeReused() {
    // Do not try to combine observables.
    if (isObservable(destOrigin_) && isObservable(srcOrigin_)) {
      return nullptr;
    }

    // Check if dest or src live interval is the last live interval of
    // an observable memory location.
    bool isDestLastIntervalOfObservable =
        isObservable(destOrigin_) && *destInterval_ == destIntervals_.back();
    bool isSrcLastIntervalOfObservable =
        isObservable(srcOrigin_) && *srcInterval_ == srcIntervals_.back();

    // A value X cannot reuse the buffer of another value Y,
    // if the live interval of X overlaps with any live intervals of Y.
    // The only exception is the copy instruction, where the live interval
    // of the destination may be merged into a live interval of the source
    // if they have the same value.

    // If dest interval overlaps with any srcIntervals, it cannot be replaced.
    bool destIntvalCannotBeReplaced =
        !isCopyPropagation() &&
        hasOverlappingIntervals(srcIntervals_, *destInterval_);
    // If src interval overlaps with any dest Intervals, it cannot be replaced.
    bool srcIntervalCannotBeReplaced =
        hasOverlappingIntervals(destIntervals_, *srcInterval_);

    if (!isDestLastIntervalOfObservable && !isSrcLastIntervalOfObservable &&
        !destIntvalCannotBeReplaced && !srcIntervalCannotBeReplaced) {
      // There are no restrictions and intervals can be combined on any
      // order. Try to use a heuristic to pick the right way to combine
      // them.

      // Try to reuse the interval of an observable memory location, because
      // it does not increase the memory usage.
      // TODO: If it would introduce a last write into an observable, do not
      // do it.
      if (isObservable(srcOrigin_) && !isObservable(destOrigin_)) {
        // Use src buffer for dest.
        return srcOrigin_;
      }

      if (isObservable(destOrigin_) && !isObservable(srcOrigin_)) {
        // Use dest buffer for src.
        return destOrigin_;
      }

      // Avoid sharing a buffer if there is a single
      // live interval in the interval list. After replacement
      // this whole buffer can be eliminated.
      if (srcIntervals_.size() == 1 && destIntervals_.size() != 1) {
        // Use dest buffer for src.
        return destOrigin_;
      }

      if (destIntervals_.size() == 1 && srcIntervals_.size() != 1) {
        // Use src buffer for dest.
        return srcOrigin_;
      }

      // Just use src buffer for dest by default.
      return srcOrigin_;
    }

    // Try to check if buffers can be shared by using
    // src instead of dest inside the live interval of dest.
    // This is possible if src is not live after the current instruction and
    // until the end of the current Dest's live interval.
    if (isDestLastIntervalOfObservable || destIntvalCannotBeReplaced) {
      // Dest cannot be replaced by src because src is being mutated while
      // dest is alive or because dest contains the last write into
      // an observable memory location.

      // Try to replace src by dest in the live interval of src.
      // This is possible if Src is not live anywhere inside the current
      // Dest's live interval ending at the current instruction.

      // Bail, because src cannot be replaced by dest because dest is being
      // mutated while src is alive or because src contains the last write
      // into an observable memory location.
      if (isSrcLastIntervalOfObservable || srcIntervalCannotBeReplaced) {
        return nullptr;
      }
      return destOrigin_;
    }

    return srcOrigin_;
  }

public:
  /// Initialize the state of the shared buffers optimizer.
  BufferSharingOptimizer(
      IRFunction &M, LiveIntervalsMap &intervalsMap,
      const LiveIntervalsInstructionNumbering &instrNumbering,
      Instruction *instr, size_t instrIdx, Value *dest, Value *src)
      : M_(M), instrNumbering_(instrNumbering), instr_(instr),
        instrIdx_(instrIdx), src_(src), dest_(dest), srcOrigin_(getOrigin(src)),
        destOrigin_(getOrigin(dest)), srcIntervals_(intervalsMap[srcOrigin_]),
        destIntervals_(intervalsMap[destOrigin_]) {
    // Bail if information about live intervals is not known.
    assert(!srcIntervals_.empty() &&
           "Set of live intervals for a memory buffer cannot be empty");
    assert(!destIntervals_.empty() &&
           "Set of live intervals for a memory buffer cannot be empty");
    // Find the Src live interval that encloses the current instruction.
    auto srcIntervalIt = getEnclosingInterval(
        srcIntervals_,
        LiveIntervalsInstructionNumbering::getInstrReadSlotNumber(instrIdx_));
    assert(srcIntervalIt != srcIntervals_.end() &&
           "Cannot share buffers: cannot "
           "find enclosing src interval");

    // Find the Dest live interval that encloses the current instruction.
    auto destIntervalIt = getEnclosingInterval(
        destIntervals_,
        LiveIntervalsInstructionNumbering::getInstrWriteSlotNumber(instrIdx_));
    assert(destIntervalIt != destIntervals_.end() &&
           "Cannot share buffers: cannot "
           "find enclosing dest interval");

    // Remember the found src and dest intervals.
    srcInterval_ = srcIntervalIt;
    destInterval_ = destIntervalIt;
  }

  /// Try to share buffers used by src and dest.
  /// \returns true, if it was possible to reuse buffers.
  bool tryToShareBuffers() {
    // Pick the buffer that can be reused. It can be either the src or the dest
    // buffer.
    auto *bufferToReuse = getBufferToBeReused();
    // Bail if none of the buffers can be reused.
    if (!bufferToReuse) {
      return false;
    }

    // TODO: May be disallow usage of dest interval for src?
    // This would avoid extending dest lifetime to start earlier.
    // But it would also miss some opportunities for sharing buffers.
    // if (bufferToReuse == destOrigin)
    //   continue;

    // Check if it is the destination buffer that can be reused.
    if (bufferToReuse == destOrigin_) {
      // This operation may extend the lifetime of dest's buffer.
      // shareBuffers will fix it once it's done.
      // However, if the source interval is a WeightVar, it may
      // not have a definition on the interval we are replacing.
      // If that's the case, we need to add one, otherwise
      // dest will not be defined and shareBuffers won't have enough
      // information to be able to fix that.
      reuseBufferInsideInterval(
          srcOrigin_, dest_, *srcInterval_, *destInterval_, M_, srcIntervals_,
          destIntervals_,
          /*fixUpFirstUseIfNoDef*/ llvm::isa<WeightVar>(srcOrigin_));
      return true;
    }

    // Source buffer can be reused.
    reuseBufferInsideInterval(destOrigin_, src_, *destInterval_, *srcInterval_,
                              M_, destIntervals_, srcIntervals_,
                              /*fixUpFirstUseIfNoDef*/ false);
    return true;
  }

  /// Substitute all uses of \p oldBuffer by \p newBuffer inside the
  /// \p oldInterval.
  void reuseBufferInsideInterval(Value *oldBuffer, Value *newBuffer,
                                 Interval oldInterval, Interval &newInterval,
                                 IRFunction &M, Intervals &oldIntervals,
                                 Intervals &newIntervals,
                                 bool fixUpFirstUseIfNoDef) {
    DEBUG_GLOW(llvm::dbgs()
               << "\n\nReuse buffers: use buffer of " << newBuffer->getName()
               << " as a buffer for " << oldBuffer->getName() << "\n"
               << "in live interval " << oldInterval << "\n");
    // Replace oldBuffer with newBuffer.
    replaceAllUsesInsideIntervalWith(oldBuffer, newBuffer, oldInterval, M,
                                     instrNumbering_, fixUpFirstUseIfNoDef);
    if (isCopyPropagation()) {
      // This is a copy propagation.
      // Merge the old interval with the new one.
      newInterval.begin_ = std::min(newInterval.begin_, oldInterval.begin_);
      newInterval.end_ = std::max(newInterval.end_, oldInterval.end_);
      assert(isEnclosedInside(newInterval, oldInterval) &&
             "Merging the intervals didn't work");
    }
    // oldInterval does not belong to oldIntervals anymore. It should belong
    // to newIntervals now.
    moveInterval(oldIntervals, newIntervals, oldInterval);
  }
};
} // namespace

/// Tries to share a buffer for two operands of the same instruction.
/// An operand X cannot reuse the buffer of another operand Y,
/// if the live interval of X overlaps with any live intervals of Y.
/// The only exception is the copy instruction, where the live interval
/// of the X may be enclosed into a live interval of Y because they have
/// the same value after the copy instruction.
static bool tryToShareBuffersForInstr(
    LiveIntervalsMap &intervalsMap,
    const LiveIntervalsInstructionNumbering &instrNumbering, Instruction *I,
    unsigned instIdx) {
  IRFunction &M = *I->getParent();
  // Consider all pair of operands. Check if their respective buffers can be
  // reused in principle.
  for (unsigned first = 0, e = I->getNumOperands(); first < e; first++) {
    auto destOp = I->getOperand(first);
    Value *dest = getAllocationOrigin(destOp.first);
    if (!dest) {
      dest = destOp.first;
    }
    for (unsigned second = first + 1; second < e; second++) {
      auto srcOp = I->getOperand(second);
      Value *src = getAllocationOrigin(srcOp.first);
      if (!src) {
        src = srcOp.first;
      }
      // Operands must be different, but of the same type.
      if (destOp.first->getType() != srcOp.first->getType()) {
        continue;
      }

      if (dest == src) {
        // Bail if operands are the same and are combined already.
        if (Instruction::isInplaceOp(I, first, second)) {
          return false;
        }
        continue;
      }

      // Bail if the instruction does not allow for reuse of buffers.
      if (!Instruction::isInplaceOp(I, first, second)) {
        continue;
      }

      // Bail if the origin buffers of src and dest are of different sizes.
      if (dest->getType()->size() != src->getType()->size()) {
        continue;
      }

      // The buffers can be reused in principle, thus try to share the buffers.
      BufferSharingOptimizer opt(M, intervalsMap, instrNumbering, I, instIdx,
                                 dest, src);
      if (opt.tryToShareBuffers()) {
        return true;
      }
    }
  }
  return false;
}

/// Sharing of buffers
///
/// The purpose of this optimization is to reduce the memory usage by
/// reusing memory buffers as much as possible.
///
/// The overall idea is that it is fine to combine storage for two live
/// intervals if they do not overlap and if for at least one of them the writes
/// do not need to be observable. Typically, two live intervals are considred as
/// candidates for sharing if they occur in the same instruction, but it is not
/// strictly necessary.
static bool shareBuffers(IRFunction &M) {
  bool changed = false;
  InstructionPtrSet erasedInstructions;
  // Build a list of live intervals for each memory location
  // which is either a WeightVar or a an Allocation.
  LiveIntervalsMap intervalsMap;
  calculateLiveIntervals(M, intervalsMap);
  LiveIntervalsInstructionNumbering instrNumbering(M);

  // Get the source of the copy. This memory location may have been
  // modified by any instruction that used it as an @out or @inout
  // parameter.
  auto &instrs = M.getInstrs();

  // For each instruction, in reverse order.
  for (auto it = instrs.rbegin(), e = instrs.rend(); it != e; ++it) {
    Instruction *I = &*it;
    auto instIdx = instrNumbering.getInstrNumber(I);
    if (instIdx < 0) {
      continue;
    }
    // Try to reuse the operand memory buffers.
    changed |=
        tryToShareBuffersForInstr(intervalsMap, instrNumbering, I, instIdx);
  }

  // Fix eventual issues with allocs and deallocs that shareBuffers may
  // introduce by extending live interval lifetimes.
  changed |= hoistDealloc(M);
  changed |= sinkAllocas(M);
  // Fix eventual issues with tensorviews that shareBuffers may
  // introduce by extending live interval lifetimes.
  changed |= sinkTensorViews(M);
  return changed;
}

/// Dead Store Elimination.
///
/// Perform a backwards pass:
/// - For each location remember the last seen read.
/// - When a write is detected:
///   - If there is no last seen read, it is safe to remove this write
///   - Remember this last seen write, reset the last seen read.
/// A single pass is enough because currently there is just a single basic
/// basic block.
static bool eliminateDeadStores(IRFunction &M) {
  bool changed = true;
  auto &instrs = M.getInstrs();
  // Instructions to be erased.
  InstructionPtrSet erasedInstructions;
  /// Representation of the analysis state.
  struct MemoryLocationState {
    /// Instruction that contained a last seen read.
    Instruction *lastSeenRead_{nullptr};
    /// Instruction that contained a last seen write.
    Instruction *lastSeenWrite_{nullptr};
  };

  // Maps each memory location to its analysis state.
  std::unordered_map<Value *, MemoryLocationState> memoryState;

  // Create a fake last read for each of the weight variables,
  // to indicate that WeightVars are live at the end of the BB.
  // This ensures that last stored into WeightVars are not
  // eliminated.
  for (auto *WV : M.getWeights()) {
    memoryState[WV].lastSeenRead_ = &*std::prev(instrs.end());
  }

  // Iterate over instructions in reversed order.
  for (auto it = instrs.rbegin(), e = instrs.rend(); it != e; ++it) {
    auto *I = &*it;
    if (isa<DeallocActivationInst>(I) || isa<AllocActivationInst>(I) ||
        isa<TensorViewInst>(I)) {
      continue;
    }
    size_t numMutatedOperands = 0;
    size_t numNonReadMutatedOperands = 0;
    // Process all operand writes.
    for (const auto &Op : I->getOperands()) {
      auto OpOrigin = getOrigin(Op.first);
      auto OpKind = Op.second;
      auto &State = memoryState[OpOrigin];
      if (OpKind != OperandKind::In) {
        numMutatedOperands++;
        // If it is a write that was not read and it is not a last write into
        // a WeightVar (i.e. an observable effect), then it can be eliminated.
        // If there are multiple writes in this instruction, all of them
        // should satisfy this property for the instruction to be removed.
        if (!State.lastSeenRead_) {
          numNonReadMutatedOperands++;
        }

        // Only update last seen read/write if it was not a partial write. These
        // are used when determining if one write fully overwrites (kills) an
        // earlier write, but a partial write does not do so.
        const bool isPartialWrite =
            (Op.first->getType()->size() < OpOrigin->getType()->size());
        if (!isPartialWrite) {
          State.lastSeenWrite_ = I;
          State.lastSeenRead_ = nullptr;
        }
      }
    }

    // It is safe to remove an instruction if all of its mutated operands
    // are not read afterwards.
    if (numMutatedOperands > 0 &&
        numMutatedOperands == numNonReadMutatedOperands) {
      erasedInstructions.insert(I);
      changed = true;
      // Do not process any reads of operands, because
      // this instruction will be eliminated.
      continue;
    }

    // Process all operand reads and the predicate.
    for (const auto &Op : I->getOperands()) {
      auto opOrigin = getOrigin(Op.first);
      auto opKind = Op.second;
      auto &state = memoryState[opOrigin];
      if (opKind != OperandKind::Out) {
        state.lastSeenRead_ = I;
      }
    }
  }

  eraseInstructions(M, erasedInstructions);
  return changed;
}

/// \returns true if the first dimension in \p offsets has a non-zero value.
static bool isOnlyOffsetInFirstDim(llvm::ArrayRef<dim_t> offsets) {
  if (offsets.size() > 1) {
    for (size_t i = 1; i < offsets.size(); ++i) {
      if (offsets[i] != 0) {
        return false;
      }
    }
  }
  return true;
}

/// \returns true if the dimensions of \p sourceDims, other than the first
/// dimension, all equal the dimensions in \p destDims.
static bool allButFirstDimsEqual(llvm::ArrayRef<dim_t> sourceDims,
                                 llvm::ArrayRef<dim_t> destDims) {
  assert(sourceDims.size() == destDims.size() &&
         "Source and dest dims must have same number of dims.");
  if (sourceDims.size() > 1) {
    for (size_t i = 1; i < sourceDims.size(); ++i) {
      if (sourceDims[i] != destDims[i]) {
        return false;
      }
    }
  }
  return true;
}

/// Replace InsertTensors that are only offset in the first dimension with
/// writing directly into the destination using TensorViews with the same
/// offsets. This is possible because this means the underlying memory is
/// contiguous in this case.
bool optimizeInserts(IRFunction &M) {
  bool changed = false;
  auto &instrs = M.getInstrs();
  InstructionPtrSet erasedInstructions;
  IRBuilder B(&M);

  for (auto &I : instrs) {
    // Look for compatible InsertTensors.
    auto *ITI = dyn_cast<InsertTensorInst>(&I);
    if (!ITI) {
      continue;
    }

    // If the insert has a count greater than 1, then the original operation
    // that wrote into the alloc activation would need to be replicated many
    // times given the current way the optimization is designed. Instead, it's
    // likely more efficient to keep the original pattern here, with the
    // original operation executing once and writing into a buffer, and then
    // having the ITI copy it over many times to the final alloc.
    if (ITI->getCount() > 1) {
      continue;
    }

    // TVI with offsets currently only works for this optimization if the insert
    // is only into the first dimension. This is because the tensor memory must
    // be contiguous.
    if (!isOnlyOffsetInFirstDim(ITI->getOffsets())) {
      continue;
    }

    // For now only support an InsertTensor with an alloc as its source. This is
    // the pattern usually seen via IRGen'd ConcatNodes.
    auto *insertSourceAAI = dyn_cast<AllocActivationInst>(ITI->getSrc());
    if (!insertSourceAAI) {
      continue;
    }

    // Assume 3 users of the source AAI: ITI, the original instruction that
    // writes into it, and a dealloc. The dealloc is unchecked but assumed as a
    // user as we already know insertSourceAAI is one user, and so there must be
    // a dealloc.
    if (insertSourceAAI->getNumUsers() != 3) {
      continue;
    }

    // Make sure that all but the first dimension of the inserttensor's source
    // and dest are equal. This means that the writes to the destination of the
    // insert are contiguous.
    auto *insertDest = ITI->getDest();
    if (!allButFirstDimsEqual(insertSourceAAI->dims(), insertDest->dims())) {
      continue;
    }

    // Find the original writer into insertSourceAAI.
    Instruction *origWriter = nullptr;
    for (const auto &U : ValueUses(insertSourceAAI)) {
      auto *tmpI = U.get();
      if (tmpI != ITI && !isa<DeallocActivationInst>(tmpI)) {
        origWriter = tmpI;
        break;
      }
    }
    assert(origWriter &&
           "Did not find the original writer to the source alloc.");

    // Create a new TensorView of the original dest of the InsertTensor,
    // with the same offset as the InsertTensor.
    auto *TVI =
        B.createTensorViewInst((ITI->getName() + ".tv.dest").str(), insertDest,
                               insertSourceAAI->getType(), ITI->getOffsets());

    // Replace the insertSourceAAI with the new TensorView, so that the original
    // writer into insertSourceAAI writes into the offset into insertDest
    // instead.
    replaceAllNonDeallocUsersWith(insertSourceAAI, TVI);

    // Move the TVI to the location of the InsertTensor.
    auto itTVI = M.moveInstruction(&I, TVI);

    // Move the original writer into insertSourceAAI to now come after the TVI,
    // preserving the order of writes into insertDestAAI.
    M.moveInstruction(&*++itTVI, origWriter);

    // Queue up removal of the now-unnecessary InsertTensor. Unused
    // allocs/deallocs will be deleted by later passes.
    erasedInstructions.insert(ITI);
    changed = true;
  }
  eraseInstructions(M, erasedInstructions);
  return changed;
}

/// Replace ExtractTensors that are only offset in the first dimension with
/// reading directly from the destination using TensorViews with the same
/// offsets. This is possible because this means the underlying memory is
/// contiguous in this case.
bool optimizeExtracts(IRFunction &M) {
  bool changed = false;
  auto &instrs = M.getInstrs();
  InstructionPtrSet erasedInstructions;
  IRBuilder B(&M);

  for (auto &I : instrs) {
    // Look for compatible ExtractTensors.
    auto *ETI = dyn_cast<ExtractTensorInst>(&I);
    if (!ETI) {
      continue;
    }

    // TVI with offsets currently only works for this optimization if the
    // extract is only into the first dimension. This is because the tensor
    // memory must be contiguous.
    if (!isOnlyOffsetInFirstDim(ETI->getOffsets())) {
      continue;
    }

    // Verify that the source of the extract is not written to more than once.
    // This is to ensure that all uses of the extract's output can be replaced
    // by a view of the source instead, since it should be read-only after the
    // first write, and the extract should only come after the write.
    auto *extractSrc = ETI->getSrc();
    if (hasMultipleWriters(extractSrc, erasedInstructions)) {
      continue;
    }

    // For now only support an extract with an alloc as its dest. This is the
    // pattern usually seen via IRGen'd SliceNodes.
    auto *extractDestAAI = dyn_cast<AllocActivationInst>(ETI->getDest());
    if (!extractDestAAI) {
      continue;
    }

    // Make sure that all but the first dimension of the extract's source and
    // dest are equal. This means that the accesses are contiguous.
    if (!allButFirstDimsEqual(extractSrc->dims(), extractDestAAI->dims())) {
      continue;
    }

    // Create a new TensorView of the original source of the ExtractTensor,
    // and with the same offset as the ExtractTensor.
    auto *TVI =
        B.createTensorViewInst((ETI->getName() + ".tv.dest").str(), extractSrc,
                               extractDestAAI->getType(), ETI->getOffsets());

    // Replace all uses of the extract's dest (extractDestAAI) with the TVI.
    replaceAllNonDeallocUsersWith(extractDestAAI, TVI);

    // Move the TVI to the location of the ExtractTensor.
    M.moveInstruction(&I, TVI);

    // Queue up removal of the now-unnecessary ExtractTensor. Unused
    // allocs/deallocs will be deleted by later passes.
    erasedInstructions.insert(ETI);
    changed = true;
  }
  eraseInstructions(M, erasedInstructions);
  return changed;
}

/// Instrument the code to make it easier to debug issues.
/// Add dumping of inputs before each instruction and
/// dumping of outputs after each instruction.
/// For each input/output tensor its name and its value are dumped.
static bool performDebugInstrumentation(IRFunction &M) {
  if (instrumentDebugOnly.empty()) {
    return false;
  }
<<<<<<< HEAD

  // Debug instrumentation format.
  std::string format = instrumentDebugFormat;
  CHECK(format == "txt" || format == "bin")
      << "Invalid debug IR instrumentation format! Only 'txt' and 'bin' is "
         "supported!";

  // Open debug info file.
  unsigned fileDumpIdx = 0;
  std::ofstream debugInfoFile;
  if (format == "bin") {
    debugInfoFile.open("debug.info", std::ios::out | std::ios::trunc);
  }

=======
  bool changed = false;
>>>>>>> 268c4812
  auto &instrs = M.getInstrs();
  for (auto it = instrs.begin(), e = instrs.end(); it != e;) {
    auto *I = &*it;
    auto next = std::next(it);
    // If current instruction is not one of the provided in the list, skip it.
    if (!instrumentDebugOnly.empty()) {
      if (std::find_if(instrumentDebugOnly.begin(), instrumentDebugOnly.end(),
                       [&](const std::string &name) -> bool {
                         return I->getName().contains(name);
                       }) == instrumentDebugOnly.end()) {
        it = next;
        continue;
      }
    }
    if (isa<DebugPrintInst>(I) || isa<AllocActivationInst>(I) ||
        isa<DeallocActivationInst>(I)) {
      it = next;
      continue;
    }
    // Don't instrument tensorview since it can lead to liveness verification
    // failures if the tensorview happens before any writes to the tensor.
    if (isa<TensorViewInst>(I)) {
      it = next;
      continue;
    }

    std::string instrName = I->getName().str();
    if (format == "bin") {
      debugInfoFile << "\n";
      debugInfoFile << "Type: " << I->getKindName() << "\n";
      debugInfoFile << "Name: " << instrName << "\n";
    }

    for (const auto &Op : I->getOperands()) {
      std::string opValueName = Op.first->getName();

      // DebugPrint instruction name for this operand.
      std::string name = opValueName;
      name += ".";
      name += instrName;
      name += ".";
      name += I->getKindName();

      // DebugPrint filename. When dumping files we do not use the name of the
      // debug instruction since it is not safe: most of the filesystems allow
      // a maximum length for a given file name in the order of 255 characters
      // and the debug instruction name (with the above format) is very likely
      // to be very long. We use a simple name format for dumping files and we
      // generate a separate meta file with additional information about every
      // dump.
      std::string filename = strFormat("data%04d.bin", fileDumpIdx++);

      // Dump inputs of the current instruction before the instruction.
      if (Op.second != OperandKind::Out) {
        if (format == "bin") {
          debugInfoFile << "Input : " << filename << " : " << opValueName
                        << "\n";
        }

        name = "debug_print.before." + name;
        auto *dumpInstr = new DebugPrintInst(name, Op.first, format, filename);
        M.insertInstruction(I, dumpInstr);
        changed = true;
      }

      // Dump outputs of the current instruction after the instruction.
      if (Op.second != OperandKind::In) {
        if (format == "bin") {
          debugInfoFile << "Output: " << filename << " : " << opValueName
                        << "\n";
        }

        name = "debug_print.after." + name;
        auto *dumpInstr = new DebugPrintInst(name, Op.first, format, filename);
        if (next == e) {
          M.insertInstruction(dumpInstr);
        } else {
          M.insertInstruction(&*next, dumpInstr);
        }
        changed = true;
      }
    }
    it = next;
  }
<<<<<<< HEAD

  // Close debug info file.
  if (format == "bin") {
    debugInfoFile.close();
  }
=======
  return changed;
>>>>>>> 268c4812
}

/// Perform peephole optimizations.
bool performPeepholeOptimizations(IRFunction &M) {
  bool changed = false;
  auto &instrs = M.getInstrs();
  IRBuilder B(&M);
  for (auto it = instrs.begin(), e = instrs.end(); it != e;) {
    auto cur = it;
    auto *I = &*cur;
    it = std::next(it);
    // MaxPoolWithArgmaxInst -> MaxPoolInst.
    if (auto *PMI = dyn_cast<MaxPoolWithArgmaxInst>(I)) {
      auto *argmax = PMI->getArgmax();
      // Optimize only if the cache is an allocation and
      // it has exactly 2 users: the current instruction and
      // a deallocation.
      if (!isa<AllocActivationInst>(argmax) || argmax->getNumUsers() != 2) {
        continue;
      }

      auto *newI = B.createMaxPoolInst(
          PMI->getName(), PMI->getDest(), PMI->getSrc(), PMI->getKernels(),
          PMI->getStrides(), PMI->getPads(), PMI->getLayout());
      it = M.moveInstruction(I, newI);
      M.eraseInstruction(I);
      changed = true;
      continue;
    }

    // tranpose dest, splat (src), ... -> copy dest, tensorview (splat (src))
    // This is safe, because transpose of a splat does not change any elements.
    // It changes only types.
    if (auto *TI = dyn_cast<TransposeInst>(I)) {
      auto src = TI->getSrc();
      auto dest = TI->getDest();
      if (auto W = getSingleWriter(src)) {
        if (isa<SplatInst>(W)) {
          if (src->getType() != dest->getType()) {
            std::vector<dim_t> offsets(src->getType()->dims().size(), 0);
            auto *TVI = B.createTensorViewInst(TI->getName(), src,
                                               dest->getType(), offsets);
            M.moveInstruction(I, TVI);
            src = TVI;
          }
          auto *newI = B.createCopyInst(TI->getName(), TI->getDest(), src);
          it = M.moveInstruction(I, newI);
          M.eraseInstruction(I);
          changed = true;
          continue;
        }
      }
    }

    // Convert element_max instruction into a canonical form,
    // where the splat (i.e. the constant) argument is the last one.
    if (auto *EM = dyn_cast<ElementMaxInst>(I)) {
      auto *lhs = EM->getLHS();
      auto *rhs = EM->getRHS();
      auto *wlhs = getSingleWriter(lhs);
      if (!wlhs) {
        continue;
      }
      if (!isa<SplatInst>(wlhs)) {
        continue;
      }
      // If RHS is a splat already, there is nothing to do.
      auto *wrhs = getSingleWriter(rhs);
      if (wrhs && isa<SplatInst>(wrhs)) {
        continue;
      }
      auto *newI =
          B.createElementMaxInst(EM->getName(), EM->getDest(), rhs, lhs);
      it = M.moveInstruction(I, newI);
      M.eraseInstruction(I);
      changed = true;
      continue;
    }

    // tensorview that does not change the type is equivalent to its source
    // operand.
    if (auto *TV = dyn_cast<TensorViewInst>(I)) {
      if (TV->getType() == TV->getSrc()->getType()) {
        replaceAllNonDeallocUsersWith(TV, TV->getSrc());
        changed = true;
      }
      continue;
    }

    // Remove useless copies.
    if (auto *CI = dyn_cast<CopyInst>(I)) {
      auto *src = CI->getSrc();
      auto *dest = CI->getDest();
      if (getOrigin(src) == getOrigin(dest)) {
        if (src->getType()->size() != dest->getType()->size()) {
          continue;
        }

        if (getOriginOffset(src) != getOriginOffset(dest)) {
          continue;
        }

        M.eraseInstruction(I);
        changed = true;
      }
      continue;
    }
  }
  return changed;
}

namespace glow {
std::unique_ptr<IRFunction> generateAndOptimizeIR(Function *F, const Backend &B,
                                                  bool shouldShareBuffers) {
  auto IR = glow::make_unique<IRFunction>(F);
  IR->generateIR(B);
  ::glow::optimize(*IR, B, shouldShareBuffers);
  if (!B.verify(*IR)) {
    EXIT_ON_ERR(MAKE_ERR(
        ErrorValue::ErrorCode::COMPILE_UNSUPPORTED_IR_AFTER_OPTIMIZE,
        "Unsupported instruction(s) found after optimizing IR " +
            IR->getName().str() + " for backend " + B.getBackendName()));
  }
  return IR;
}

void optimize(IRFunction &M, bool shouldShareBuffers) {
  M.verify();
  IRFunctionPassManager IRFPM("TargetIndependentIROptzFPM",
                              createDefaultIRFunctionOptimizationPipeline());
  CompilationContext cctx;
  cctx.compMode = CompilationMode::Infer;
  IRFPM.run(&M, cctx);
}

void optimize(IRFunction &M, const Backend &B, bool shouldShareBuffers) {
  M.verify();
  IRFunctionPassManager IRFPM("TargetIndependentIROptzFPM",
                              B.getIROptimizationPipeline());
  CompilationContext cctx;
  cctx.compMode = CompilationMode::Infer;
  IRFPM.run(&M, cctx);
}

namespace ir {
bool PeepholeOptimizations::run(IRFunction *M, const CompilationContext &cctx) {
  return performPeepholeOptimizations(*M);
}

bool EmptyPass::run(IRFunction *F, const CompilationContext &cctx) {
  return false;
}

bool HoistDealloc::run(IRFunction *M, const CompilationContext &cctx) {
  return hoistDealloc(*M);
}

bool SinkAllocas::run(IRFunction *M, const CompilationContext &cctx) {
  return sinkAllocas(*M);
}

bool DeleteDeadAllocs::run(IRFunction *M, const CompilationContext &cctx) {
  return deleteDeadAllocs(*M);
}

bool MakeWeightsConst::run(IRFunction *M, const CompilationContext &cctx) {
  return makeWeightsConst(*M);
}

bool ShareBuffers::run(IRFunction *M, const CompilationContext &cctx) {
  return shareBuffers(*M);
}

bool DSE::run(IRFunction *M, const CompilationContext &cctx) {
  return eliminateDeadStores(*M);
}

bool OptimizeInserts::run(IRFunction *M, const CompilationContext &cctx) {
  return optimizeInserts(*M);
}

bool OptimizeExtracts::run(IRFunction *M, const CompilationContext &cctx) {
  return optimizeExtracts(*M);
}

bool DebugInstrument::run(IRFunction *M, const CompilationContext &cctx) {
  return performDebugInstrumentation(*M);
}

bool IRVerify::run(IRFunction *M, const CompilationContext &cctx) {
  return M->verify();
}

bool IRDumper::run(IRFunction *M, const CompilationContext &cctx) {
  M->dump();
  return false;
}
} // namespace ir
} // namespace glow<|MERGE_RESOLUTION|>--- conflicted
+++ resolved
@@ -39,12 +39,6 @@
 #define DEBUG_TYPE "ir-optimizer"
 
 namespace {
-<<<<<<< HEAD
-static llvm::cl::opt<bool>
-    instrumentDebug("instrument-debug",
-                    llvm::cl::desc("Instrument the IR for debugging"),
-                    llvm::cl::init(false), llvm::cl::Hidden);
-
 static llvm::cl::opt<std::string> instrumentDebugFormat(
     "instrument-debug-format",
     llvm::cl::desc("The format of the IR debugging instrumentation:      \n"
@@ -54,8 +48,6 @@
                    "         separate files.\n"),
     llvm::cl::init("txt"), llvm::cl::Hidden);
 
-=======
->>>>>>> 268c4812
 static llvm::cl::list<std::string> instrumentDebugOnly(
     "instrument-debug-only",
     llvm::cl::desc(
@@ -1533,7 +1525,6 @@
   if (instrumentDebugOnly.empty()) {
     return false;
   }
-<<<<<<< HEAD
 
   // Debug instrumentation format.
   std::string format = instrumentDebugFormat;
@@ -1548,9 +1539,7 @@
     debugInfoFile.open("debug.info", std::ios::out | std::ios::trunc);
   }
 
-=======
   bool changed = false;
->>>>>>> 268c4812
   auto &instrs = M.getInstrs();
   for (auto it = instrs.begin(), e = instrs.end(); it != e;) {
     auto *I = &*it;
@@ -1635,15 +1624,13 @@
     }
     it = next;
   }
-<<<<<<< HEAD
 
   // Close debug info file.
   if (format == "bin") {
     debugInfoFile.close();
   }
-=======
+
   return changed;
->>>>>>> 268c4812
 }
 
 /// Perform peephole optimizations.
