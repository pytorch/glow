--- conflicted
+++ resolved
@@ -5101,11 +5101,57 @@
   return changed;
 }
 
-<<<<<<< HEAD
 /// Convert a FullyConnected node to a 1x1 Convolution.
 bool ConvertFullyConnectedToConvolution::run(Function *F,
                                              const CompilationContext &cctx) {
-=======
+  LOG_SCOPE(F->getLogContext(), getName());
+
+  bool changed = false;
+  for (auto &N : F->getNodes()) {
+
+    auto *FCN = dyn_cast<FullyConnectedNode>(&N);
+    if (!FCN) {
+      continue;
+    }
+
+    NodeValue output = FCN->getResult();
+    NodeValue input = FCN->getInput();
+    NodeValue filter = FCN->getWeights();
+    NodeValue bias = FCN->getBias();
+
+    // Reshape input from 2D to 4D.
+    auto inpDims = ShapeHW(input.getType()->dims());
+    std::vector<dim_t> inpDimsCN = {inpDims.height, 1, 1, inpDims.width};
+    input = F->createReshape(FCN->getName(), input, inpDimsCN);
+
+    // Transpose filter and reshape from 2D to 4D.
+    filter = F->createTranspose(FCN->getName(), filter, {1, 0});
+    auto filterDims = ShapeHW(filter.getType()->dims());
+    std::vector<dim_t> filterDimsCN = {filterDims.height, 1, 1,
+                                       filterDims.width};
+    filter = F->createReshape(FCN->getName(), filter, filterDimsCN);
+
+    // Create Conv2D node with same output type but 4D shape.
+    auto outDims = ShapeHW(output.getType()->dims());
+    std::vector<dim_t> outDimsCN = {outDims.height, 1, 1, outDims.width};
+    auto outTyCN =
+        F->getParent()->uniqueTypeWithNewShape(output.getType(), outDimsCN);
+    NodeValue outputCN =
+        F->createConv(FCN->getName(), input, filter, bias, outTyCN,
+                      /* kernels */ {1, 1},
+                      /* strides */ {1, 1},
+                      /* pads */ {0, 0, 0, 0},
+                      /* group */ 1);
+
+    // Reshape the 4D output back to its original 2D shape.
+    outputCN =
+        F->createReshape(FCN->getName(), outputCN, output.getType()->dims());
+    FCN->getResult().replaceAllUsesOfWith(outputCN);
+    changed = true;
+  }
+  return changed;
+}
+
 /// Fold Min -> Max or Max -> Min to Clip
 /// We need to place this function after `OptimizeArithmeticNodes` in which the
 /// constant operator in commutative nodes is moved to the RHS, so that we can
@@ -5123,54 +5169,11 @@
 /// ClipNode's min will be the SplatNode (maxSN) connected to the MaxNode.
 /// ClipNode's max will be the SplatNode (minSN) connected to the MinNode.
 bool FoldMinMaxToClip::run(Function *F, const CompilationContext &cctx) {
->>>>>>> 140714a1
   LOG_SCOPE(F->getLogContext(), getName());
 
   bool changed = false;
   for (auto &N : F->getNodes()) {
-<<<<<<< HEAD
-
-    auto *FCN = dyn_cast<FullyConnectedNode>(&N);
-    if (!FCN) {
-      continue;
-    }
-
-    NodeValue output = FCN->getResult();
-    NodeValue input = FCN->getInput();
-    NodeValue filter = FCN->getWeights();
-    NodeValue bias = FCN->getBias();
-
-    // Reshape input from 2D to 4D.
-    auto inpDims = ShapeHW(input.getType()->dims());
-    std::vector<dim_t> inpDimsCN = {inpDims.height, 1, 1, inpDims.width};
-    input = F->createReshape(FCN->getName(), input, inpDimsCN);
-
-    // Transpose filter and reshape from 2D to 4D.
-    filter = F->createTranspose(FCN->getName(), filter, {1, 0});
-    auto filterDims = ShapeHW(filter.getType()->dims());
-    std::vector<dim_t> filterDimsCN = {filterDims.height, 1, 1,
-                                       filterDims.width};
-    filter = F->createReshape(FCN->getName(), filter, filterDimsCN);
-
-    // Create Conv2D node with same output type but 4D shape.
-    auto outDims = ShapeHW(output.getType()->dims());
-    std::vector<dim_t> outDimsCN = {outDims.height, 1, 1, outDims.width};
-    auto outTyCN =
-        F->getParent()->uniqueTypeWithNewShape(output.getType(), outDimsCN);
-    NodeValue outputCN =
-        F->createConv(FCN->getName(), input, filter, bias, outTyCN,
-                      /* kernels */ {1, 1},
-                      /* strides */ {1, 1},
-                      /* pads */ {0, 0, 0, 0},
-                      /* group */ 1);
-
-    // Reshape the 4D output back to its original 2D shape.
-    outputCN =
-        F->createReshape(FCN->getName(), outputCN, output.getType()->dims());
-    FCN->getResult().replaceAllUsesOfWith(outputCN);
-    changed = true;
-  }
-=======
+
     MaxNode *maxNode = dyn_cast<MaxNode>(&N);
     MinNode *minNode = dyn_cast<MinNode>(&N);
     NodeValue otherInput;
@@ -5308,7 +5311,6 @@
     changed |= processNV(F, C->getOutput());
   }
 
->>>>>>> 140714a1
   return changed;
 }
 
