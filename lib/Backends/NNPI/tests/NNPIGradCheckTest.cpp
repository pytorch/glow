/*
 * Copyright (c) Glow Contributors. See CONTRIBUTORS file.
 * Licensed under the Apache License, Version 2.0 (the "License");
 * you may not use this file except in compliance with the License.
 * You may obtain a copy of the License at
 *
 *     http://www.apache.org/licenses/LICENSE-2.0
 *
 * Unless required by applicable law or agreed to in writing, software
 * distributed under the License is distributed on an "AS IS" BASIS,
 * WITHOUT WARRANTIES OR CONDITIONS OF ANY KIND, either express or implied.
 * See the License for the specific language governing permissions and
 * limitations under the License.
 */
#include "TestBlacklist.h"
#include "tests/unittests/BackendTestUtils.h"

using namespace glow;

<<<<<<< HEAD
std::set<std::string> glow::backendTestBlacklist = {};

struct BlacklistInitializer {
  BlacklistInitializer() {
    const std::vector<std::pair<std::string, uint32_t>> testBlacklistedSetups =
        {
            {"gradientCheckGatherVec/0", TestBlacklist::AnyDeviceAnyEngine},
            {"gradientCheckGatherDim/0", TestBlacklist::AnyDeviceAnyEngine},
            {"gradientCheckConv/0", TestBlacklist::AnyDeviceAnyEngine},
            {"gradientCheckDepthwiseConv/0", TestBlacklist::AnyDeviceAnyEngine},
            {"gradientCheckGroupConv/0", TestBlacklist::AnyDeviceAnyEngine},
            {"gradientCheckDilatedConv/0", TestBlacklist::AnyDeviceAnyEngine},
            {"gradientCheckAvgPool/0", TestBlacklist::AnyDeviceAnyEngine},
            {"gradientCheckMaxPool/0", TestBlacklist::AnyDeviceAnyEngine},
            {"gradientCheckAdaptiveAvgPool/0",
             TestBlacklist::AnyDeviceAnyEngine},
            {"gradientCheckBatchNorm/0", TestBlacklist::AnyDeviceAnyEngine},
            {"gradientCheckArithmeticDiv/0", TestBlacklist::AnyDeviceAnyEngine},
            {"gradientCheckArithmetic/0", TestBlacklist::AnyDeviceAnyEngine},
            {"gradientCheckFCConcatTanh/0", TestBlacklist::AnyDeviceAnyEngine},
            {"gradientCheckFC/0", TestBlacklist::AnyDeviceAnyEngine},
            {"gradientCheckTranspose/0", TestBlacklist::AnyDeviceAnyEngine},
            {"gradientCheckCrossEntropyLoss/0",
             TestBlacklist::AnyDeviceAnyEngine},
        };
    TestBlacklist::prepareBlacklist(testBlacklistedSetups,
                                    backendTestBlacklist);
  };
} blacklistInitializer;
=======
std::set<std::string> glow::backendTestBlacklist = {
    "gradientCheckGatherVec/0",
    "gradientCheckGatherDim/0",
    "gradientCheckConv/0",
    "gradientCheckDepthwiseConv/0",
    "gradientCheckGroupConv/0",
    "gradientCheckDilatedConv/0",
    "gradientCheckAvgPool/0",
    "gradientCheckMaxPool/0",
    "gradientCheckAdaptiveAvgPool/0",
    "gradientCheckBatchNorm/0",
    "gradientCheckArithmeticDiv/0",
    "gradientCheckArithmetic/0",
    "gradientCheckFCConcatTanh/0",
    "gradientCheckFC/0",
    "gradientCheckTranspose/0",
    "gradientCheckCrossEntropyLoss/0",
    "gradientCheckBatchedPairwiseDotProduct/0",
};
>>>>>>> d8520922
<|MERGE_RESOLUTION|>--- conflicted
+++ resolved
@@ -17,7 +17,6 @@
 
 using namespace glow;
 
-<<<<<<< HEAD
 std::set<std::string> glow::backendTestBlacklist = {};
 
 struct BlacklistInitializer {
@@ -42,29 +41,10 @@
             {"gradientCheckTranspose/0", TestBlacklist::AnyDeviceAnyEngine},
             {"gradientCheckCrossEntropyLoss/0",
              TestBlacklist::AnyDeviceAnyEngine},
+            {"gradientCheckBatchedPairwiseDotProduct/0",
+             TestBlacklist::AnyDeviceAnyEngine},
         };
     TestBlacklist::prepareBlacklist(testBlacklistedSetups,
                                     backendTestBlacklist);
   };
-} blacklistInitializer;
-=======
-std::set<std::string> glow::backendTestBlacklist = {
-    "gradientCheckGatherVec/0",
-    "gradientCheckGatherDim/0",
-    "gradientCheckConv/0",
-    "gradientCheckDepthwiseConv/0",
-    "gradientCheckGroupConv/0",
-    "gradientCheckDilatedConv/0",
-    "gradientCheckAvgPool/0",
-    "gradientCheckMaxPool/0",
-    "gradientCheckAdaptiveAvgPool/0",
-    "gradientCheckBatchNorm/0",
-    "gradientCheckArithmeticDiv/0",
-    "gradientCheckArithmetic/0",
-    "gradientCheckFCConcatTanh/0",
-    "gradientCheckFC/0",
-    "gradientCheckTranspose/0",
-    "gradientCheckCrossEntropyLoss/0",
-    "gradientCheckBatchedPairwiseDotProduct/0",
-};
->>>>>>> d8520922
+} blacklistInitializer;