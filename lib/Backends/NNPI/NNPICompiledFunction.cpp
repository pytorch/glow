/*
 * Copyright (c) Glow Contributors. See CONTRIBUTORS file.
 * Licensed under the Apache License, Version 2.0 (the "License");
 * you may not use this file except in compliance with the License.
 * You may obtain a copy of the License at
 *
 *     http://www.apache.org/licenses/LICENSE-2.0
 *
 * Unless required by applicable law or agreed to in writing, software
 * distributed under the License is distributed on an "AS IS" BASIS,
 * WITHOUT WARRANTIES OR CONDITIONS OF ANY KIND, either express or implied.
 * See the License for the specific language governing permissions and
 * limitations under the License.
 */

#include "NNPICompiledFunction.h"
#include "DebugMacros.h"
#include "Importer.h"
#include "NNPI.h"
#include "NNPIOptions.h"
#include "nnpi_transformer.h"

#include "glow/Backend/BackendUtils.h"
#include "glow/Flags/Flags.h"

#include <sstream>

#include "llvm/ADT/StringSet.h"

using namespace glow;

NNPIDeviceNetworkConfig glow::parseDeviceNetworkConfig(
    const NNPICompilationOptions &compilationOptions) {
  NNPIDeviceNetworkConfig cfg;
  std::memset(&cfg, 0, sizeof(cfg));
  cfg.pnpHints.ringFrequencyPrio = compilationOptions.ringPrio;
  cfg.pnpHints.iceBOFrequencyPrio[0] = compilationOptions.iceBOPrio0;
  cfg.pnpHints.iceBOFrequencyPrio[1] = compilationOptions.iceBOPrio1;
  cfg.pnpHints.iceBOFrequencyPrio[2] = compilationOptions.iceBOPrio2;
  cfg.pnpHints.iceBOFrequencyPrio[3] = compilationOptions.iceBOPrio3;
  cfg.pnpHints.iceBOFrequencyPrio[4] = compilationOptions.iceBOPrio4;
  cfg.pnpHints.iceBOFrequencyPrio[5] = compilationOptions.iceBOPrio5;
  cfg.pnpHints.DDRBandwidth = compilationOptions.ddrBandwidth;
  return cfg;
}

Error NNPICompiledFunction::updateCompilationConfigFromOptions(
    NNPICompilationOptions &compilationOptions) {
  if (compilationOptions.showVars) {
    LOG(INFO) << compilationOptions.dumpStatus();
  }
  if (!compilationOptions.customDspKernelsFile.get().empty()) {
    std::strncpy(config_.customDspKernelsFile,
                 compilationOptions.customDspKernelsFile.get().c_str(),
                 sizeof(config_.customDspKernelsFile));
  }

  // Handle device version.
  ASSIGN_VALUE_OR_RETURN_ERR(
      config_.deviceType,
      NNPIOptions::getDeviceVersion(compilationOptions.inferOnDevice,
                                    compilationOptions.deviceVersion));

  if (compilationOptions.iceCores > 0) {
    config_.numCoresToUse = static_cast<uint32_t>(compilationOptions.iceCores);
  }
  if (!compilationOptions.debugCompileConfigFile.get().empty()) {
    strncpy(config_.debugConfigFile,
            compilationOptions.debugCompileConfigFile.get().c_str(),
            sizeof(config_.debugConfigFile));
  }

  config_.disableSLSOffloadToIA = compilationOptions.disableSLSOffloadToIA;
  config_.enableLightweightCompilation = compilationOptions.lightCompilation;
  config_.dumpDotFiles = compilationOptions.dumpDotFiles;

  config_.forceWeightsOutOfLLC = compilationOptions.forceWeightsOutOfLLC;
  config_.disableSlsAllLenOneCalcAtRunTime =
      compilationOptions.disableSlsAllLenOneCalcAtRunTime;
#if NNPI_MAJOR_VERSION >= 1 && NNPI_MINOR_VERSION >= 1
  config_.enableESUnifyAdditionalPass =
      compilationOptions.enableESUnifyAdditionalPass;

  config_.enableLayerSplitter = compilationOptions.enableLayerSplitter;
  config_.enableConvSpatialSplitter =
      compilationOptions.enableConvSpatialSplitter;
#endif

  return Error::success();
}

/// Inserts into \p opts a mapping from \p optKey to \p optVal. If \p optKey
/// already existed in \p opts then logs a warning about overriding it for \p F.
static void insertOptLogOverride(const Function &F,
                                 BackendSpecificOptions &opts,
                                 const std::string &optKey,
                                 const std::string &optVal) {
  auto it = opts.find(optKey);
  if (it != opts.end()) {
    LOG(WARNING) << optKey << " was set to " << it->second << " for network "
                 << F.getName().data() << "; overriding it with " << optVal;
  }
  opts[optKey] = optVal;
}

Error NNPICompiledFunction::setupCompilationHints(
    const Function *F, const BackendSpecificNodeInfo &backendSpecificNodeInfo) {
  // If there's no info to validate for this Function then return early.
  auto funNodeInfoIt = backendSpecificNodeInfo.find(F);
  if (funNodeInfoIt == backendSpecificNodeInfo.end()) {
    return Error::success();
  }
  auto &currFunInfo = funNodeInfoIt->second;

  // Gather all Node names to more easily/efficiently validate extraEdges.
  llvm::StringSet<> allNodeNames;
  for (const Node &N : F->getNodes()) {
    allNodeNames.insert(N.getName().str());
    if (const ConcatNode *CN = llvm::dyn_cast<ConcatNode>(&N)) {
      for (dim_t i = 0, e = CN->getNumInputs(); i < e; i++) {
        allNodeNames.insert(N.getName().str() + "@copy_" + std::to_string(i));
      }
    }
  }

  // Create hints here before copying into config_, as we don't know how many
  // there are a priori.
  std::vector<NNPICompilationHint> hints;
  for (const auto &nodeInfoPair : currFunInfo) {
    const Node *N = nodeInfoPair.first;
    RETURN_ERR_IF_NOT(N->getParent() == F,
                      "Node mapped to this Function in backendSpecificNodeInfo "
                      "has incorrect parent.");

    const auto &nodeInfo = nodeInfoPair.second;

    // Read core assignments
    auto coreAssignmentsIt = nodeInfo.find(coreAssignmentsKey);
    auto coreAssignmentsSuffixIt = nodeInfo.find(coreAssignmentsSuffixKey);
    if (coreAssignmentsIt != nodeInfo.end()) {
      auto coreAssignments = coreAssignmentsIt->second;
      if (coreAssignmentsSuffixIt != nodeInfo.end()) {
        auto coreAssignmentsSuffix = coreAssignmentsSuffixIt->second;
        RETURN_ERR_IF_NOT(
            coreAssignments.size() == coreAssignmentsSuffix.size(),
            strFormat("Node %s coreAssignmentsSuffix has length "
                      "%zu, but coreAssignments has length %zu",
                      N->getName().data(), coreAssignmentsSuffix.size(),
                      coreAssignments.size()));
      }

      for (dim_t i = 0; i < coreAssignments.size(); i++) {
        int core;
        ASSIGN_VALUE_OR_RETURN_ERR(core, getIntFromStr(coreAssignments[i]));
        RETURN_ERR_IF_NOT(core >= 0 && core <= 11,
                          "Core assignment must be [0-11]");
        NNPICompilationHint hint;
        hint.type = NNPI_HINT_ICE_CORE_PLACEMENT;
        std::string opName = N->getName().str();
        if (coreAssignmentsSuffixIt != nodeInfo.end()) {
          auto coreAssignmentsSuffix = coreAssignmentsSuffixIt->second;
          if (i < coreAssignmentsSuffix.size()) {
            opName = opName + coreAssignmentsSuffix[i];
          }
        }
        strncpy(hint.iceCorePlacement.opName, opName.c_str(),
                sizeof(NNPIObjectName));
        hint.iceCorePlacement.iceCore = core;
        hints.emplace_back(hint);
      }
    }

    // Read tensor assignments
    auto tensorAssignmentNamesIt = nodeInfo.find(tensorAssignmentNamesKey);
    auto tensorAssignmentValuesIt = nodeInfo.find(tensorAssignmentValuesKey);
    if ((tensorAssignmentNamesIt != nodeInfo.end()) &&
        (tensorAssignmentValuesIt != nodeInfo.end())) {
      auto tensorAssignmentNames = tensorAssignmentNamesIt->second;
      auto tensorAssignmentValues = tensorAssignmentValuesIt->second;
      RETURN_ERR_IF_NOT(
          tensorAssignmentNames.size() == tensorAssignmentValues.size(),
          strFormat("Node %s tensorAssignmentsNames has length %zu, but "
                    "tensorAssignmentValues has length %zu",
                    N->getName().data(), tensorAssignmentNames.size(),
                    tensorAssignmentValues.size()));

      for (dim_t i = 0; i < tensorAssignmentNames.size(); i++) {
        const std::string &memoryLevel = tensorAssignmentValues[i];
        RETURN_ERR_IF_NOT((memoryLevel == "SRAM") || (memoryLevel == "LLC") ||
                              (memoryLevel == "DRAM"),
                          strFormat("Memory level must be either SRAM, LLC, or "
                                    "DRAM. Unknown level: %s",
                                    memoryLevel.data()));

        const std::string &tensorName = tensorAssignmentNames[i];

        NNPICompilationHint hint;
        hint.type = NNPI_HINT_TENSOR_PLACEMENT;
        strncpy(hint.tensorPlacement.tensorName, tensorName.c_str(),
                sizeof(NNPIObjectName));
        hint.tensorPlacement.allocationType =
            (memoryLevel == "SRAM")  ? NNPI_ALLOCATION_SRAM
            : (memoryLevel == "LLC") ? NNPI_ALLOCATION_LLC
                                     : NNPI_ALLOCATION_DRAM;
        hint.tensorPlacement.priority = 0.0f;
        hints.emplace_back(hint);
      }
    }

    // Read extra edges
    auto extraEdgesTargetNameIt = nodeInfo.find(extraEdgesTargetNameKey);
    auto extraEdgesTargetSuffixIt = nodeInfo.find(extraEdgesTargetSuffixKey);
    auto extraEdgesSourceSuffixIt = nodeInfo.find(extraEdgesSourceSuffixKey);

    if (extraEdgesTargetNameIt != nodeInfo.end()) {
      auto extraEdgesTargetName = extraEdgesTargetNameIt->second;
      if (extraEdgesTargetSuffixIt != nodeInfo.end()) {
        auto extraEdgesTargetSuffix = extraEdgesTargetSuffixIt->second;
        RETURN_ERR_IF_NOT(
            extraEdgesTargetName.size() == extraEdgesTargetSuffix.size(),
            strFormat("Node %s extraEdgesTargetSuffix has length %zu, but "
                      "extraEdgesTargetName has length %zu",
                      N->getName().data(), extraEdgesTargetSuffix.size(),
                      extraEdgesTargetName.size()));
      }

      if (extraEdgesSourceSuffixIt != nodeInfo.end()) {
        auto extraEdgesSourceSuffix = extraEdgesSourceSuffixIt->second;
        RETURN_ERR_IF_NOT(
            extraEdgesTargetName.size() == extraEdgesSourceSuffix.size(),
            strFormat("Node %s extraEdgesSourceSuffix has length %zu, but "
                      "extraEdgesTargetName has length %zu",
                      N->getName().data(), extraEdgesSourceSuffix.size(),
                      extraEdgesTargetName.size()));
      }

      for (dim_t i = 0; i < extraEdgesTargetName.size(); i++) {
        std::string opName = std::string(N->getName());
        if (extraEdgesSourceSuffixIt != nodeInfo.end()) {
          auto extraEdgesSourceSuffix = extraEdgesSourceSuffixIt->second;
          opName = opName + extraEdgesSourceSuffix[i];
        }

        std::string edgeName = extraEdgesTargetName[i];
        if (allNodeNames.count(extraEdgesTargetName[i]) == 0) {
          LOG(WARNING) << "Discarding edge targeting non-existent node "
                       << extraEdgesTargetName[i];
          continue;
        }
        if (extraEdgesTargetSuffixIt != nodeInfo.end()) {
          auto extraEdgesTargetSuffix = extraEdgesTargetSuffixIt->second;
          edgeName = edgeName + extraEdgesTargetSuffix[i];
        }

        NNPICompilationHint hint;
        hint.type = NNPI_HINT_OP_DEPENDENCY;
        strncpy(hint.opDependency.opName, opName.c_str(),
                sizeof(NNPIObjectName));
        strncpy(hint.opDependency.dependsOnOpName, edgeName.c_str(),
                sizeof(NNPIObjectName));
        hints.emplace_back(hint);
      }
    }
  }

  config_.numCompilationHints = hints.size();
  const size_t hintsBytes = hints.size() * sizeof(NNPICompilationHint);
  config_.compilationHints = (NNPICompilationHint *)malloc(hintsBytes);
  if (hintsBytes > 0) {
    memcpy(config_.compilationHints, hints.data(), hintsBytes);
  }

  return Error::success();
}

Error NNPICompiledFunction::compile(Function *F, const BackendOptions &opts) {
  BackendOptions newOpts = opts;
  if (opts.backendHints.executionUnits) {
    insertOptLogOverride(*F, newOpts.backendSpecificOpts, "NNPI_IceCores",
                         std::to_string(opts.backendHints.executionUnits));
  }

  if (glow::nnpi::flags::DumpCompilerData) {
    const std::string icetFName =
        std::string("icet_file_") + F->getName().str();
    insertOptLogOverride(*F, newOpts.backendSpecificOpts, "NNPI_CompiledFile",
                         icetFName);
  }

  if (glow::nnpi::flags::UsePerPartitionIcetConfig) {
    const std::string icetConfigFName =
        std::string("icet_config_") + F->getName().str() + std::string(".json");
    insertOptLogOverride(*F, newOpts.backendSpecificOpts,
                         "NNPI_CompilationDebugConfigFile", icetConfigFName);
  }

  for (const auto &keyValPair : newOpts.backendSpecificOpts) {
    LOG(INFO) << "Backend-specific option " << keyValPair.first << " set to "
              << keyValPair.second << " for network " << F->getName().data();
  }

  compilationOptions_ = NNPICompilationOptions(newOpts.backendSpecificOpts);

  if (compilationOptions_.compileOutputPostfix) {
    compilationFileName_ = compilationOptions_.compiledFile.get() + "_" +
                           std::string(F->getName());
  } else {
    compilationFileName_ = compilationOptions_.compiledFile.get();
  }
  LOG_IF_NOT_RETURN_LLVMERROR(
      compilationFileName_.length() < NNPI_MAX_STRING_LEN, "Bad filename");

  NNPIImporter importer(compilationOptions_);
  network_ = importer.importFunction(F, newOpts);
  iaExtensionPaths_ = importer.getIAExtensionPaths();

  LOG_IF_INVALID_HANDLE_RETURN_LLVMERROR(network_, "Failed to import function");
  // Setting the network name.
  std::string networkName = compilationFileName_;
  if (compilationFileName_.empty()) {
    networkName = F->getName();
  }
  ASSERT_LOG_NNPI_ERROR(nnpiNetworkSetName(network_, networkName.c_str()),
                        "Failed to set NNPI network name");

  // Apply optimizations.
  NNPIOptimizationConfig optConf;
  std::memset(&optConf, 0, sizeof(NNPIOptimizationConfig));
  optConf.lstmReconstruction = 1;
  optConf.reorderTransposeConvert = 1;
  if (!compilationOptions_.disableConstFolding) {
    optConf.constantFolding = 1;
  }

  DBG_MEM_USAGE("NNPICompiledFunction call optimize <<");
  LOG_NNPI_IF_ERROR_RETURN_LLVMERROR(nnpiNetworkOptimize(network_, &optConf),
                                     "Failed NNPI API Optimize");
  DBG_MEM_USAGE("NNPICompiledFunction call get compilation config <<");
  LOG_NNPI_IF_ERROR_RETURN_LLVMERROR(nnpiGetDefaultCompilationConfig(&config_),
                                     "Failed NNPI API Read Config");

  auto error = updateCompilationConfigFromOptions(compilationOptions_);
  if (error) {
    return error;
  }

  RETURN_IF_ERR(setupCompilationHints(F, newOpts.backendSpecificNodeInfo));

  // Collect input/output names.
  {
    size_t numInputs, numOutputs;
    NNPIObjectName name;
    NNPITensorDesc desc;
    LOG_NNPI_IF_ERROR_RETURN_LLVMERROR(
        nnpiNetworkGetInputNum(network_, &numInputs),
        "Failed to query NNPI network inputs");
    for (size_t i = 0; i < numInputs; i++) {
      LOG_NNPI_IF_ERROR_RETURN_LLVMERROR(
          nnpiNetworkGetInputDesc(network_, i, name, &desc),
          "Failed to query NNPI network inputs");
      inputNames_.push_back(name);
    }
    LOG_NNPI_IF_ERROR_RETURN_LLVMERROR(
        nnpiNetworkGetOutputNum(network_, &numOutputs),
        "Failed to query NNPI network outputs");
    for (size_t i = 0; i < numOutputs; i++) {
      LOG_NNPI_IF_ERROR_RETURN_LLVMERROR(
          nnpiNetworkGetOutputDesc(network_, i, name, &desc),
          "Failed to query NNPI network outputs");
      outputNames_.push_back(name);
    }
  }

  if (compilationOptions_.useIceT || compilationOptions_.inferOnDevice) {
    if (compilationFileName_.empty()) // Compile to memory.
    {
      NNPIStream outFileStream;
      outFileStream.userData = &compiledStream_;
      outFileStream.readCallback = NULL;
      outFileStream.seekCallback = NULL;
      outFileStream.writeCallback = [](const void *ptr, uint64_t size,
                                       uint64_t count,
                                       void *userData) -> uint64_t {
        DBG_MEM_USAGE("NNPICompiledFunction before appending: "
                      << ((size * count) / 1024));
        BlockStream *ss = reinterpret_cast<BlockStream *>(userData);
        size_t wSize = ss->write(static_cast<const char *>(ptr), size * count);
        if (wSize < size * count) {
          return 0;
        } else {
          DBG_MEM_USAGE("NNPICompiledFunction stream appended: "
                        << ((size * count) / 1024) << " KB current size: "
                        << ss->getSize() / 1024 << " KB ");
          return size * count;
        }
      };
      DBG_MEM_USAGE("NNPICompiledFunction call get compile <<");
      LOG_NNPI_IF_ERROR_RETURN_LLVMERROR(
          nnpiNetworkCompileToStream(network_, &config_, &outFileStream, NULL),
          "Failed NNPI Compile");

      DBG_MEM_USAGE("NNPICompiledFunction done compile <<");
    } else // Compile to file.
    {
      LOG_NNPI_IF_ERROR_RETURN_LLVMERROR(
          nnpiNetworkCompileToFile(network_, &config_,
                                   compilationFileName_.c_str(), NULL),
          "Failed NNPI Compile");
    }

    // Update compilation info after NNPI compilation.
    if (compilationOptions_.dumpCompilationInfo ||
        compilationOptions_.lightCompilation ||
        flags::DumpBackendSpecificIRJSON) {
      if (!updateCompilationInfo()) {
        // Only issuing a warning (soft fail)
        LOG(WARNING) << "Failed to update NNPI compilation info";
      } else if (compilationOptions_.dumpCompilationInfo) {
        LONG_LOG(INFO, compilationInfo_.dump(networkName));
      }
    }

    if (compilationOptions_.inferOnDevice) {
      DBG_MEM_USAGE("NNPICompiledFunction destroy network");
      // NNPINetwork is not needed anymore on the inferfence api path.
      // Once the complied stream is loaded, query on the network can be done
      // using the host network instead.
      LOG_NNPI_IF_ERROR(nnpiNetworkDestroy(network_),
                        "Failed NNPI Network Destroy");
      network_ = NNPI_INVALID_NNPIHANDLE;
      DBG_MEM_USAGE("NNPICompiledFunction destroy network done");
    }
  }

  // Determine and save what inputs can be treated as partial. Need to do this
  // while we still have access to F.
  for (auto const &P : F->getParent()->getPlaceholders()) {
    if (!usedInFunction(P, F)) {
      continue;
    }
    if (allowsPartialInput(P, F)) {
      partialInputs_.insert(P);
    } else if (requiresPadding(P, F)) {
      paddedInputs_.insert(P);
    }
    if (P->isStatic()) {
      staticInputs_.insert(P);
    }
  }

  findSLSInputs(F);

  // Update device network config.
  devNetConfig_ = parseDeviceNetworkConfig(compilationOptions_);

  return Error::success();
}

void NNPICompiledFunction::findSLSInputs(Function *F) {
  // Gather all the placeholders of an SLS or EmbeddingBag
  for (auto const &node : F->getNodes()) {
    if (auto *SLS =
            llvm::dyn_cast<FusedRowwiseQuantizedSparseLengthsWeightedSumNode>(
                &node)) {
      VLOG(1) << SLS->getIndices() << " " << SLS->getWeights() << " "
              << SLS->getLengths() << " " << SLS->getData().dims()[0];
      validateSLSInputs_.emplace_back(
          /* isEmeddingBag */ false, SLS->getData().dims()[0],
          llvm::dyn_cast<Placeholder>(SLS->getIndices()),
          llvm::dyn_cast<Placeholder>(SLS->getWeights()),
          llvm::dyn_cast<Placeholder>(SLS->getLengths()),
          /* offsets */ nullptr);
    } else if (auto *SLS =
                   llvm::dyn_cast<FusedRowwiseQuantizedSparseLengthsSumNode>(
                       &node)) {
      VLOG(1) << SLS->getIndices() << " " << SLS->getLengths() << " "
              << SLS->getData().dims()[0];
      validateSLSInputs_.emplace_back(
          /* isEmeddingBag */ false, SLS->getData().dims()[0],
          llvm::dyn_cast<Placeholder>(SLS->getIndices()), /* weights */ nullptr,
          llvm::dyn_cast<Placeholder>(SLS->getLengths()),
          /* offsets */ nullptr);
    } else if (auto *SLS = llvm::dyn_cast<SparseLengthsSumNode>(&node)) {
      VLOG(1) << SLS->getIndices() << " " << SLS->getLengths() << " "
              << SLS->getData().dims()[0];
      validateSLSInputs_.emplace_back(
          /* isEmeddingBag */ false, SLS->getData().dims()[0],
          llvm::dyn_cast<Placeholder>(SLS->getIndices()),
          /* weights */ nullptr, llvm::dyn_cast<Placeholder>(SLS->getLengths()),
          /* offsets */ nullptr);
    } else if (auto *SLS =
                   llvm::dyn_cast<SparseLengthsWeightedSumNode>(&node)) {
      VLOG(1) << SLS->getIndices() << " " << SLS->getWeights() << " "
              << SLS->getLengths() << " " << SLS->getData().dims()[0];
      validateSLSInputs_.emplace_back(
          /* isEmeddingBag */ false, SLS->getData().dims()[0],
          llvm::dyn_cast<Placeholder>(SLS->getIndices()),
          llvm::dyn_cast<Placeholder>(SLS->getWeights()),
          llvm::dyn_cast<Placeholder>(SLS->getLengths()),
          /* offsets */ nullptr);
    } else if (auto *EBB = llvm::dyn_cast<EmbeddingBagNode>(&node)) {
      VLOG(1) << EBB->getIndices() << " " << EBB->getOffsets() << " "
              << EBB->getData().dims()[0];
      validateSLSInputs_.emplace_back(
          /* isEmeddingBag */ true, EBB->getData().dims()[0],
          llvm::dyn_cast<Placeholder>(EBB->getIndices()),
          /* weights */ nullptr,
          /* lengths */ nullptr,
          llvm::dyn_cast<Placeholder>(EBB->getOffsets()));
    } else if (auto *EBB =
                   llvm::dyn_cast<EmbeddingBagByteRowwiseOffsetsNode>(&node)) {
      VLOG(1) << EBB->getIndices() << " " << EBB->getWeights() << " "
              << EBB->getOffsets() << " " << EBB->getData().dims()[0];
      validateSLSInputs_.emplace_back(
          /* isEmeddingBag */ true, EBB->getData().dims()[0],
          llvm::dyn_cast<Placeholder>(EBB->getIndices()),
          llvm::dyn_cast<Placeholder>(EBB->getWeights()), /* lengths */ nullptr,
          llvm::dyn_cast<Placeholder>(EBB->getOffsets()));
    }
  }
}

NNPICompiledFunction::NNPICompiledFunction(Function *F)
    : CompiledFunction(runtime::RuntimeBundle::create(*F)),
      compilationOptions_({}) {
  std::memset(&config_, 0, sizeof(config_));
  std::memset(&devNetConfig_, 0, sizeof(devNetConfig_));
};

NNPICompiledFunction::~NNPICompiledFunction() {
  if (network_ != NNPI_INVALID_NNPIHANDLE) {
    LOG_NNPI_IF_ERROR(nnpiNetworkDestroy(network_),
                      "Failed NNPI Network Destroy");
  }
  if (config_.compilationHints) {
    free(config_.compilationHints);
  }
}

BlockStream &NNPICompiledFunction::lockCompiledStream() {
  DBG_MEM_USAGE("lockCompiledStream");
  compiledStreamMutex_.lock();
  return compiledStream_;
}

void NNPICompiledFunction::unlockCompiledStream() {
  DBG_MEM_USAGE("unlockCompiledStream");
  compiledStream_.resetRead();
  compiledStreamMutex_.unlock();
}

void NNPICompiledFunction::freeCompilationResources() {
  DBG_MEM_USAGE("[Before] freeCompilationResources ");
  lockCompiledStream();
  compiledStream_.releaseMemory();
  unlockCompiledStream();
  DBG_MEM_USAGE("[After] freeCompilationResources ");
}

bool NNPICompiledFunction::updateCompilationInfo() {
  // Clear existing info.
  compilationInfo_.clear();

  if (network_ == NNPI_INVALID_NNPIHANDLE) {
    LOG(ERROR) << "Invalid NNPINetwork";
    return false;
  }

  // Collect operators.
  uint64_t numOps = 0;
  LOG_NNPI_IF_ERROR_RETURN_FALSE(nnpiNetworkGetOpNum(network_, &numOps),
                                 "Failed to get num ops");
  for (uint64_t op = 0; op < numOps; op++) {
    NNPIOpInfo opInfo;
    LOG_NNPI_IF_ERROR_RETURN_FALSE(nnpiNetworkGetOpInfo(network_, op, &opInfo),
                                   "Failed to get op info");
    NNPICompiledOp compiledOp;
    compiledOp.name = std::string(opInfo.name);
    compiledOp.type = std::string(opInfo.type);
    compiledOp.coreIndex = opInfo.coreIndex;
    compiledOp.iceBo = opInfo.iceBo;
    compiledOp.execType = opInfo.executionType;
    for (uint32_t t = 0; t < opInfo.numTensors; t++) {
      NNPITensorInfo tensorInfo;
      LOG_NNPI_IF_ERROR_RETURN_FALSE(
          nnpiNetworkGetOpTensorInfo(network_, op, t, &tensorInfo),
          "Failed to get tensor info");
      NNPICompiledTensor compiledTensor;
      compiledTensor.name = std::string(tensorInfo.name);
      compiledTensor.type = std::string(tensorInfo.type);
      compiledTensor.allocType = tensorInfo.allocation;
      for (uint32_t d = 0; d < tensorInfo.numAllocations; d++) {
        compiledTensor.possibleAlloc.push_back(
            tensorInfo.possibleAllocation[d]);
      }
      for (uint32_t d = 0; d < tensorInfo.numDims; d++) {
        compiledTensor.shape.push_back(tensorInfo.dims[d]);
      }
      switch (tensorInfo.usage) {
      case NNPI_TENSOR_USAGE_INPUT:
        compiledOp.inputs.push_back(compiledTensor);
        break;
      case NNPI_TENSOR_USAGE_OUTPUT:
        compiledOp.outputs.push_back(compiledTensor);
        break;
      default:
        LOG(WARNING) << "Invalid tensor usage";
        break;
      }
    }
    compilationInfo_.ops.insert({compiledOp.name, compiledOp});
  }

  // Collect dependencies.
  uint64_t numDeps = 0;
  LOG_NNPI_IF_ERROR_RETURN_FALSE(
      nnpiNetworkGetOpDependenciesNum(network_, &numDeps),
      "Failed to get num dependencies");

  for (uint64_t dep = 0; dep < numDeps; dep++) {
    NNPIObjectName src;
    NNPIObjectName dst;
    LOG_NNPI_IF_ERROR_RETURN_FALSE(
        nnpiNetworkGetOpDependency(network_, dep, src, dst),
        "Failed to get op dependency");
    compilationInfo_.opDependencies.push_back(
        {std::string(src), std::string(dst)});
  }

  return true;
}

static const char *dumpAllocType(const NNPI_ALLOCATION_TYPE &allocType) {
  switch (allocType) {
  case NNPI_ALLOCATION_DEFAULT:
    return "Default";
  case NNPI_ALLOCATION_DRAM:
    return "DRAM";
  case NNPI_ALLOCATION_ECC_DRAM:
    return "ECC DRAM";
  case NNPI_ALLOCATION_LLC:
  case NNPI_ALLOCATION_LLC_CLOS0:
  case NNPI_ALLOCATION_LLC_CLOS1:
  case NNPI_ALLOCATION_LLC_CLOS2:
  case NNPI_ALLOCATION_LLC_CLOS3:
    return "LLC";
  case NNPI_ALLOCATION_SRAM:
    return "SRAM";
  case NNPI_ALLOCATION_INTERNAL:
    return "Internal";
  default:
    return "Unknown";
  }
}

std::string NNPICompiledTensor::dump() const {
  std::stringstream stream;
  stream << "name: " << name << ", type: " << type << " (";
  for (const auto &d : shape) {
    stream << d << ",";
  }
  if (shape.size() > 0) {
    stream.seekp(-1, stream.cur);
  }
  stream << "), allocation: ";
  stream << dumpAllocType(allocType);
  return stream.str();
}

std::string NNPICompiledOp::dump() const {
  std::stringstream stream;
  stream << "  [Op] name: " << name << ", type: " << type << ", exec: ";
  switch (execType) {
  case NNPI_EXECUTION_IA:
    stream << "IA";
    break;
  case NNPI_EXECUTION_DSP:
    stream << "DSP";
    break;
  case NNPI_EXECUTION_DELPHI:
    stream << "Delphi";
    break;
  case NNPI_EXECUTION_DSE:
    stream << "DSE";
    break;
  case NNPI_EXECUTION_COMBINED:
    stream << "Combined";
    break;
  case NNPI_EXECUTION_NOT_SET:
    stream << "NotSet";
    break;
  default:
    stream << "Unknown";
    break;
  }
  stream << ", core: " << coreIndex << ", iceBo: " << iceBo << "\n";
  for (const auto &in : inputs) {
    stream << "    [Input] " << in.dump() << "\n";
  }
  for (const auto &out : outputs) {
    stream << "    [Output] " << out.dump() << "\n";
  }

  return stream.str();
}

std::string NNPICompilationInfo::dump(const std::string &functionName) const {
  std::stringstream stream;
  stream << "[Start] NNPI Compilation Info for function: \"" << functionName
         << "\":\n";
  for (const auto &op : ops) {
    stream << op.second.dump();
  }
  for (const auto &dep : opDependencies) {
    stream << "  [Dep] " << dep.first << " -> " << dep.second << "\n";
  }
  stream << "[End] NNPI Compilation Info for function: \"" << functionName
         << "\":\n";

  return stream.str();
}

static const std::string tensorToJSON(const NNPICompiledTensor &tensor) {
  std::stringstream fs;
  fs << "{" << std::endl;
  fs << "\"name\" : \"" << tensor.name << "\"," << std::endl;
  fs << "\"type\" : \"" << tensor.type << "\"," << std::endl;
  fs << "\"alloc\" : \"" << dumpAllocType(tensor.allocType) << "\","
     << std::endl;
<<<<<<< HEAD
  fs << "\"possible_alloc\" :";
  fs << "[";
=======
  fs << "\"possible_alloc\" : ";
  fs << "[" << std::endl;
>>>>>>> 1349a4b6
  for (auto it = tensor.possibleAlloc.begin(); it != tensor.possibleAlloc.end();
       it++) {
    if (it != tensor.possibleAlloc.begin()) {
      fs << "," << std::endl;
    }
    fs << "\"" << dumpAllocType(*it) << "\" ";
  }
  fs << "]," << std::endl;
<<<<<<< HEAD
=======
  fs << std::endl;
>>>>>>> 1349a4b6
  fs << "\"size\" : " << std::endl;
  fs << "[" << std::endl;
  for (auto it = tensor.shape.begin(); it != tensor.shape.end(); it++) {
    if (it != tensor.shape.begin()) {
      fs << "," << std::endl;
    }
    fs << *it << std::endl;
  }
  fs << "]" << std::endl;
  fs << "}" << std::endl;
  return fs.str();
}

static const std::string
tensorListToJSON(const std::vector<NNPICompiledTensor> &tensors,
                 const std::string &label) {
  std::stringstream fs;
  fs << "  \"" << label << "\": [ " << std::endl;
  for (auto it = tensors.begin(); it != tensors.end(); it++) {
    if (it != tensors.begin()) {
      fs << "," << std::endl;
    }
    fs << tensorToJSON(*it);
  }
  fs << "]" << std::endl;
  return fs.str();
}

static const std::string
opsToJSON(const std::map<std::string, NNPICompiledOp> &ops) {
  std::stringstream fs;
  fs << "  \"ops\": { " << std::endl;
  for (auto it = ops.begin(); it != ops.end(); it++) {
    if (it != ops.begin()) {
      fs << "," << std::endl;
    }
    fs << " \"" << it->second.name << "\": " << std::endl;
    fs << "{" << std::endl;
    fs << tensorListToJSON(it->second.inputs, "inputs");
    fs << "," << std::endl;
    fs << tensorListToJSON(it->second.outputs, "outputs");
    fs << "," << std::endl;
    fs << " \"core\": " << it->second.coreIndex << "," << std::endl;
    fs << " \"type\": \"" << it->second.type << "\"" << std::endl;
    fs << "}" << std::endl;
  }
  fs << "  }" << std::endl;
  return fs.str();
}

static const std::string
edgesToJSON(const std::vector<std::pair<std::string, std::string>> &edges) {
  std::stringstream fs;
  fs << "  \"edges\": [ " << std::endl;
  for (auto it = edges.begin(); it != edges.end(); it++) {
    if (it != edges.begin()) {
      fs << "," << std::endl;
    }
    fs << " \"" << it->first << "\",\"" << it->second << "\"";
  }
  fs << "  ]" << std::endl;
  return fs.str();
}

const std::string NNPICompiledFunction::toJSON() const {
  std::stringstream fs;
  fs << "{" << std::endl;
  fs << opsToJSON(compilationInfo_.ops) << std::endl;
  fs << "," << std::endl;
  fs << edgesToJSON(compilationInfo_.opDependencies) << std::endl;
  fs << "}" << std::endl;
  return fs.str();
}<|MERGE_RESOLUTION|>--- conflicted
+++ resolved
@@ -727,13 +727,8 @@
   fs << "\"type\" : \"" << tensor.type << "\"," << std::endl;
   fs << "\"alloc\" : \"" << dumpAllocType(tensor.allocType) << "\","
      << std::endl;
-<<<<<<< HEAD
-  fs << "\"possible_alloc\" :";
-  fs << "[";
-=======
   fs << "\"possible_alloc\" : ";
   fs << "[" << std::endl;
->>>>>>> 1349a4b6
   for (auto it = tensor.possibleAlloc.begin(); it != tensor.possibleAlloc.end();
        it++) {
     if (it != tensor.possibleAlloc.begin()) {
@@ -742,10 +737,7 @@
     fs << "\"" << dumpAllocType(*it) << "\" ";
   }
   fs << "]," << std::endl;
-<<<<<<< HEAD
-=======
   fs << std::endl;
->>>>>>> 1349a4b6
   fs << "\"size\" : " << std::endl;
   fs << "[" << std::endl;
   for (auto it = tensor.shape.begin(); it != tensor.shape.end(); it++) {
