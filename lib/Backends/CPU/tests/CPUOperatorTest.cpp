/**
 * Copyright (c) Glow Contributors. See CONTRIBUTORS file.
 *
 * Licensed under the Apache License, Version 2.0 (the "License");
 * you may not use this file except in compliance with the License.
 * You may obtain a copy of the License at
 *
 *     http://www.apache.org/licenses/LICENSE-2.0
 *
 * Unless required by applicable law or agreed to in writing, software
 * distributed under the License is distributed on an "AS IS" BASIS,
 * WITHOUT WARRANTIES OR CONDITIONS OF ANY KIND, either express or implied.
 * See the License for the specific language governing permissions and
 * limitations under the License.
 */
#include "tests/unittests/BackendTestUtils.h"

using namespace glow;

std::set<std::string> glow::backendTestBlacklist = {
    "less_float16Cases/0",
    "less_int64Cases/0",
    "ResizeNearest_Float16/0",
    "ResizeNearest_Int16/0",
    "ResizeNearest_Float16_outTy/0",
    "ResizeNearest_Int16_outTy/0",
    "ResizeBilinear_Float16/0",
    "ResizeBilinear_Int16/0",
    "ResizeBilinear_Float16_outTy/0",
    "ResizeBilinear_Int16_outTy/0",
    "replaceNaN_Float16/0",
    "Logit_Float16/0",
    "FP16Add/0",
    "FP16Matmul/0",
    "BroadCastMax/0",
    "BroadCastMin/0",
    "batchedPairwiseDotProduct/0",
    "batchedReduceAdd_Float16/0",
    "batchedReduceZeroDimResult_Float16/0",
    "batchedReduceAddWithAxis_Float16/0",
    "ReluSimple_Float16/0",
    "PReluSimple_Float16/0",
    "GatherDataFloat16IdxInt32/0",
    "GatherDataFloat16IdxInt64/0",
    "GatherRangesDataFloat16IdxInt32/0",
    "GatherRangesDataFloat16IdxInt64/0",
    "FP16Transpose2Dims/0",
    "Transpose3Dims_Float16/0",
    "ArithAdd_int32_t/0",
    "ArithAdd_int64_t/0",
    "ArithAdd_float16_t/0",
    "ArithSub_int32_t/0",
    "ArithSub_int64_t/0",
    "ArithSub_float16_t/0",
    "ArithMul_int32_t/0",
    "ArithMul_int64_t/0",
    "ArithMul_float16_t/0",
    "ArithMax_int32_t/0",
    "ArithMax_int64_t/0",
    "ArithMax_float16_t/0",
    "ArithMin_int32_t/0",
    "ArithMin_int64_t/0",
    "ArithMin_float16_t/0",
    "convTest_Float16/0",
    "FP16Max/0",
    "concatVectors_Int32/0",
    "concatVectors_Float16/0",
    "concatVectorsRepeated_Int32/0",
    "concatVectorsRepeated_Float16/0",
    "sliceVectors_Float16/0",
    "sliceConcatVectors_Float16/0",
    "ExpandDims_Float16/0",
    "Split_Float16/0",
    "Fp16Splat/0",
    "GroupConv3D/0",
    "NonCubicPaddingConv3D/0",
    "FP16AvgPool/0",
    "FP16AdaptiveAvgPool/0",
    "Int8AdaptiveAvgPool/0",
    "FP16MaxPool/0",
    "NonCubicKernelConv3D/0",
    "NonCubicKernelConv3DQuantized/0",
    "NonCubicStrideConv3D/0",
    "FP16BatchAdd/0",
    "Sigmoid_Float16/0",
    "Swish_Float16/0",
    "testBatchAdd_Float16/0",
    "CumSum_Float/0",
    "CumSum_Float16/0",
    "CumSum_Int32/0",
    "CumSum_Int64/0",
    "CumSum_Exclusive/0",
    "CumSum_Reverse/0",
    "CumSum_ExclusiveReverse/0",
    "CumSum_WithZeroes/0",
    "SparseLengthsSum_Float16/0",
    "SparseLengthsSum_Float16_Int32/0",
    "SparseLengthsSumI8/0",
    "SparseLengthsWeightedSum_1D_Float16/0",
    "SparseLengthsWeightedSum_2D_Float16/0",
    "EmbeddingBag_1D_Float16/0",
    "EmbeddingBag_1D_Float16_End_Offset/0",
    "EmbeddingBag_2D_Float16/0",
    "EmbeddingBag_2D_Float16_End_Offset/0",
    "SparseLengthsWeightedSumI8/0",
    "RowwiseQuantizedSparseLengthsWeightedSum_Float16_AccumFloat/0",
    "RowwiseQuantizedSparseLengthsWeightedSum_Float16_AccumFloat16/0",
    "RowwiseQuantizedSparseLengthsSum_Float16_AccumFloat/0",
    "RowwiseQuantizedSparseLengthsSum_Float16_AccumFloat16/0",
    "RowwiseQuantizedSparseLengthsWeightedSum_Float16_AccumFloat16_Int32/0",
    "RowwiseQuantizedSparseLengthsWeightedSum_Float16_AccumFloat_Int32/0",
    "FusedRowwiseQuantizedSparseLengthsWeightedSum_Float16_AccumFloat/0",
    "FusedRowwiseQuantizedSparseLengthsWeightedSum_Float16_AccumFloat16/0",
    "FusedRowwiseQuantizedSparseLengthsWeightedSum_Float16_AccumFloat_Int32/0",
    "FusedRowwiseQuantizedSparseLengthsWeightedSum_Float16_AccumFloat16_Int32/"
    "0",
    "FusedRowwiseQuantizedSparseLengthsWeightedSum_ConvertedFloat16/0",
    "FusedRowwiseQuantizedSparseLengthsWeightedSum_ConvertedFloat16_back_to_"
    "back/0",
    "FusedRowwiseQuantizedSparseLengthsWeightedSum_ConvertedFloat16_back_to_"
    "back2/0",
    "EmbeddingBagByteRowwiseOffsets_Float16_AccumFloat/0",
    "EmbeddingBagByteRowwiseOffsets_Float16_AccumFloat_End_Offset/0",
    "EmbeddingBagByteRowwiseOffsets_Float16_AccumFloat16/0",
    "EmbeddingBagByteRowwiseOffsets_Float16_AccumFloat16_End_Offset/0",
    "EmbeddingBag4BitRowwiseOffsets_Float16/0",
    "EmbeddingBag4BitRowwiseOffsets_Float16_HasEndOffset_AccumFloat/0",
    "EmbeddingBag4BitRowwiseOffsets_Float16_AccumFloat/0",
    "EmbeddingBag4BitRowwiseOffsets_Float16_HasEndOffset/0",
    "EmbeddingBagByteRowwiseOffsets_ConvertedFloat16/0",
    "EmbeddingBagByteRowwiseOffsets_ConvertedFloat16_End_Offset/0",
    "EmbeddingBag_1D_Float_End_Offset_Partial/0",
    "EmbeddingBag_2D_Float_End_Offset_Partial/0",
    "EmbeddingBagByteRowwiseOffsets_Float_End_Offset_Partial/0",
    "EmbeddingBagByteRowwiseOffsets_Float16_AccumFloat_End_Offset_Partial/0",
    "EmbeddingBagByteRowwiseOffsets_Float16_AccumFloat16_End_Offset_Partial/0",
    "FusedRowwiseQuantizedSparseLengthsSum_Float16_AccumFloat/0",
    "FusedRowwiseQuantizedSparseLengthsSum_Float16_AccumFloat16/0",
    "FusedRowwiseQuantizedSparseLengthsSum_Fused4Bit_Float16_AccumFloat16/0",
    "FusedRowwiseQuantizedSLWSTwoColumn_Float16_AccumFloat/0",
    "FusedRowwiseQuantizedSLWSTwoColumn_Float16_AccumFloat16/0",
    "FusedRowwiseQuantizedSLWSTwoColumn_Fused4Bit_Float16_AccumFloat16/0",
    "FusedRowwiseQuantizedSparseLengthsWeightedSum_ConvertedFloat16/0",
    "FusedRowwiseQuantizedSparseLengthsWeightedSum_ConvertedFloat16_"
    "NoFusedConvert/0",
    "FusedRowwiseQuantizedSparseLengthsWeightedSum_ConvertedFloat16_"
    "NoFusedConvert_FP32Accum/0",
    "SLWSTwoColumn_Float16_AccumFloat/0",
    "SparseToDense_Int64/0",
    "SparseToDenseMask1/0",
    "SparseToDenseMask2/0",
    "FP16Reshape/0",
    "sliceReshape_Float16/0",
    "Flatten_Float16Ty/0",
    "Bucketize/0",
    "FP16SoftMax/0",
    "BatchOneHotDataFloat/0",
    "BatchOneHotDataFloat16/0",
    "BatchOneHotDataInt64/0",
    "BatchOneHotDataInt32/0",
    "BatchOneHotDataInt8/0",
    "dotProduct1D_Float16/0",
    "dotProduct2D_Float16/0",
    "BatchBoxCox_Float/0",
    "BatchBoxCox_Large_Float16/0",
    "BatchBoxCox_Medium_Float16/0",
    "BatchBoxCox_Small_Float16/0",
    "ConvertFrom_FloatTy_To_Float16Ty/0",
    "ConvertFrom_FloatTy_To_Int32ITy/0",
    "ConvertFrom_FloatTy_To_Int64ITy/0",
    "ConvertFrom_Float16Ty_To_FloatTy/0",
    "ConvertFrom_Float16Ty_To_Float16Ty/0",
    "ConvertFrom_Float16Ty_To_Int32ITy/0",
    "ConvertFrom_Float16Ty_To_Int64ITy/0",
    "ConvertFrom_Int32ITy_To_Float16Ty/0",
    "ConvertFrom_Int64ITy_To_FloatTy/0",
    "ConvertFrom_Int64ITy_To_Float16Ty/0",
    "ConvertFrom_FloatTy_To_Float16Ty_AndBack/0",
    "ConvertFrom_FloatTy_To_Int32ITy_AndBack/0",
    "ConvertFrom_FloatTy_To_Int64ITy_AndBack/0",
    "ConvertFrom_Float16Ty_To_FloatTy_AndBack/0",
    "ConvertFrom_Float16Ty_To_Float16Ty_AndBack/0",
    "ConvertFrom_Float16Ty_To_Int32ITy_AndBack/0",
    "ConvertFrom_Float16Ty_To_Int64ITy_AndBack/0",
    "ConvertFrom_Int32ITy_To_FloatTy_AndBack/0",
    "ConvertFrom_Int32ITy_To_Float16Ty_AndBack/0",
    "ConvertFrom_Int64ITy_To_FloatTy_AndBack/0",
    "ConvertFrom_Int64ITy_To_Float16Ty_AndBack/0",
    "ConvertFrom_Int64ITy_To_Int32ITy_AndBack/0",
    "BasicDivNetFloatVsInt8/0",
    "BasicAddNetFloatVsFloat16/0",
    "BasicSubNetFloatVsFloat16/0",
    "BasicMulNetFloatVsFloat16/0",
    "BasicDivNetFloatVsFloat16/0",
    "BasicMaxNetFloatVsFloat16/0",
    "BasicMinNetFloatVsFloat16/0",
    "Int16ConvolutionDepth10/0",
    "Int16ConvolutionDepth8/0",
    "FP16ConvolutionDepth10/0",
    "FP16ConvolutionDepth8/0",
    "FC_Float16/0",
    "Tanh_Float16/0",
    "Exp_Float16/0",
    "rowwiseQuantizedSLWSTest/0",
    "SLSAllZeroLengths_Float16/0",
    "FusedRWQSLSAllZeroLengths_Float16/0",
    "RWQSLWSAllSame_Float16_AccumFP16/0",
    "RWQSLWSAllSame_Float16_AccumFP32/0",
    "SigmoidSweep_Float16/0",
    "TanHSweep_Float16/0",
    "RepeatedSLSWithPartialTensors/0",
    "GatherWithInt32PartialTensors/0",
    "GatherWithInt64PartialTensors/0",
    "ParallelBatchMatMul_Float16/0",
    "ChannelwiseQuantizedGroupConvolution/0",
    "ChannelwiseQuantizedGroupConvolution3D/0",
    "ChannelwiseQuantizedGroupConvolutionNonZero/0",
    "CmpEQ_Int32/0",
    "SLWSAllLengthsOne_Float16_AccumFloat/0",
    "FusedRowwiseQuantizedSLWSAllLengthsOne_Float16_AccumFloat/0",
    "FusedRowwiseQuantizedSLWSAllLengthsOne_Float16_AccumFloat16/0",
    "FusedRowwiseQuantizedSLWSAllLengthsOne_Fused4Bit_Float16_AccumFloat16/0",
    "LayerNorm_Float16/0",
    "LayerNorm_Int8/0",
    "ChannelwiseQuantizedConv2D_NonZero_FloatBias/0",
<<<<<<< HEAD
    "Abs_Int8QTy/0",
    "Neg_Int8QTy/0",
    "Floor_Int8QTy/0",
    "Ceil_Int8QTy/0",
    "Round_Int8QTy/0",
    "Sqrt_Int8QTy/0",
    "Rsqrt_Int8QTy/0",
    "Reciprocal_Int8QTy/0",
    "Sin_Int8QTy/0",
    "Cos_Int8QTy/0",
=======
    "DequantizeFRWQ_Float/0",
    "DequantizeFRWQ_Float16/0",
>>>>>>> ee861270
};<|MERGE_RESOLUTION|>--- conflicted
+++ resolved
@@ -223,7 +223,8 @@
     "LayerNorm_Float16/0",
     "LayerNorm_Int8/0",
     "ChannelwiseQuantizedConv2D_NonZero_FloatBias/0",
-<<<<<<< HEAD
+    "DequantizeFRWQ_Float/0",
+    "DequantizeFRWQ_Float16/0",
     "Abs_Int8QTy/0",
     "Neg_Int8QTy/0",
     "Floor_Int8QTy/0",
@@ -234,8 +235,4 @@
     "Reciprocal_Int8QTy/0",
     "Sin_Int8QTy/0",
     "Cos_Int8QTy/0",
-=======
-    "DequantizeFRWQ_Float/0",
-    "DequantizeFRWQ_Float16/0",
->>>>>>> ee861270
 };