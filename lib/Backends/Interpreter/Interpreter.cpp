--- conflicted
+++ resolved
@@ -777,80 +777,6 @@
   return true;
 }
 
-<<<<<<< HEAD
-=======
-/// Channelwise quantize the given float \p bias as int32 using \p inputScale,
-/// per-channel \p scales and \p offsets. \returns false if the bias was already
-/// quantized and thus no change was made and true otherwise.
-static bool channelwiseQuantizeFloatBias(
-    Function *F, ChannelwiseQuantizedConvolutionNode &channelwiseConv) {
-  // If bias is already quantized then quit.
-  if (channelwiseConv.getBias().getElementType() == ElemKind::Int32QTy) {
-    return false;
-  }
-
-  assert(channelwiseConv.getBias().getElementType() == ElemKind::FloatTy &&
-         "Bias type must be a float in order to quantize it.");
-
-  auto *inType = channelwiseConv.getInput().getType();
-
-  Constant *biasC =
-      llvm::dyn_cast<Constant>(channelwiseConv.getBias().getNode());
-  assert(biasC && "bias input to ChannelwiseQuantizedConvolutionNode "
-                  "must be a Constant in order to quantize the bias");
-
-  Constant *scalesC =
-      llvm::dyn_cast<Constant>(channelwiseConv.getScales().getNode());
-  assert(scalesC && "scales input to ChannelwiseQuantizedConvolutionNode must "
-                    "be a Constant in order to quantize the bias");
-
-  const auto &biasUnquantizedH = biasC->getPayload().getHandle<float>();
-  const auto &scalesH = scalesC->getPayload().getHandle<float>();
-
-  // biasQuantizedT is Int32QTy but the quantization parameters on the tensor
-  // are not real, instead quantization parameters are from scales and offsets
-  // inputs.
-  auto biasQuantizedT = Tensor(ElemKind::Int32QTy, biasUnquantizedH.dims(),
-                               /* scale */ 1.0, /* offset */ 0);
-  auto biasQuantizedH = biasQuantizedT.getHandle<int32_t>();
-
-  for (dim_t i = 0; i < biasQuantizedH.size(); ++i) {
-    TensorQuantizationParams tqp;
-    tqp.scale = inType->getScale() * scalesH.raw(i);
-    tqp.offset = 0;
-    biasQuantizedH.raw(i) =
-        quantization::quantize<int32_t>(biasUnquantizedH.raw(i), tqp);
-  }
-
-  auto biasQuantizedC = F->getParent()->createConstant(
-      biasC->getName(), std::move(biasQuantizedT));
-
-  bool isConv3d = (channelwiseConv.getInput().getType()->dims().size() == 5);
-  glow::ChannelwiseQuantizedConvolutionNode *newChannelwiseConv;
-  if (isConv3d) {
-    newChannelwiseConv = F->createChannelwiseQuantizedConv3D(
-        channelwiseConv.getName(), channelwiseConv.getInput(),
-        channelwiseConv.getFilter(), biasQuantizedC,
-        channelwiseConv.getScales(), channelwiseConv.getOffsets(),
-        channelwiseConv.getResult().getType(), channelwiseConv.getKernels(),
-        channelwiseConv.getStrides(), channelwiseConv.getPads(),
-        channelwiseConv.getGroup());
-
-  } else {
-    newChannelwiseConv = F->createChannelwiseQuantizedConv(
-        channelwiseConv.getName(), channelwiseConv.getInput(),
-        channelwiseConv.getFilter(), biasQuantizedC,
-        channelwiseConv.getScales(), channelwiseConv.getOffsets(),
-        channelwiseConv.getResult().getType(), channelwiseConv.getKernels(),
-        channelwiseConv.getStrides(), channelwiseConv.getPads(),
-        channelwiseConv.getGroup());
-  }
-
-  channelwiseConv.getResult().replaceAllUsesOfWith(newChannelwiseConv);
-  return true;
-}
-
->>>>>>> b0f94ef7
 Expected<bool> Interpreter::transformPostLowering(
     Function *F, CompilationContext &cctx,
     const glow::runtime::DeviceInfo *devInfo) const {
