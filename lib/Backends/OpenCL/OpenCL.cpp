/**
 * Copyright (c) 2017-present, Facebook, Inc.
 *
 * Licensed under the Apache License, Version 2.0 (the "License");
 * you may not use this file except in compliance with the License.
 * You may obtain a copy of the License at
 *
 *     http://www.apache.org/licenses/LICENSE-2.0
 *
 * Unless required by applicable law or agreed to in writing, software
 * distributed under the License is distributed on an "AS IS" BASIS,
 * WITHOUT WARRANTIES OR CONDITIONS OF ANY KIND, either express or implied.
 * See the License for the specific language governing permissions and
 * limitations under the License.
 */

// Silence Apple's warning about the deprecation of OpenCL.
#define CL_SILENCE_DEPRECATION

// Silence warnings about using deprecated OpenCL 1.2 functions.
#define CL_USE_DEPRECATED_OPENCL_1_2_APIS

#include "OpenCL.h"

#include "glow/Backends/BackendUtils.h"
#include "glow/CodeGen/MemoryAllocator.h"
#include "glow/Graph/Graph.h"
#include "glow/Graph/Nodes.h"
#include "glow/IR/IRUtils.h"
#include "glow/IR/Instrs.h"
#include "glow/Quantization/Base/Base.h"
#include "glow/Support/Debug.h"

#include "llvm/ADT/SmallVector.h"
#include "llvm/Support/Casting.h"
#include "llvm/Support/CommandLine.h"
#include "llvm/Support/Debug.h"
#include "llvm/Support/Format.h"
#include "llvm/Support/raw_ostream.h"

#define DEBUG_TYPE "opencl"

using namespace glow;
using llvm::format;

using llvm::cast;
using llvm::dyn_cast;
using llvm::isa;

typedef uint32_t cl_size_t;

/// We convert the OpenCL source code of kernels into an include file using an
/// external utility (include-bin). The resulting file is included here to
/// compile these sources into our the OpenCL backend. During the execution
/// these sources are compiled by the OpenCL driver.

// This defines kernels for optimized convolutions.
static const unsigned char kernels_fwd_conv_cl_src[] = {
#include "glow/kernels_fwd_conv.inc"
};
static const size_t kernels_fwd_conv_cl_src_size =
    sizeof(kernels_fwd_conv_cl_src);

// This defines kernels for quantized optimized convolutions.
static const unsigned char kernels_fwd_quantized_conv_cl_src[] = {
#include "glow/kernels_fwd_quantized_conv.inc"
};
static const size_t kernels_fwd_quantized_conv_cl_src_size =
    sizeof(kernels_fwd_quantized_conv_cl_src);

static llvm::cl::OptionCategory OpenCLBackendCat("Glow OpenCL Backend Options");

llvm::cl::opt<unsigned>
    clPlatformId("platform", llvm::cl::desc("OpenCL platform to be used"),
                 llvm::cl::init(0), llvm::cl::cat(OpenCLBackendCat));
llvm::cl::opt<unsigned> clDeviceId("device",
                                   llvm::cl::desc("OpenCL device to be used"),
                                   llvm::cl::init(0),
                                   llvm::cl::cat(OpenCLBackendCat));
llvm::cl::opt<bool> clDoProfile("opencl-profile",
                                llvm::cl::desc("Profile OpenCL kernels"),
                                llvm::cl::init(false),
                                llvm::cl::cat(OpenCLBackendCat));

static void dumpCompileLog(cl_device_id dev, cl_program prog) {
#ifndef NDEBUG
  // Determine the size of the log.
  size_t logSize;
  clGetProgramBuildInfo(prog, dev, CL_PROGRAM_BUILD_LOG, 0, nullptr, &logSize);

  // Allocate memory for the log.
  auto *log = (char *)malloc(logSize);

  // Get the log.
  clGetProgramBuildInfo(prog, dev, CL_PROGRAM_BUILD_LOG, logSize, log, nullptr);

  // Print the log.
  llvm::outs() << log << "\n";
  free(log);
#endif
}

/// Add an macro definition with a string value to the set of options.
static void addStringOption(std::vector<std::string> &options,
                            const std::string &name, const std::string &value) {
  options.push_back("-D" + name + "=" + value);
}

OpenCLFunction::OpenCLFunction(std::unique_ptr<IRFunction> F,
                               const runtime::RuntimeBundle &bundle,
                               TraceInfo traceInfo)
    : CompiledFunction(bundle), F_(std::move(F)) {
  // We need to go through the TraceInfo and pull out some info about manual
  // TraceEvents.
  for (const auto &backingPair : traceInfo.events) {
    Placeholder *backing = backingPair.first;
    for (const auto &event : backingPair.second) {
      // Context is the name of the TraceEventNode.
      manualTraceEvents_.emplace(event.context,
                                 std::make_pair(backing, &event));
    }
  }
  setTraceInfo(std::move(traceInfo));
}

OpenCLFunction::~OpenCLFunction() {
  for (auto &kv : programsCache_) {
    auto prog = kv.second;
    clReleaseProgram(prog);
  }
}

static std::string getKernelName(const char *baseName, ElemKind elemTy) {
  std::string name = baseName;
  switch (elemTy) {
  case ElemKind::FloatTy:
    return name + "W";
  case ElemKind::Int8QTy:
    return name + "_i8W";
  case ElemKind::Int32QTy:
    return name + "_i32W";
  case ElemKind::Int64ITy:
    return name + "_uW";
  case ElemKind::BoolTy:
    return name + "_bW";
  default:
    GLOW_UNREACHABLE("Unsupported element type");
  }
}

cl_kernel OpenCLFunction::createKernel(const std::string &name,
                                       cl_program program) {
  cl_int err = CL_SUCCESS;
  cl_kernel kernel = nullptr;
  if (program) {
    cl_kernel kernel = clCreateKernel(program, name.c_str(), &err);
    GLOW_ASSERT((kernel && err == CL_SUCCESS) && "clCreateKernel Failed.");
    return kernel;
  }
  // Inspect all programs.
  for (auto &kv : programsCache_) {
    auto prog = kv.second;
    cl_kernel kernel = clCreateKernel(prog, name.c_str(), &err);
    if (err == CL_SUCCESS) {
      return kernel;
    }
  }
  GLOW_ASSERT(kernel && "clCreateKernel Failed.");
  return kernel;
}

cl_program
OpenCLFunction::createProgram(const std::string &source,
                              const std::vector<std::string> &options,
                              cl_command_queue queue) {
  const char *src = source.c_str();
  cl_context ctx;
  cl_int err = clGetCommandQueueInfo(queue, CL_QUEUE_CONTEXT, sizeof(ctx), &ctx,
                                     nullptr);
  GLOW_ASSERT(err == CL_SUCCESS && "clGetCommandQueueInfo Failed.");
  cl_device_id deviceId;
  err = clGetCommandQueueInfo(queue, CL_QUEUE_DEVICE, sizeof(deviceId),
                              &deviceId, nullptr);
  GLOW_ASSERT(err == CL_SUCCESS && "clGetCommandQueueInfo Failed.");

  // Check if this program was compiled with the same parameters for the
  // provided context and device.
  std::string combinedOptions;
  for (auto &opt : options) {
    combinedOptions.append(opt).append(" ");
  }

  ProgramKey key = std::make_tuple(source, combinedOptions, deviceId);
  cl_program &program = programsCache_[key];
  if (program) {
    return program;
  }
  // Create a new compiled program.
  program = clCreateProgramWithSource(ctx, 1, &src, nullptr, &err);
  GLOW_ASSERT(program && "clCreateProgramWithSource Failed.");
  err = clBuildProgram(program, 0, nullptr, combinedOptions.c_str(), nullptr,
                       nullptr);
  if (err) {
    dumpCompileLog(deviceId, program);
  }
  GLOW_ASSERT(err == CL_SUCCESS && "clBuildProgram Failed.");
  // Add this program to the program cache.
  return program;
}

template <class T>
static void setKernelArg(cl_kernel kernel, unsigned argIdx, T value) {
  cl_int err = clSetKernelArg(kernel, argIdx, sizeof(T), &value);
  GLOW_ASSERT(err == CL_SUCCESS && "Unable to set parameter");
}

/// Set OpenCL \p kernel arguments using the buffer operands of the
/// instruction \p I. The first of these arguments should be passed to the \p
/// kernel at index \p nextKernelArgIdx. The \p bundle provides symbolTable, a
/// mapping from Values to on-device buffer offsets of these values.
///
/// \returns the index of the last set OpenCL kernel argument.
static size_t setKernelArgsForBuffers(cl_kernel kernel, const Instruction &I,
                                      size_t nextKernelArgIdx,
                                      runtime::RuntimeBundle &bundle) {
  // Number of instruction operands.
  auto numArgs = I.getNumOperands();
  // The predicate of the instruction if available.
  Value *predicate = I.hasPredicate() ? I.getPredicate() : nullptr;
  // The index of the kernel argument to be set.
  unsigned kernelArgIdx = nextKernelArgIdx;
  // Go over all operands and pass buffer operands to the kernel.
  for (unsigned arg = 0; arg < numArgs; arg++) {
    auto *value = I.getOperand(arg).first;
    // Ignore predicate operands as they are not supported by the OpenCL backend
    // yet.
    if (value == predicate)
      continue;
    // The value is a buffer that should be passed as a kernel argument.
    setKernelArg<cl_uint>(kernel, kernelArgIdx, bundle.getValueOffset(value));
    kernelArgIdx++;
  }
  return kernelArgIdx - 1;
}

void OpenCLFunction::fillBuffer(cl_mem buffer, uint64_t start, uint64_t len,
                                float value, ElemKind elemKind) {
  auto kernel = createKernel(getKernelName("splat", elemKind));
  setKernelArg(kernel, 0, buffer);
  setKernelArg<cl_uint>(kernel, 1, start);
  setKernelArg(kernel, 2, value);
  enqueueKernel("splat", commands_, kernel, deviceId_, {(size_t)len},
                kernelLaunches_);
}

/// \returns the max local workgroup size for each dimension, under the
/// opencl constraints, with the global workgroup sizes of \p global;
static void getMaxLocalWorkgroupSize(cl_kernel kernel, cl_device_id device,
                                     llvm::ArrayRef<size_t> global,
                                     llvm::MutableArrayRef<size_t> local) {

  // Figure out the max size of the workgroup.
  size_t L;
  auto err = clGetKernelWorkGroupInfo(kernel, device, CL_KERNEL_WORK_GROUP_SIZE,
                                      sizeof(L), &L, nullptr);

  size_t WIS[3];
  clGetDeviceInfo(device, CL_DEVICE_MAX_WORK_ITEM_SIZES, sizeof(WIS), &WIS,
                  nullptr);

  size_t WGS;
  clGetDeviceInfo(device, CL_DEVICE_MAX_WORK_GROUP_SIZE, sizeof(WGS), &WGS,
                  nullptr);

  GLOW_ASSERT(err == CL_SUCCESS && "Error in clGetKernelWorkGroupInfo.");
  // The global workgroup size must be a multiple of the local workgroup size,
  // and less than the max size for the specific dimension. Also, the
  // multiplication of all dimensions (size of total local work) needs to be
  // less than WSG. In here we find the highest L that divides the global
  // workgroup size. This is our naive implementation of gcd, with the other
  // constraints:
  size_t totalWorkPrevDims = 1;
  for (int i = 0, e = global.size(); i < e; i++) {
    local[i] = L;

    while (global[i] % local[i] || L % local[i] || local[i] > WIS[i] ||
           local[i] * totalWorkPrevDims > WGS) {
      local[i]--;
    }

    // Remember how much work we are doing in this dimension. Use it to make
    // sure that the next dimenstions don't exceed the total allowed workgroup
    // size.
    totalWorkPrevDims *= local[i];
  }
}

void OpenCLFunction::enqueueKernel(llvm::StringRef name,
                                   cl_command_queue commands, cl_kernel kernel,
                                   cl_device_id device,
                                   llvm::ArrayRef<size_t> global,
                                   llvm::ArrayRef<size_t> local,
                                   std::vector<KernelLaunch> &kernelLaunches) {
  char kernelType[128];
  size_t retSize;
  cl_int err = clGetKernelInfo(kernel, CL_KERNEL_FUNCTION_NAME,
                               sizeof(kernelType), &kernelType, &retSize);
  GLOW_ASSERT(err == CL_SUCCESS && "Error in clGetKernelInfo.");

  cl_event event{nullptr};
  bool profile = kernelProfiling_;
  err = clEnqueueNDRangeKernel(commands, kernel, global.size(), nullptr,
                               &global[0], &local[0], 0, nullptr,
                               profile ? &event : nullptr);
  GLOW_ASSERT(err == CL_SUCCESS && "Error in clEnqueueNDRangeKernel.");
  kernelLaunches.push_back(KernelLaunch(kernel, name, kernelType, event));
}

/// Enqueue a \p kernel for execution on the command queue \p commands on a
/// given \p device. The information about the launched kernel will be added to
/// \p kernelLaunches list.
void OpenCLFunction::enqueueKernel(llvm::StringRef name,
                                   cl_command_queue commands, cl_kernel kernel,
                                   cl_device_id device,
                                   llvm::ArrayRef<size_t> global,
                                   std::vector<KernelLaunch> &kernelLaunches) {
  llvm::SmallVector<size_t, 4> local(global.size(), 0);
  getMaxLocalWorkgroupSize(kernel, device, global, local);
  char kernelType[128];
  size_t retSize;
  cl_int err = clGetKernelInfo(kernel, CL_KERNEL_FUNCTION_NAME,
                               sizeof(kernelType), &kernelType, &retSize);
  GLOW_ASSERT(err == CL_SUCCESS && "Error in clGetKernelInfo.");

  cl_event event{nullptr};
  bool profile = kernelProfiling_;
  err = clEnqueueNDRangeKernel(commands, kernel, global.size(), nullptr,
                               &global[0], &local[0], 0, nullptr,
                               profile ? &event : nullptr);
  GLOW_ASSERT(err == CL_SUCCESS && "Error in clEnqueueNDRangeKernel.");
  kernelLaunches.push_back(KernelLaunch(kernel, name, kernelType, event));
}

void OpenCLFunction::executeConvolution(const OCLConvolutionInst *CC) {
  auto input = CC->getSrc();
  auto output = CC->getDest();
  auto bias = CC->getBias();
  auto weights = CC->getFilter();
  auto odim = ShapeNCHW(CC->getDest()->getType()->dims());
  auto idim = ShapeNCHW(CC->getSrc()->getType()->dims());
  auto fdim = ShapeNCHW(CC->getFilter()->getType()->dims());
  bool isQuantized = output->getType()->isQuantizedType();
  PaddingTLBR pads(CC->getPads());
  ShapeHW kdim(CC->getKernels());
  ShapeHW sdim(CC->getStrides());
  unsigned group = CC->getGroup();
  // So far, we don't support fast convolution kernel if group > 1.
  // For group convolution, the slow convolution kernel should be invoked.
  // The following assertion should be removed once the group > 1 is supported
  // in fast convolution kernel.
  assert(group == 1 && "Group Convolution is not supported by OpenCL backend's "
                       "fast convolution kernel.");

  // Create options for compiling the program.
  // Don't use names M, N, K as they are defined in precompiled headers.

  std::vector<std::string> options;
  // Number of spacial axes.
  addIntOption(options, "v_nax", 2);
  // Number of groups.
  addIntOption(options, "v_g", group);
  // Parameters for kernel size, padding and stride
  addIntOption(options, "v_k_0", kdim.height);
  addIntOption(options, "v_k_1", kdim.width);
  addIntOption(options, "v_p_0", pads.top);
  addIntOption(options, "v_p_1", pads.left);
  addIntOption(options, "v_s_0", sdim.height);
  addIntOption(options, "v_s_1", sdim.width);

  // Dilation.
  addIntOption(options, "v_d_0", 1);
  addIntOption(options, "v_d_1", 1);

  // Number of kernel input channels.
  addIntOption(options, "v_fin", fdim.c);
  // Number of kernel output channels.
  addIntOption(options, "v_fout", fdim.n);
  // Bias multiplier.
  addStringOption(options, "v_bmul", "(float)1");

  // Spacial dimensions of input.
  addIntOption(options, "v_imsi_0", idim.h);
  addIntOption(options, "v_imsi_1", idim.w);

  // Spacial dimensions of output.
  addIntOption(options, "v_imso_0", odim.h);
  addIntOption(options, "v_imso_1", odim.w);

  // Padding required for tiles.
  addStringOption(options, "v_pad_A", "0");
  addStringOption(options, "v_pad_B", "0");

  // Determine the work groups sizes along h and w.
  size_t WIS[3];
  cl_int err = clGetDeviceInfo(deviceId_, CL_DEVICE_MAX_WORK_ITEM_SIZES,
                               sizeof(WIS), &WIS, nullptr);
  GLOW_ASSERT(err == CL_SUCCESS && "Could not execute clGetDeviceInfo");

  size_t dev_max_wg_size;
  err = clGetDeviceInfo(deviceId_, CL_DEVICE_MAX_WORK_GROUP_SIZE,
                        sizeof(dev_max_wg_size), &dev_max_wg_size, nullptr);
  GLOW_ASSERT(err == CL_SUCCESS && "Could not execute clGetDeviceInfo");

  size_t wg_size[3];

  for (int id = 0; id < 2; ++id) {
    size_t defaultVal = 16;
    // Special case on CPUs devices, where a workgroup size could be 1,
    // e.g. in case of Apple's OpenCL driver for CPUs.
    if (WIS[id] < defaultVal || (id == 0 && WIS[1] < defaultVal)) {
      defaultVal = WIS[1];
    }
    if (id == 1 && defaultVal * wg_size[0] > dev_max_wg_size)
      defaultVal = dev_max_wg_size / wg_size[0];
    addIntOption(options, "workgroup_size_" + std::to_string(id), defaultVal);
    wg_size[id] = defaultVal;
  }
  // The tile-size in dimension K.
  // Should be tunable.
  addStringOption(options, "TSK", "4");
  addIntOption(options, "TSK_UNROLL", 1);

  // WPTN and WPTM should be tunable.
  size_t WPTN = 4;
  size_t WPTM = 4;
  // The work-per-thread in dimension N.
  addIntOption(options, "WPTN", WPTN);
  // The work-per-thread in dimension M.
  addIntOption(options, "WPTM", WPTM);

  // Vector width in dimensions M and M.
  // VWN and VWM should be tunable.
  addStringOption(options, "VWM", "4");
  addStringOption(options, "VWN", "4");

  // Generate a tailor-made convolution kernel using the provided options based
  // on the parameters of the current convolution.
  std::string src;
  if (isQuantized) {
    src.append(
        reinterpret_cast<const char *>(kernels_fwd_quantized_conv_cl_src),
        kernels_fwd_quantized_conv_cl_src_size);
  } else {
    src.append(reinterpret_cast<const char *>(kernels_fwd_conv_cl_src),
               kernels_fwd_conv_cl_src_size);
  }
  auto prog = createProgram(src, options, commands_);
  auto kernelName = isQuantized ? "conv_forward_mem_i8" : "conv_forward_mem";
  auto kernel = createKernel(kernelName, prog);
  setKernelArg(kernel, 0, deviceBuffer_);
  setKernelArg<cl_uint>(kernel, 1, runtimeBundle_.getValueOffset(input));
  setKernelArg<cl_uint>(kernel, 2, runtimeBundle_.getValueOffset(weights));
  setKernelArg<cl_uint>(kernel, 3, runtimeBundle_.getValueOffset(bias));
  setKernelArg<cl_uint>(kernel, 4, runtimeBundle_.getValueOffset(output));

  // Extra options for quantized kernel
  if (isQuantized) {
    auto inputTy = CC->getSrc()->getType();
    auto outputTy = CC->getDest()->getType();
    auto biasTy = CC->getBias()->getType();
    auto weightsTy = CC->getFilter()->getType();
    setKernelArg(kernel, 5, weightsTy->getOffset());
    setKernelArg(kernel, 6, weightsTy->getScale());
    setKernelArg(kernel, 7, inputTy->getOffset());
    setKernelArg(kernel, 8, inputTy->getScale());
    setKernelArg(kernel, 9, outputTy->getOffset());
    setKernelArg(kernel, 10, outputTy->getScale());
    setKernelArg(kernel, 11, biasTy->getOffset());
    setKernelArg(kernel, 12, biasTy->getScale());
  }

  // Compute proper parameters for global work and workgroups.
  auto fw_wgs0 = wg_size[0];
  auto fw_wgs1 = wg_size[1];
  int fw_wptn = WPTN;
  int fw_wptm = WPTM;
  int fw_div_N = fw_wptn * fw_wgs0;
  int fw_div_M = fw_wptm * fw_wgs1;
  int N_FW_ = odim.h * odim.w;
  int M_FW_ = odim.c / group;
  size_t max_kern_wg_size;
  clGetKernelWorkGroupInfo(kernel, deviceId_, CL_KERNEL_WORK_GROUP_SIZE,
                           sizeof(max_kern_wg_size), &max_kern_wg_size,
                           nullptr);
  GLOW_ASSERT(fw_wgs0 * fw_wgs1 <= max_kern_wg_size && "Bad workgroup size");

  // Set the size of a workgroup.
  std::vector<size_t> local = {fw_wgs0, fw_wgs1, 1};

  // Set the global work size.
  std::vector<size_t> global = {((N_FW_ - 1) / fw_div_N + 1) * fw_wgs0,
                                ((M_FW_ - 1) / fw_div_M + 1) * fw_wgs1,
                                idim.n * group};

  enqueueKernel(CC->getName(), commands_, kernel, deviceId_, global, local,
                kernelLaunches_);
}

/// This method is copied from InterpreterNodes.cpp. Please be aware that
/// they should be in sync.
template <typename T>
static void topK(Tensor &outW, Tensor &indW, Tensor &inW, size_t k) {
  auto values = outW.getHandle<T>();
  auto indices = indW.getHandle<int64_t>();
  auto in = inW.getHandle<T>();
  size_t n = in.dims().back();

  size_t in_p = 0, out_p = 0;
  size_t tensor_end = in.size();
  using pairType = std::pair<float, size_t>;
  std::vector<pairType> buf(n);

  while (in_p < tensor_end) {
    for (size_t i = 0; i < n; i++) {
      buf[i].first = in.raw(in_p++);
      buf[i].second = i;
    }
    // NOTE: it's possible to do N + KlogK, while this version is NlogN
    std::sort(buf.begin(), buf.end(), [](const pairType &a, const pairType &b) {
      if (a.first != b.first)
        return a.first > b.first;
      return a.second < b.second;
    });
    for (size_t i = 0; i < k; i++) {
      values.raw(out_p) = buf[i].first;
      indices.raw(out_p) = buf[i].second;
      out_p++;
    }
  }
}

void OpenCLFunction::execute(ExecutionContext *context) {
  (void)context;

  auto clBindings = static_cast<runtime::OpenCLDeviceBindings *>(
      context->getDeviceBindings());

  deviceBuffer_ = clBindings->deviceBuffer;
  deviceId_ = clBindings->deviceId;
  commands_ = clBindings->commandQueue;
  context_ = clBindings->context;

  kernelProfiling_ = clDoProfile || getTraceInfo().autoInstrumented;

  {
    auto ev = context->scopedEvent("loadPlaceholders");
    loadPlaceholders(context->getPlaceholderBindings());
  }

  auto enqueueEvent = context->scopedEvent("enqueueKernels");
  for (const auto &I : F_->getInstrs()) {
    // Skip memory allocation instructions as they are NOPs.
    if (isa<AllocActivationInst>(I) || isa<DeallocActivationInst>(I) ||
        isa<TensorViewInst>(I)) {
      continue;
    }

    // The kernels are named after the name of the instruction, plus the "W"
    // suffix to prevent name colissions for functions like 'tanh' that are also
    // a part of the OpenCL runtime.
    auto elemTy = I.getNumOperands() ? I.getOperand(0).first->getElementType()
                                     : ElemKind::FloatTy;

    // If ElementCmpLTEInst then the first operand is always bool, so instead
    // set the element type based on the LHS input.
    if (auto *LTE = dyn_cast<ElementCmpLTEInst>(&I)) {
      elemTy = LTE->getLHS()->getElementType();
    }

    std::string kernelName = getKernelName(I.getKindName(), elemTy);

    //  Check if the instruction is quantized. Consider an instruction to be
    //  quantized if its destination or source operands are quantized.
    bool isQuantized = I.getNumOperands() &&
                       (I.getOperand(0).first->getType()->isQuantizedType() ||
                        I.getOperand(I.getNumOperands() - 1)
                            .first->getType()
                            ->isQuantizedType());

    // Element-wise operations, except the copy instruction.
    if (I.isDataParallel() && !isa<CopyInst>(I)) {
      // Figure out how many element-wise elements are there to process:
      size_t global;
      if (I.isDataParallel()) {
        global = I.getOperand(0).first->getType()->size();
        // The check for quantization below is a temporary workaround until the
        // corresponding kernels are implemented for the quantized operations.
        if (!isQuantized) {
          if (global % 16 == 0) {
            // Start less kernels and let each kernel do more work using vector
            // instructions.
            global /= 16;
            kernelName += "16";
          } else if (global % 8 == 0) {
            // Start less kernels and let each kernel do more work using vector
            // instructions.
            global /= 8;
            kernelName += "8";
          }
        }
      } else {
        GLOW_UNREACHABLE("Invalid instruction.");
      }

      cl_kernel kernel = createKernel(kernelName);
      setKernelArg(kernel, 0, deviceBuffer_);
      auto numArgs = setKernelArgsForBuffers(kernel, I, 1, runtimeBundle_);
      auto numMandatoryArgs = numArgs;
      (void)numMandatoryArgs;

      if (auto *SI = dyn_cast<SplatInst>(&I)) {
        // Pass the splat as a parameter.
        if (!isQuantized) {
          setKernelArg(kernel, ++numArgs, SI->getValue());
        } else {
          auto *destTy = SI->getDest()->getType();
          TensorQuantizationParams destQ{destTy->getScale(),
                                         destTy->getOffset()};
          float val = SI->getValue();
          int8_t int8Val = quantization::quantize(val, destQ);
          setKernelArg<float>(kernel, ++numArgs, static_cast<float>(int8Val));
        }
      }

      if (isQuantized) {
        if (isa<ElementAddInst>(I) || isa<ElementSubInst>(I) ||
            isa<ElementMulInst>(I) || isa<ElementDivInst>(I) ||
            isa<ElementMinInst>(I) || isa<ElementMaxInst>(I)) {
          int32_t destOffset = I.getOperand(0).first->getType()->getOffset();
          float destScale = I.getOperand(0).first->getType()->getScale();

          auto LHSTy = I.getOperand(1).first->getType();
          auto RHSTy = I.getOperand(2).first->getType();

          auto lhsScaleParams = quantization::quantizeScaleOffset32To8(
              LHSTy->getScale() / destScale, LHSTy->getOffset());
          auto rhsScaleParams = quantization::quantizeScaleOffset32To8(
              RHSTy->getScale() / destScale, RHSTy->getOffset());
          setKernelArg(kernel, ++numArgs, destOffset);
          setKernelArg(kernel, ++numArgs, lhsScaleParams);
          setKernelArg(kernel, ++numArgs, rhsScaleParams);
          if (isa<ElementMulInst>(I) || isa<ElementDivInst>(I)) {
            float resultScale =
                isa<ElementMulInst>(I)
                    ? LHSTy->getScale() * RHSTy->getScale() / destScale
                    : LHSTy->getScale() / (RHSTy->getScale() * destScale);
            auto resultScaleParams =
                quantization::quantizeScaleOffset32To8(resultScale, 0);
            setKernelArg(kernel, ++numArgs, resultScaleParams);
          }
        }
        // Quantize floating point tensor. Scale and Offset are based on return
        // type of the instruction \p I.
        if (auto *QI = dyn_cast<QuantizeInst>(&I)) {
          float destTensorQuantizationScale =
              QI->getDest()->getType()->getScale();
          int32_t destTensorQuantizationOffset =
              QI->getDest()->getType()->getOffset();
          setKernelArg(kernel, ++numArgs, destTensorQuantizationScale);
          setKernelArg(kernel, ++numArgs, destTensorQuantizationOffset);
        }
        // Rescale quantized tensor. Scale and Offset are based on return type
        // of the instruction \p I.
        if (auto *RQI = dyn_cast<RescaleQuantizedInst>(&I)) {
          auto *dest = RQI->getDest();
          auto *src = RQI->getSrc();
          auto *destType = dest->getType();
          auto *srcType = src->getType();
          auto rescaleParams = quantization::quantizeScaleOffset32To8(
              srcType->getScale() / destType->getScale(), srcType->getOffset());

          setKernelArg(kernel, ++numArgs, destType->getOffset());
          setKernelArg(kernel, ++numArgs, srcType->getOffset());
          setKernelArg(kernel, ++numArgs, rescaleParams);
        }
        // Dequantize integer tensor. Scale and Offset are based
        // on the source tensor type.
        if (auto *QI = dyn_cast<DequantizeInst>(&I)) {
          float srcTensorQuantizationScale =
              QI->getSrc()->getType()->getScale();
          int32_t srcTensorQuantizationOffset =
              QI->getSrc()->getType()->getOffset();
          setKernelArg(kernel, ++numArgs, srcTensorQuantizationScale);
          setKernelArg(kernel, ++numArgs, srcTensorQuantizationOffset);
        }
      }

      assert((!isQuantized) ||
             numArgs > numMandatoryArgs && "Not enough kernel arguments");
      enqueueKernel(I.getName(), commands_, kernel, deviceId_, {global},
                    kernelLaunches_);
      continue;
    }

    if (auto *SM = dyn_cast<SoftMaxInst>(&I)) {
      // Implement Softmax by parallelizing the batch dimension. Each sample in
      // the batch is processed by a different parallel 'thread'.
      cl_kernel kernel = createKernel(kernelName);
      setKernelArg(kernel, 0, deviceBuffer_);
      auto numArgs = setKernelArgsForBuffers(kernel, I, 1, runtimeBundle_);

      // This is the number of elements for each slice. There are N slices in
      // our batch.
      auto inputDims = SM->getSrc()->getType()->dims();
      size_t numSlices = inputDims[0];

      // Pass the slice size (size of each sample in the batch) as a parameter.
      setKernelArg<cl_uint>(kernel, numArgs + 1, flattenCdr(inputDims).second);

      enqueueKernel(I.getName(), commands_, kernel, deviceId_, {numSlices},
                    kernelLaunches_);
      continue;
    }

    if (auto *SM = dyn_cast<SoftMaxGradInst>(&I)) {
      // Implement Softmax by parallelizing the batch dimension. Each sample in
      // the batch is processed by a different parallel 'thread'.
      cl_kernel kernel = createKernel(kernelName);
      setKernelArg(kernel, 0, deviceBuffer_);
      auto numArgs = setKernelArgsForBuffers(kernel, I, 1, runtimeBundle_);

      // This is the number of elements for each slice. There are N slices in
      // our batch.
      auto inputDims = SM->getSrcGrad()->getType()->dims();
      size_t numSlices = inputDims[0];

      // Pass the slice size (size of each sample in the batch) as a parameter.
      setKernelArg<cl_uint>(kernel, numArgs + 1, flattenCdr(inputDims).second);

      enqueueKernel(I.getName(), commands_, kernel, deviceId_, {numSlices},
                    kernelLaunches_);
      continue;
    }

    if (auto *ET = dyn_cast<ExtractTensorInst>(&I)) {
      cl_kernel kernel = createKernel(kernelName);
      setKernelArg(kernel, 0, deviceBuffer_);
      auto numArgs = setKernelArgsForBuffers(kernel, I, 1, runtimeBundle_);

      // Currently support tensors up to 4 dimensions.
      // TODO: Handle other dimensions.
      const size_t numDimensions = ET->getDest()->getType()->dims().size();
      ShapeNHWC odim = ShapeNHWC::empty();
      ShapeNHWC idim = ShapeNHWC::empty();
      ShapeNHWC offset = ShapeNHWC::empty();

      if (numDimensions == 1) {
        odim = ShapeNHWC::fromX(ET->getDest()->getType()->dims());
        idim = ShapeNHWC::fromX(ET->getSrc()->getType()->dims());
        offset = ShapeNHWC::fromXY(ET->getOffsets());
      } else if (numDimensions == 2) {
        odim = ShapeNHWC::fromXY(ET->getDest()->getType()->dims());
        idim = ShapeNHWC::fromXY(ET->getSrc()->getType()->dims());
        offset = ShapeNHWC::fromXY(ET->getOffsets());
      } else if (numDimensions == 3) {
        odim = ShapeNHWC::fromXYZ(ET->getDest()->getType()->dims());
        idim = ShapeNHWC::fromXYZ(ET->getSrc()->getType()->dims());
        offset = ShapeNHWC::fromXYZ(ET->getOffsets());
      } else if (numDimensions == 4) {
        odim = ShapeNHWC(ET->getDest()->getType()->dims());
        idim = ShapeNHWC(ET->getSrc()->getType()->dims());
        offset = ShapeNHWC(ET->getOffsets());
      } else {
        llvm_unreachable("Unsupported tensor dimension");
      }

      setKernelArg(kernel, numArgs + 1, odim);
      setKernelArg(kernel, numArgs + 2, idim);
      setKernelArg(kernel, numArgs + 3, offset);
      enqueueKernel(I.getName(), commands_, kernel, deviceId_, {odim.n, odim.h},
                    kernelLaunches_);
      continue;
    }

    if (auto *IT = dyn_cast<InsertTensorInst>(&I)) {
      cl_kernel kernel = createKernel(kernelName);
      setKernelArg(kernel, 0, deviceBuffer_);
      auto numArgs = setKernelArgsForBuffers(kernel, I, 1, runtimeBundle_);

      // Currently support tensors of up to 4 dimensions.
      // TODO: Handle other dimensions.
      const size_t numDimensions = IT->getDest()->getType()->dims().size();
      ShapeNHWC odim = ShapeNHWC::empty();
      ShapeNHWC idim = ShapeNHWC::empty();
      ShapeNHWC offset = ShapeNHWC::empty();
      if (numDimensions == 1) {
        odim = ShapeNHWC::fromX(IT->getDest()->getType()->dims());
        idim = ShapeNHWC::fromX(IT->getSrc()->getType()->dims());
        offset = ShapeNHWC::fromX(IT->getOffsets());
      } else if (numDimensions == 2) {
        odim = ShapeNHWC::fromXY(IT->getDest()->getType()->dims());
        idim = ShapeNHWC::fromXY(IT->getSrc()->getType()->dims());
        offset = ShapeNHWC::fromXY(IT->getOffsets());
      } else if (numDimensions == 3) {
        odim = ShapeNHWC::fromXYZ(IT->getDest()->getType()->dims());
        idim = ShapeNHWC::fromXYZ(IT->getSrc()->getType()->dims());
        offset = ShapeNHWC::fromXYZ(IT->getOffsets());
      } else if (numDimensions == 4) {
        odim = ShapeNHWC(IT->getDest()->getType()->dims());
        idim = ShapeNHWC(IT->getSrc()->getType()->dims());
        offset = ShapeNHWC(IT->getOffsets());
      } else {
        llvm_unreachable("Unsupported tensor dimension");
      }

      setKernelArg(kernel, numArgs + 1, odim);
      setKernelArg(kernel, numArgs + 2, idim);
      setKernelArg(kernel, numArgs + 3, offset);
      setKernelArg<cl_uint>(kernel, numArgs + 4, IT->getCount());
      setKernelArg<cl_uint>(kernel, numArgs + 5, IT->getAxis());
      enqueueKernel(I.getName(), commands_, kernel, deviceId_, {idim.n, idim.h},
                    kernelLaunches_);
      continue;
    }

    if (auto *BMM = dyn_cast<MatMulInst>(&I)) {
// Size of the tile to be used for matrix multiplication.
#define TILE_DIM ((size_t)8)
      // Determine max work groups sizes.
      size_t WIS[3];
      cl_int err = clGetDeviceInfo(deviceId_, CL_DEVICE_MAX_WORK_ITEM_SIZES,
                                   sizeof(WIS), &WIS, nullptr);
      GLOW_ASSERT(err == CL_SUCCESS && "Could not execute clGetDeviceInfo");
      // True if the tiled matrix multiplication kernel can be used. This is
      // only possible if the device allows workgroups with sizes which are at
      // least as big as a tile.
      bool useTiledMatMul = (WIS[0] >= TILE_DIM && WIS[1] >= TILE_DIM);
      auto tiledKernelName = isQuantized ? "matmul_tiled_i8" : "matmul_tiled";
      cl_kernel kernel =
          createKernel(useTiledMatMul ? tiledKernelName : kernelName);
      setKernelArg(kernel, 0, deviceBuffer_);
      auto numArgs = setKernelArgsForBuffers(kernel, I, 1, runtimeBundle_);

      auto ddim = ShapeNHWC::fromXY(BMM->getDest()->getType()->dims());
      auto ldim = ShapeNHWC::fromXY(BMM->getLHS()->getType()->dims());
      auto rdim = ShapeNHWC::fromXY(BMM->getRHS()->getType()->dims());

      setKernelArg(kernel, numArgs + 1, ddim);
      setKernelArg(kernel, numArgs + 2, ldim);
      setKernelArg(kernel, numArgs + 3, rdim);
      if (isQuantized) {
        auto lhsTy = BMM->getLHS()->getType();
        auto rhsTy = BMM->getRHS()->getType();
        auto destTy = BMM->getDest()->getType();
        auto destScaleParams = quantization::quantizeScaleOffset32To8(
            lhsTy->getScale() * rhsTy->getScale() / destTy->getScale(), 0);
        setKernelArg(kernel, numArgs + 4, lhsTy->getOffset());
        setKernelArg(kernel, numArgs + 5, rhsTy->getOffset());
        setKernelArg(kernel, numArgs + 6, destTy->getOffset());
        setKernelArg(kernel, numArgs + 7, destScaleParams);
      }

      if (useTiledMatMul) {
        std::vector<size_t> local{TILE_DIM, TILE_DIM};
        std::vector<size_t> global{(ddim.n / local[0] + 1) * local[0],
                                   (ddim.h / local[1] + 1) * local[1]};

        enqueueKernel(I.getName(), commands_, kernel, deviceId_, global, local,
                      kernelLaunches_);
      } else {
        enqueueKernel(I.getName(), commands_, kernel, deviceId_,
                      {ddim.n, ddim.h, ddim.w}, kernelLaunches_);
      }
#undef TILE_DIM
      continue;
    }

    if (auto *BA = dyn_cast<BatchedAddInst>(&I)) {
      if (isQuantized &&
          BA->getSlice()->getType()->getElementType() == ElemKind::Int32QTy) {
        kernelName += "_32";
      }
      cl_kernel kernel = createKernel(kernelName);
      setKernelArg(kernel, 0, deviceBuffer_);
      auto numArgs = setKernelArgsForBuffers(kernel, I, 1, runtimeBundle_);

      auto bdim = flattenCdr(BA->getBatch()->dims());
      setKernelArg<cl_uint>(kernel, numArgs + 1, bdim.first);
      setKernelArg<cl_uint>(kernel, numArgs + 2, bdim.second);

      if (isQuantized) {
        auto *destTy = BA->getDest()->getType();
        auto *batchTy = BA->getBatch()->getType();
        auto *sliceTy = BA->getSlice()->getType();

        setKernelArg(kernel, numArgs + 3, destTy->getOffset());

        float destScale = destTy->getScale();
        auto batchScaleParams = quantization::quantizeScaleOffset32To8(
            batchTy->getScale() / destScale, batchTy->getOffset());
        auto sliceScaleParams = quantization::quantizeScaleOffset32To8(
            sliceTy->getScale() / destScale, sliceTy->getOffset());

        setKernelArg(kernel, numArgs + 4, batchScaleParams);
        setKernelArg(kernel, numArgs + 5, sliceScaleParams);
      }

      // Parallelize on each element in the slice.
      enqueueKernel(I.getName(), commands_, kernel, deviceId_, {bdim.second},
                    kernelLaunches_);
      continue;
    }

    if (auto *BRA = dyn_cast<BatchedReduceAddInst>(&I)) {
      assert(BRA->getAxis() == 0 && "No current support for non-zero axis.");

      cl_kernel kernel = createKernel(kernelName);
      setKernelArg(kernel, 0, deviceBuffer_);
      auto numArgs = setKernelArgsForBuffers(kernel, I, 1, runtimeBundle_);

      auto bdim = flattenCdr(BRA->getBatch()->dims());
      setKernelArg<cl_uint>(kernel, numArgs + 1, bdim.first);
      setKernelArg<cl_uint>(kernel, numArgs + 2, bdim.second);

      // Parallelize on each element in the slice.
      enqueueKernel(I.getName(), commands_, kernel, deviceId_, {bdim.second},
                    kernelLaunches_);
      continue;
    }

    if (auto *CC = dyn_cast<OCLConvolutionInst>(&I)) {
      executeConvolution(CC);
      continue;
    }

    if (auto *CC = dyn_cast<ConvolutionInst>(&I)) {
      // This is a naive implementation that parallelizes using three dims:
      // the X and the Y in the output filter.
      cl_kernel kernel = createKernel(kernelName);
      setKernelArg(kernel, 0, deviceBuffer_);
      auto numArgs = setKernelArgsForBuffers(kernel, I, 1, runtimeBundle_);
      auto odim = ShapeNHWC(CC->getDest()->getType()->dims());
      auto idim = ShapeNHWC(CC->getSrc()->getType()->dims());
      auto pads = PaddingTLBR(CC->getPads());
      ShapeHW kdim(CC->getKernels());
      ShapeHW sdim(CC->getStrides());
      setKernelArg(kernel, numArgs + 1, kdim);
      setKernelArg(kernel, numArgs + 2, sdim);
      setKernelArg(kernel, numArgs + 3, pads);
      setKernelArg(kernel, numArgs + 4, CC->getGroup());
      setKernelArg(kernel, numArgs + 5, odim);
      setKernelArg(kernel, numArgs + 6, idim);
      setKernelArg(kernel, numArgs + 7,
                   ShapeNHWC(CC->getFilter()->getType()->dims()));
      if (isQuantized) {
        auto srcTy = CC->getSrc()->getType();
        auto destTy = CC->getDest()->getType();
        auto filterTy = CC->getFilter()->getType();
        auto biasTy = CC->getBias()->getType();
        setKernelArg(kernel, numArgs + 8, destTy->getOffset());
        setKernelArg(kernel, numArgs + 9, destTy->getScale());
        setKernelArg(kernel, numArgs + 10, srcTy->getOffset());
        setKernelArg(kernel, numArgs + 11, srcTy->getScale());
        setKernelArg(kernel, numArgs + 12, filterTy->getOffset());
        setKernelArg(kernel, numArgs + 13, filterTy->getScale());
        setKernelArg(kernel, numArgs + 14, biasTy->getOffset());
        setKernelArg(kernel, numArgs + 15, biasTy->getScale());
      }

      // Use a 3D grid where the first dimension is the depth and the second
      // dimension is the slice index in the batch.
      enqueueKernel(I.getName(), commands_, kernel, deviceId_,
                    {odim.h, odim.w, odim.c}, kernelLaunches_);
      continue;
    }

    if (auto *CG = dyn_cast<ConvolutionGradInst>(&I)) {
      auto *src = CG->getSrc();
      auto *filter = CG->getFilter();
      auto *destGrad = CG->getDestGrad();
      auto *srcGrad = CG->getSrcGrad();
      auto *filterGrad = CG->getFilterGrad();
      auto *biasGrad = CG->getBiasGrad();
      cl_kernel kernel = createKernel(kernelName);
      setKernelArg(kernel, 0, deviceBuffer_);
      auto numArgs = setKernelArgsForBuffers(kernel, I, 1, runtimeBundle_);

      auto destGradDim = ShapeNHWC(destGrad->dims());
      auto srcDim = ShapeNHWC(src->dims());
      auto filterGradDim = ShapeNHWC(filterGrad->dims());
      auto pads = PaddingTLBR(CG->getPads());
      ShapeHW kdim(CG->getKernels());
      ShapeHW sdim(CG->getStrides());
      setKernelArg(kernel, numArgs + 1, kdim);
      setKernelArg(kernel, numArgs + 2, sdim);
      setKernelArg(kernel, numArgs + 3, pads);
      setKernelArg(kernel, numArgs + 4, CG->getGroup());
      setKernelArg(kernel, numArgs + 5, srcDim);
      setKernelArg(kernel, numArgs + 6, destGradDim);
      setKernelArg(kernel, numArgs + 7, filterGradDim);
      // Zero memory for the output buffers.
      fillBuffer(deviceBuffer_, runtimeBundle_.getValueOffset(srcGrad),
                 srcGrad->size(), 0, srcGrad->getElementType());
      fillBuffer(deviceBuffer_, runtimeBundle_.getValueOffset(filterGrad),
                 filterGrad->size(), 0, filterGrad->getElementType());
      fillBuffer(deviceBuffer_, runtimeBundle_.getValueOffset(biasGrad),
                 biasGrad->size(), 0, biasGrad->getElementType());

      (void)filter;
      assert(filter->dims() == filterGrad->dims() && "Dims should be the same");
      assert(src->dims() == srcGrad->dims() && "Dims should be the same");

      enqueueKernel(I.getName(), commands_, kernel, deviceId_,
                    {destGradDim.h, destGradDim.w, destGradDim.c},
                    kernelLaunches_);
      continue;
    }

    if (auto *PM = dyn_cast<MaxPoolInst>(&I)) {
      // This is a naive implementation that parallelizes using three dims:
      // the X and the Y in the output filter.
      cl_kernel kernel = createKernel(kernelName);
      setKernelArg(kernel, 0, deviceBuffer_);
      auto numArgs = setKernelArgsForBuffers(kernel, I, 1, runtimeBundle_);

      auto odim = ShapeNHWC(PM->getDest()->getType()->dims());
      auto idim = ShapeNHWC(PM->getSrc()->getType()->dims());
      auto pads = PaddingTLBR(PM->getPads());
      ShapeHW kdim(PM->getKernels());
      assert(kdim.isSquare() && "Only square kernel is supported");
      ShapeHW sdim(PM->getStrides());
      assert(sdim.isSquare() && "Only square stride is supported");
      setKernelArg<cl_uint>(kernel, numArgs + 1, kdim.height);
      setKernelArg<cl_uint>(kernel, numArgs + 2, sdim.height);
      setKernelArg(kernel, numArgs + 3, pads);
      setKernelArg(kernel, numArgs + 4, odim);
      setKernelArg(kernel, numArgs + 5, idim);

      enqueueKernel(I.getName(), commands_, kernel, deviceId_,
                    {odim.h, odim.w, odim.c}, kernelLaunches_);
      continue;
    }

    if (auto *PM = dyn_cast<MaxPoolWithXYInst>(&I)) {
      // This is a naive implementation that parallelizes using three dims:
      // the X and the Y in the output filter.
      cl_kernel kernel = createKernel(kernelName);
      setKernelArg(kernel, 0, deviceBuffer_);
      auto numArgs = setKernelArgsForBuffers(kernel, I, 1, runtimeBundle_);

      auto odim = ShapeNHWC(PM->getDest()->getType()->dims());
      auto idim = ShapeNHWC(PM->getSrc()->getType()->dims());
      auto pads = PaddingTLBR(PM->getPads());
      ShapeHW kdim(PM->getKernels());
      assert(kdim.isSquare() && "Only square kernel is supported");
      ShapeHW sdim(PM->getStrides());
      assert(sdim.isSquare() && "Only square stride is supported");
      setKernelArg<cl_uint>(kernel, numArgs + 1, kdim.height);
      setKernelArg<cl_uint>(kernel, numArgs + 2, sdim.height);
      setKernelArg(kernel, numArgs + 3, pads);
      setKernelArg(kernel, numArgs + 4, odim);
      setKernelArg(kernel, numArgs + 5, idim);

      enqueueKernel(I.getName(), commands_, kernel, deviceId_,
                    {odim.h, odim.w, odim.c}, kernelLaunches_);
      continue;
    }

    if (auto *PMG = dyn_cast<MaxPoolWithXYGradInst>(&I)) {
      cl_kernel kernel = createKernel(kernelName);
      setKernelArg(kernel, 0, deviceBuffer_);
      auto numArgs = setKernelArgsForBuffers(kernel, I, 1, runtimeBundle_);

      auto destGradDim = ShapeNHWC(PMG->getDestGrad()->dims());
      auto srcGradDim = ShapeNHWC(PMG->getSrcGrad()->dims());
      auto pads = PaddingTLBR(PMG->getPads());
      ShapeHW kdim(PMG->getKernels());
      assert(kdim.isSquare() && "Only square kernel is supported");
      ShapeHW sdim(PMG->getStrides());
      assert(sdim.isSquare() && "Only square stride is supported");
      setKernelArg<cl_uint>(kernel, numArgs + 1, kdim.height);
      setKernelArg<cl_uint>(kernel, numArgs + 2, sdim.height);
      setKernelArg(kernel, numArgs + 3, pads);
      setKernelArg(kernel, numArgs + 4, srcGradDim);
      setKernelArg(kernel, numArgs + 5, destGradDim);

      assert(srcGradDim.n == destGradDim.n && "batch size is wrong");
      assert(srcGradDim.c == destGradDim.c && "depth size is wrong");

      enqueueKernel(I.getName(), commands_, kernel, deviceId_, {srcGradDim.n},
                    kernelLaunches_);
      continue;
    }

    if (auto *PA = dyn_cast<AvgPoolInst>(&I)) {
      // This is a naive implementation that parallelizes using three dims:
      // the X and the Y in the output filter.
      cl_kernel kernel = createKernel(kernelName);
      setKernelArg(kernel, 0, deviceBuffer_);
      auto numArgs = setKernelArgsForBuffers(kernel, I, 1, runtimeBundle_);

      auto odim = ShapeNHWC(PA->getDest()->getType()->dims());
      auto idim = ShapeNHWC(PA->getSrc()->getType()->dims());
      auto pads = PaddingTLBR(PA->getPads());
      ShapeHW kdim(PA->getKernels());
      assert(kdim.isSquare() && "Only square kernel is supported");
      ShapeHW sdim(PA->getStrides());
      assert(sdim.isSquare() && "Only square stride is supported");
      setKernelArg<cl_uint>(kernel, numArgs + 1, kdim.height);
      setKernelArg<cl_uint>(kernel, numArgs + 2, sdim.height);
      setKernelArg(kernel, numArgs + 3, pads);
      setKernelArg(kernel, numArgs + 4, odim);
      setKernelArg(kernel, numArgs + 5, idim);

      enqueueKernel(I.getName(), commands_, kernel, deviceId_,
                    {odim.h, odim.w, odim.c}, kernelLaunches_);
      continue;
    }

    if (auto *TR = dyn_cast<TransposeInst>(&I)) {
      // This is a naive implementation that parallelizes using one dimension,
      // the N (batch size).
      GLOW_ASSERT(TR->getShuffle().size() <= 4 &&
                  "This code supports only 4 and lower dimensional transposes");

      cl_kernel kernel = createKernel(kernelName);
      setKernelArg(kernel, 0, deviceBuffer_);
      auto numArgs = setKernelArgsForBuffers(kernel, I, 1, runtimeBundle_);

      // Temporary hack to support 3-dim transposes.
      // TODO: support any dimensional transposes.
      std::vector<size_t> odim_vec = TR->getDest()->getType()->dims();
      std::vector<size_t> idim_vec = TR->getSrc()->getType()->dims();
      std::vector<unsigned_t> mask = TR->getShuffle();
      while (mask.size() < 4) {
        odim_vec.push_back(1);
        idim_vec.push_back(1);
        mask.push_back(mask.size());
        continue;
      }

      auto odim = ShapeNHWC(llvm::makeArrayRef(odim_vec));
      auto idim = ShapeNHWC(llvm::makeArrayRef(idim_vec));

      setKernelArg(kernel, numArgs + 1, odim);
      setKernelArg(kernel, numArgs + 2, idim);

      ShapeNHWC shuff(mask[0], mask[1], mask[2], mask[3]);
      setKernelArg(kernel, numArgs + 3, shuff);
      enqueueKernel(I.getName(), commands_, kernel, deviceId_, {idim.n, idim.h},
                    kernelLaunches_);
      continue;
    }

    if (auto *C = dyn_cast<CopyInst>(&I)) {
      Value *dest, *src;
      dest = C->getDest();
      src = C->getSrc();
      if (src == dest) {
        continue;
      }
      size_t destOff = runtimeBundle_.getValueOffset(dest);
      size_t srcOff = runtimeBundle_.getValueOffset(src);
      size_t sizeInBytes = dest->getSizeInBytes();
      cl_event event{nullptr};
      cl_int err = clEnqueueCopyBuffer(commands_, deviceBuffer_, deviceBuffer_,
                                       srcOff, destOff, sizeInBytes, 0, nullptr,
                                       kernelProfiling_ ? &event : nullptr);
      if (kernelProfiling_) {
        kernelLaunches_.emplace_back(KernelLaunch(I.getName(), "copy", event));
      }
      GLOW_ASSERT(err == CL_SUCCESS && "Error in clEnqueueCopyBuffer.");
      continue;
    }

    if (auto *GI = dyn_cast<GatherInst>(&I)) {
      cl_kernel kernel = createKernel(kernelName);
      setKernelArg(kernel, 0, deviceBuffer_);
      auto numArgs = setKernelArgsForBuffers(kernel, I, 1, runtimeBundle_);
      unsigned_t batchDims = GI->getBatchDims();

      auto *data = GI->getData();

      assert(data->getElementType() == ElemKind::FloatTy &&
             "At the moment only floats are supported");

      TypeRef dataType = data->getType();
      size_t numIndices = GI->getIndices()->size();

      // The size of the sample in the batch.
      size_t sliceSize = dataType->getSliceSize(batchDims + 1);
      // The size of the slices that we gather.
      size_t srcSampleSize = dataType->getSliceSize(batchDims);
      // The size of the slices that we pack.
      size_t destSampleSize = numIndices * sliceSize;
      // The size of each sample in the batch.
      size_t numSamples = dataType->size() / srcSampleSize;

      setKernelArg<cl_uint>(kernel, numArgs + 1, numIndices);
      setKernelArg<cl_uint>(kernel, numArgs + 2, sliceSize);

      // Batch arguments:
      setKernelArg<cl_uint>(kernel, numArgs + 3, numSamples);
      setKernelArg<cl_uint>(kernel, numArgs + 4, destSampleSize);
      setKernelArg<cl_uint>(kernel, numArgs + 5, srcSampleSize);

      enqueueKernel(I.getName(), commands_, kernel, deviceId_, {numIndices},
                    kernelLaunches_);
      continue;
    }

    if (auto *SAI = dyn_cast<ScatterAssignInst>(&I)) {
      cl_kernel kernel = createKernel(kernelName);
      setKernelArg(kernel, 0, deviceBuffer_);
      auto numArgs = setKernelArgsForBuffers(kernel, I, 1, runtimeBundle_);

      auto *data = SAI->getData();
      size_t dataSliceSize = data->size() / data->dims()[0];
      size_t numIndices = SAI->getIndices()->size();
      setKernelArg<cl_uint>(kernel, numArgs + 1, dataSliceSize);

      enqueueKernel(I.getName(), commands_, kernel, deviceId_, {numIndices},
                    kernelLaunches_);
      continue;
    }

    if (auto *DP = dyn_cast<DebugPrintInst>(&I)) {
      clFinish(commands_);
      auto *V = DP->getSrc();
      // Allocate a temporary tensor to hold the value.
      Tensor T(V->getType());
      // Load the current value of the variable into host memory.
      copyValueFromDevice(V, T.getUnsafePtr());
      clFinish(commands_);
      llvm::outs() << I.getName() << ": ";
      // Dump the content of a value.
      V->dump();
      llvm::outs() << "\n";
      dumpImpl(&T);
      llvm::outs() << "\n";
      llvm::outs().flush();
      continue;
    }

    if (auto *TE = dyn_cast<TraceEventInst>(&I)) {
      cl_kernel kernel = createKernel("checkpoint");
      setKernelArg(kernel, 0, deviceBuffer_);

      llvm::SmallVector<size_t, 1> global = {1};
      llvm::SmallVector<size_t, 4> local(global.size(), 0);
      getMaxLocalWorkgroupSize(kernel, deviceId_, global, local);

      cl_event event;
      cl_int err =
          clEnqueueNDRangeKernel(commands_, kernel, global.size(), nullptr,
                                 &global[0], &local[0], 0, nullptr, &event);
      GLOW_ASSERT(err == CL_SUCCESS && "Error in clEnqueueNDRangeKernel.");
      kernelLaunches_.push_back(
          KernelLaunch(kernel, TE->getName(), "checkpoint", event));
      continue;
    }

    // For TopKInst, we perform the computation on the host side, as sorting on
    // GPU is complex and we may not get too much benefit from it. We copy the
    // tensor from GPU memory to host memory, perform the computation, and then
    // copy the results back to GPU memory.
    if (auto *TK = dyn_cast<TopKInst>(&I)) {
      clFinish(commands_);
      auto *destDev = TK->getValues();
      auto *indDev = TK->getIndices();
      auto *srcDev = TK->getInput();
      Tensor destT(destDev->getType());
      Tensor indT(indDev->getType());
      Tensor srcT(srcDev->getType());
      size_t k = TK->getK();

      copyValueFromDevice(srcDev, srcT.getUnsafePtr());
      clFinish(commands_);

      if (isQuantized) {
        topK<int8_t>(destT, indT, srcT, k);
      } else {
        topK<float>(destT, indT, srcT, k);
      }
      copyValueToDevice(destDev, destT.getUnsafePtr());
      copyValueToDevice(indDev, indT.getUnsafePtr());
      clFinish(commands_);
      continue;
    }

    if (auto PA = dyn_cast<OCLAvgPoolInst>(&I)) {
      cl_kernel kernel = createKernel(kernelName);
      setKernelArg(kernel, 0, deviceBuffer_);
      auto numArgs = setKernelArgsForBuffers(kernel, I, 1, runtimeBundle_);

      auto odim = ShapeNCHW(PA->getDest()->getType()->dims());
      auto idim = ShapeNCHW(PA->getSrc()->getType()->dims());
      auto pads = PaddingTLBR(PA->getPads());

      setKernelArg<cl_uint>(kernel, numArgs + 1, PA->getKernel());
      setKernelArg<cl_uint>(kernel, numArgs + 2, PA->getStride());
      setKernelArg(kernel, numArgs + 3, pads);
      setKernelArg(kernel, numArgs + 4, odim);
      setKernelArg(kernel, numArgs + 5, idim);
      if (isQuantized) {
        auto srcTy = PA->getSrc()->getType();
        auto destTy = PA->getDest()->getType();
        auto destScaleParam = quantization::quantizeScaleOffset32To8(
            srcTy->getScale() / destTy->getScale() /
                (PA->getKernel() * PA->getKernel()),
            destTy->getOffset());
        setKernelArg(kernel, numArgs + 6, srcTy->getOffset());
        setKernelArg(kernel, numArgs + 7, destScaleParam);
      }

      enqueueKernel(I.getName(), commands_, kernel, deviceId_,
                    {odim.h, odim.w, odim.c}, kernelLaunches_);
      continue;
    }

    if (auto *PM = dyn_cast<OCLMaxPoolInst>(&I)) {
      cl_kernel kernel = createKernel(kernelName);
      setKernelArg(kernel, 0, deviceBuffer_);
      auto numArgs = setKernelArgsForBuffers(kernel, I, 1, runtimeBundle_);

      auto odim = ShapeNCHW(PM->getDest()->getType()->dims());
      auto idim = ShapeNCHW(PM->getSrc()->getType()->dims());
      auto pads = PaddingTLBR(PM->getPads());

      setKernelArg<cl_uint>(kernel, numArgs + 1, PM->getKernel());
      setKernelArg<cl_uint>(kernel, numArgs + 2, PM->getStride());
      setKernelArg(kernel, numArgs + 3, pads);
      setKernelArg(kernel, numArgs + 4, odim);
      setKernelArg(kernel, numArgs + 5, idim);

      enqueueKernel(I.getName(), commands_, kernel, deviceId_,
                    {odim.h, odim.w, odim.c}, kernelLaunches_);
      continue;
    }

    llvm::errs() << "Cannot select: " << I.getKindName() << "\n";
    GLOW_UNREACHABLE("compilation failed");
  }

  enqueueEvent.end();

  clFinish(commands_);

  {
    auto ev = context->scopedEvent("updatePlaceholders");
    updatePlaceholders(context->getPlaceholderBindings());
  }

  {
    auto ev = context->scopedEvent("processInstrumentation");
    // Output profiling information.
    translateTraceEvents(context);
  }

  {
    auto ev = context->scopedEvent("releaseKernels");
    for (auto &kl : kernelLaunches_) {
      clReleaseKernel(kl.kernel_);
    }
    kernelLaunches_.clear();
  }
}

uint64_t OpenCLFunction::copyValueToDevice(const Value *v, void *buf) {
  uint64_t copiedBytes = 0;
  auto symbolInfo = runtimeBundle_.getSymbolInfo(v);
  size_t sizeInBytes = v->getType()->getSizeInBytes();
  // Issue a non-blocking command to copy the buffer to the device.
  if (sizeInBytes) {
    size_t valueOffset = symbolInfo.offset;
    cl_event event{nullptr};
    cl_int err = clEnqueueWriteBuffer(
        commands_, deviceBuffer_, /* blocking_write */ CL_FALSE, valueOffset,
        sizeInBytes, buf, /* num_events_in_wait_list */ 0,
        /* event_list */ nullptr,
        /* event */ kernelProfiling_ ? &event : nullptr);
    GLOW_ASSERT(err == CL_SUCCESS && "Unable to copy data to the device");
    if (kernelProfiling_) {
      kernelLaunches_.emplace_back(
          KernelLaunch("copyValueToDevice", "copyValueToDevice", event));
    }
    copiedBytes += sizeInBytes;
  }
  return copiedBytes;
}

uint64_t OpenCLFunction::copyValueFromDevice(const Value *v, void *buf) {
  uint64_t copiedBytes = 0;
  auto symbolInfo = runtimeBundle_.getSymbolInfo(v);
  size_t sizeInBytes = v->getType()->getSizeInBytes();
  // Issue a non-blocking command to copy the buffer from the device.
  if (sizeInBytes) {
    size_t valueOffset = symbolInfo.offset;
    cl_event event{nullptr};
    cl_int err = clEnqueueReadBuffer(
        commands_, deviceBuffer_, /* blocking_read */ CL_FALSE, valueOffset,
        sizeInBytes, buf, /* num_events_in_wait_list */ 0,
        /* event_list */ nullptr,
        /* event */ kernelProfiling_ ? &event : nullptr);
    GLOW_ASSERT(err == CL_SUCCESS && "Unable to copy from the device");
    DEBUG_GLOW(llvm::dbgs()
               << "Copied the value from device: " << v->getName() << "\n");
    if (kernelProfiling_) {
      kernelLaunches_.emplace_back(
          KernelLaunch("copyValueFromDevice", "copyValueFromDevice", event));
    }
    copiedBytes += sizeInBytes;
  }
  return copiedBytes;
}

void OpenCLFunction::loadPlaceholders(PlaceholderBindings *bindings) {
  size_t sizeInBytes = runtimeBundle_.getConstantWeightSize();
  if (runtimeBundle_.getConstants()) {
    // Issue a non-blocking command to copy the buffer to the device.
    auto buf = runtimeBundle_.getConstants();
    size_t valueOffset = 0;
    cl_event event{nullptr};
    cl_int err = clEnqueueWriteBuffer(
        commands_, deviceBuffer_, /* blocking_write */ CL_FALSE, valueOffset,
        sizeInBytes, buf, /* num_events_in_wait_list */ 0,
        /* event_list */ nullptr,
        /* event */ kernelProfiling_ ? &event : nullptr);
    GLOW_ASSERT(err == CL_SUCCESS && "Unable to copy data to the device");
    if (kernelProfiling_) {
      kernelLaunches_.emplace_back(KernelLaunch(
          "copyConstantsToDevice", "copyConstantsToDevice", event));
    }
    // Do it!
    clFinish(commands_);
  }

  auto &symbolTable = runtimeBundle_.getSymbolTable();
  for (auto PH : bindings->pairs()) {
    auto it = symbolTable.find(PH.first->getName());
    if (it == symbolTable.end()) {
      continue;
    }
    auto symbolInfo = it->second;
    auto addr = symbolInfo.offset;
    auto numBytes = symbolInfo.size;
    // Issue a non-blocking command to copy the buffer to the device.
    auto buf = PH.second->getUnsafePtr();
    cl_event event{nullptr};

    cl_int err = clEnqueueWriteBuffer(
        commands_, deviceBuffer_, /* blocking_write */ CL_FALSE, addr, numBytes,
        buf, /* num_events_in_wait_list */ 0,
        /* event_list */ nullptr,
        /* event */ kernelProfiling_ ? &event : nullptr);
    GLOW_ASSERT(err == CL_SUCCESS && "Unable to copy data to the device");
    if (kernelProfiling_) {
      kernelLaunches_.emplace_back(
          KernelLaunch("copyInputsToDevice", "copyInputsToDevice", event));
    }
  }
  // Do it!
  clFinish(commands_);
}

void OpenCLFunction::updatePlaceholders(PlaceholderBindings *bindings) {
  auto &symbolTable = runtimeBundle_.getSymbolTable();
  for (auto PH : bindings->pairs()) {
    auto it = symbolTable.find(PH.first->getName());
    if (it == symbolTable.end()) {
      continue;
    }
    auto symbolInfo = it->second;
    auto addr = symbolInfo.offset;
    auto numBytes = symbolInfo.size;
    // Issue a non-blocking command to copy the buffer to the device.
    auto buf = PH.second->getUnsafePtr();
    cl_event event{nullptr};

    cl_int err = clEnqueueReadBuffer(
        commands_, deviceBuffer_, /* blocking_read */ CL_FALSE, addr, numBytes,
        buf, /* num_events_in_wait_list */ 0,
        /* event_list */ nullptr,
        /* event */ kernelProfiling_ ? &event : nullptr);
    GLOW_ASSERT(err == CL_SUCCESS && "Unable to copy data from the device");
    if (kernelProfiling_) {
      kernelLaunches_.emplace_back(KernelLaunch(
          "copyOutputsFromDevice", "copyOutputsFromDevice", event));
    }
  }
  // Do it!
  clFinish(commands_);
}

cl_mem OpenCLFunction::allocDeviceBuffer(uint64_t size) {
  const uint64_t alignment = 128;
  // Always allocate buffers properly aligned to hold values of any type.
  size = alignedSize(size, alignment);
  auto buf =
      clCreateBuffer(context_, CL_MEM_READ_WRITE, size, nullptr, nullptr);
  GLOW_ASSERT(buf && "Allocation failed!");
  return buf;
}

void OpenCLFunction::freeDeviceBuffer(cl_mem buf) { clReleaseMemObject(buf); }

void OpenCLFunction::collectConstants(Module *module) {
  runtimeBundle_.collectConstants(module);
}

void OpenCLFunction::translateTraceEvents(ExecutionContext *context) const {
  if (context->getTraceContext() == nullptr ||
      (!getTraceInfo().enabled && !clDoProfile)) {
    return;
  }
  cl_ulong total = 0;

  std::unordered_map<std::string, cl_ulong> kernelToDuration;
  auto &traceEvents = context->getTraceContext()->getTraceEvents();
  int tid = context->getTraceContext()->getTraceThread();
  std::vector<cl_ulong> manualTimestamps;

  for (auto &kl : kernelLaunches_) {
    auto &event = kl.event_;
    if (event == nullptr) {
      continue;
    }
    clWaitForEvents(1, &event);

    auto &name = kl.name_;
    auto &type = kl.type_;
    assert(!name.empty() && "Kernel name cannot be empty");
    cl_ulong time_start;
    cl_ulong time_end;

    clGetEventProfilingInfo(event, CL_PROFILING_COMMAND_START,
                            sizeof(time_start), &time_start, NULL);
    clGetEventProfilingInfo(event, CL_PROFILING_COMMAND_END, sizeof(time_end),
                            &time_end, NULL);

    if (type == "checkpoint") {
      const auto &it = manualTraceEvents_.find(name);
      if (it == manualTraceEvents_.end()) {
        DEBUG_GLOW(llvm::dbgs() << "warning: found manual trace event (" << name
                                << ") with no metadata (OCL)\n");
      } else {
        auto handle = context->getPlaceholderBindings()
                          ->get(it->second.first)
                          ->getHandle<int64_t>();
        const TraceInfo::Event *ev = it->second.second;

        handle.at({ev->index, 0}) = time_end / 1000;
        traceEvents.push_back({ev->name, time_end / 1000, ev->type, tid});
      }
    } else {
      traceEvents.push_back(
          {name, time_start / 1000, "B", tid, {{"type", type}}});
      traceEvents.push_back({name, time_end / 1000, "E", tid});
    }

    if (clDoProfile) {
      // Duration (in nanoseconds).
      double duration = time_end - time_start;
      kernelToDuration[type] += duration;
      total += duration;
      llvm::outs() << "OpenCl execution time for a launch of kernel " << type
                   << format(" is: %0.3f milliseconds\n", duration / 1000000.0);
    }
  }

  if (!clDoProfile) {
    return;
  }
  llvm::outs() << format(
      "OpenCl total execution time is: %0.3f milliseconds \n",
      total / 1000000.0);

  // Build a sorted list of kernel durations.
  std::vector<std::pair<cl_ulong, std::string>> sortedKernelDurations;
  sortedKernelDurations.reserve(kernelToDuration.size());
  for (auto kv : kernelToDuration) {
    sortedKernelDurations.push_back(std::make_pair(kv.second, kv.first));
  }
  std::sort(sortedKernelDurations.begin(), sortedKernelDurations.end());

  llvm::outs() << "\n\nSummary information per kernel:\n";
  for (auto k : sortedKernelDurations) {
    llvm::outs() << "OpenCl total execution time for kernel " << k.second
                 << format(" is: %0.3f milliseconds (%lu%%)\n",
                           k.first / 1000000.0,
                           (unsigned long)(k.first * 100 / total));
  }
}

std::unique_ptr<CompiledFunction>
OCLBackend::compileIR(std::unique_ptr<IRFunction> IR) const {
  auto *module = IR->getGraph()->getParent();
  TraceInfo traceInfo;

  MemoryAllocator allocator("GPU", 0xFFFFFFFF);
<<<<<<< HEAD
  auto bundle =
      runtime::RuntimeBundle::create(*IR, allocator, allocator, allocator);
  return llvm::make_unique<OpenCLFunction>(std::move(IR), bundle);
=======
  runtime::RuntimeBundle bundle =
      runtime::RuntimeBundle::create(*IR, allocator, allocator, allocator);
  std::unique_ptr<CompiledFunction> function =
      llvm::make_unique<OpenCLFunction>(std::move(IR), bundle,
                                        std::move(traceInfo));
  auto OCLFunction = static_cast<OpenCLFunction *>(function.get());
  OCLFunction->collectConstants(module);
  return function;
>>>>>>> 8a352bbe
}

std::unique_ptr<CompiledFunction>
OCLBackend::compile(Function *F, const CompilationOptions &opts) const {
  TraceInfo traceInfo = buildManualTraceInfo(F);

  auto IR = generateAndOptimizeIR(F, *this, shouldShareBuffers());

  if (opts.autoInstrument) {
    autoInstrument(traceInfo, IR.get());
  }

  MemoryAllocator allocator("GPU", 0xFFFFFFFF);
  runtime::RuntimeBundle bundle =
      runtime::RuntimeBundle::create(*IR, allocator, allocator, allocator);
  std::unique_ptr<CompiledFunction> compiledFunc =
      llvm::make_unique<OpenCLFunction>(std::move(IR), bundle,
                                        std::move(traceInfo));

  if (opts.collectConstants) {
    bundle.collectConstants(F->getParent());
  }

  return compiledFunc;
}

bool OCLBackend::isOpSupported(const NodeInfo &NI) const {
  switch (NI.getKind()) {
  case Kinded::Kind::SplatNodeKind:
  case Kinded::Kind::TransposeNodeKind:
    return NI.allInputsAndOutputsHaveSameElemKind(
        {ElemKind::FloatTy, ElemKind::Int8QTy, ElemKind::Int64ITy});

  case Kinded::Kind::PowNodeKind:
  case Kinded::Kind::BatchedReduceAddNodeKind:
  case Kinded::Kind::TanhNodeKind:
  case Kinded::Kind::SigmoidNodeKind:
  case Kinded::Kind::MaxPoolGradNodeKind:
    return NI.allInputsAndOutputsHaveSameElemKind({ElemKind::FloatTy});

  case Kinded::Kind::AddNodeKind:
  case Kinded::Kind::SubNodeKind:
  case Kinded::Kind::MulNodeKind:
  case Kinded::Kind::DivNodeKind:
  case Kinded::Kind::MaxNodeKind:
  case Kinded::Kind::MinNodeKind:
  case Kinded::Kind::MatMulNodeKind:
  case Kinded::Kind::ConcatNodeKind:
  case Kinded::Kind::SliceNodeKind:
  case Kinded::Kind::InsertTensorNodeKind:
  case Kinded::Kind::OCLAvgPoolNodeKind:
  case Kinded::Kind::OCLMaxPoolNodeKind:
    // Note: Pools/Conv support Int8QTy because they're always transformed via
    // the backend to be an OCLPool/OCLConv.
  case Kinded::Kind::AvgPoolNodeKind:
  case Kinded::Kind::MaxPoolNodeKind:
    return NI.allInputsAndOutputsHaveSameElemKind(
        {ElemKind::FloatTy, ElemKind::Int8QTy});

  case Kinded::Kind::ConvolutionNodeKind:
    if (!NI.getInTy(ConvolutionNode::InputIdx)->isQuantizedType()) {
      return NI.allInputsAndOutputsHaveSameElemKind({ElemKind::FloatTy});
    }
    return NI.allInputsAndOutputsHaveSameElemKind({ElemKind::Int8QTy},
                                                  {ConvolutionNode::BiasIdx}) &&
           (NI.getInElemTy(ConvolutionNode::BiasIdx) == ElemKind::Int32QTy);

  case Kinded::Kind::OCLConvolutionNodeKind:
    if (!NI.getInTy(OCLConvolutionNode::InputIdx)->isQuantizedType()) {
      return NI.allInputsAndOutputsHaveSameElemKind({ElemKind::FloatTy});
    }
    return NI.allInputsAndOutputsHaveSameElemKind(
               {ElemKind::Int8QTy}, {OCLConvolutionNode::BiasIdx}) &&
           (NI.getInElemTy(OCLConvolutionNode::BiasIdx) == ElemKind::Int32QTy);

  case Kinded::Kind::TopKNodeKind:
    return NI.allInputsAndOutputsHaveSameElemKind(
               {ElemKind::FloatTy, ElemKind::Int8QTy}, {},
               {TopKNode::IndicesIdx}) &&
           (NI.getOutElemTy(TopKNode::IndicesIdx) == ElemKind::Int64ITy);

  case Kinded::Kind::BatchedAddNodeKind:
    if (!NI.getInTy(BatchedAddNode::BatchIdx)->isQuantizedType()) {
      return NI.allInputsAndOutputsHaveSameElemKind({ElemKind::FloatTy});
    }
    return NI.allInputsAndOutputsHaveSameElemKind({ElemKind::Int8QTy},
                                                  {BatchedAddNode::SliceIdx}) &&
           ((NI.getInElemTy(BatchedAddNode::SliceIdx) == ElemKind::Int8QTy) ||
            (NI.getInElemTy(BatchedAddNode::SliceIdx) == ElemKind::Int32QTy));

  case Kinded::Kind::GatherNodeKind:
    return NI.allInputsAndOutputsHaveSameElemKind({ElemKind::FloatTy},
                                                  {GatherNode::IndicesIdx}) &&
           (NI.getInElemTy(GatherNode::IndicesIdx) == ElemKind::Int64ITy);

  case Kinded::Kind::ScatterAssignNodeKind:
    return NI.allInputsAndOutputsHaveSameElemKind(
               {ElemKind::FloatTy}, {ScatterAssignNode::IndicesIdx}) &&
           (NI.getInElemTy(ScatterAssignNode::IndicesIdx) ==
            ElemKind::Int64ITy);

  case Kinded::Kind::QuantizeNodeKind:
    return (NI.getInElemTy(QuantizeNode::InputIdx) == ElemKind::FloatTy) &&
           ((NI.getOutElemTy(QuantizeNode::ResultIdx) == ElemKind::Int8QTy) ||
            (NI.getOutElemTy(QuantizeNode::ResultIdx) == ElemKind::Int32QTy));

  case Kinded::Kind::DequantizeNodeKind:
    return (NI.getInElemTy(DequantizeNode::InputIdx) == ElemKind::Int8QTy) &&
           (NI.getOutElemTy(DequantizeNode::ResultIdx) == ElemKind::FloatTy);

  case Kinded::Kind::RescaleQuantizedNodeKind:
    return NI.allInputsAndOutputsHaveSameElemKind({ElemKind::Int8QTy});

  case Kinded::Kind::SelectNodeKind:
    return NI.allInputsAndOutputsHaveSameElemKind({ElemKind::FloatTy},
                                                  {SelectNode::CondIdx}) &&
           (NI.getInElemTy(SelectNode::CondIdx) == ElemKind::BoolTy);

  case Kinded::Kind::CmpLTENodeKind:
    return NI.allInputsAndOutputsHaveSameElemKind({ElemKind::FloatTy}, {},
                                                  {CmpLTENode::ResultIdx}) &&
           (NI.getOutElemTy(CmpLTENode::ResultIdx) == ElemKind::BoolTy);

  case Kinded::Kind::SoftMaxNodeKind:
    return NI.allInputsAndOutputsHaveSameElemKind({ElemKind::FloatTy},
                                                  {SoftMaxNode::SelectedIdx}) &&
           (NI.getInElemTy(SoftMaxNode::SelectedIdx) == ElemKind::Int64ITy);

  case Kinded::Kind::ConvolutionGradNodeKind:
    return NI.allInputsAndOutputsHaveSameElemKind(
        {ElemKind::FloatTy}, {},
        {ConvolutionGradNode::GradOfInputNamedInputIdx});

  case Kinded::Kind::SoftMaxGradNodeKind:
    return NI.allInputsAndOutputsHaveSameElemKind(
               {ElemKind::FloatTy}, {SoftMaxGradNode::SelectedIdx},
               {SoftMaxGradNode::GradOfInputNamedSelectedIdx}) &&
           (NI.getInElemTy(SoftMaxGradNode::SelectedIdx) == ElemKind::Int64ITy);

  case Kinded::Kind::SaveNodeKind:
  case Kinded::Kind::ReshapeNodeKind:
  case Kinded::Kind::TraceEventNodeKind:
    // These work regardless of the underlying type.
    return true;

  default:
    return false;
  }
}

TraceInfo OCLBackend::buildManualTraceInfo(Function *F) const {
  TraceInfo info(false, getTraceEventDataSize());

  const auto &nodes = F->getNodes();
  for (const auto &node : nodes) {
    if (const TraceEventNode *TEN = llvm::dyn_cast<TraceEventNode>(&node)) {

      Placeholder *backing =
          llvm::dyn_cast<Placeholder>(TEN->getData().getNode());
      info.add(backing, TEN->getIndex(), TEN->getEventName(),
               TEN->getEventType(), TEN->getName());
      info.enabled = true;
    }
  }

  return info;
}

void OCLBackend::autoInstrument(TraceInfo &traceInfo, IRFunction *IR) const {
  traceInfo.enabled = true;
  traceInfo.autoInstrumented = true;

  // On OpenCL we don't insert instructions into the IR, and we don't need
  // entries in TraceInfo to interpret them.
}<|MERGE_RESOLUTION|>--- conflicted
+++ resolved
@@ -1598,11 +1598,6 @@
   TraceInfo traceInfo;
 
   MemoryAllocator allocator("GPU", 0xFFFFFFFF);
-<<<<<<< HEAD
-  auto bundle =
-      runtime::RuntimeBundle::create(*IR, allocator, allocator, allocator);
-  return llvm::make_unique<OpenCLFunction>(std::move(IR), bundle);
-=======
   runtime::RuntimeBundle bundle =
       runtime::RuntimeBundle::create(*IR, allocator, allocator, allocator);
   std::unique_ptr<CompiledFunction> function =
@@ -1611,7 +1606,6 @@
   auto OCLFunction = static_cast<OpenCLFunction *>(function.get());
   OCLFunction->collectConstants(module);
   return function;
->>>>>>> 8a352bbe
 }
 
 std::unique_ptr<CompiledFunction>
