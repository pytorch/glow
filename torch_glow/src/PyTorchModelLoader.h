/**
 * Copyright (c) 2017-present, Facebook, Inc.
 *
 * Licensed under the Apache License, Version 2.0 (the "License");
 * you may not use this file except in compliance with the License.
 * You may obtain a copy of the License at
 *
 *     http://www.apache.org/licenses/LICENSE-2.0
 *
 * Unless required by applicable law or agreed to in writing, software
 * distributed under the License is distributed on an "AS IS" BASIS,
 * WITHOUT WARRANTIES OR CONDITIONS OF ANY KIND, either express or implied.
 * See the License for the specific language governing permissions and
 * limitations under the License.
 */

#ifndef GLOW_TORCH_GLOW_SRC_PYTORCHMODELLOADER_H
#define GLOW_TORCH_GLOW_SRC_PYTORCHMODELLOADER_H

#include "PyTorchCommon.h"
#include <torch/csrc/jit/custom_operator.h>

#include "GlowIValue.h"

#include "glow/Graph/Graph.h"

namespace glow {
/// Tag that indicates the type of mapping for ValueMapping.
enum class ValueMappingType {
  IValue, // Tag representing GlowIValues: These are non-tensor things for which
          // we can inspect their values at load time. Any GlowIValue tensors
          // will be converted to glow::Constants so will not be present as
          // GlowIValues.

  NodeValue, // Tag representing NodeValues: These can be glow::Constants,
             // glow::Placeholders, or the outputs of intermediary nodes in the
             // graph. It is safe to reason about the dimensions and data types
             // of these at load time but not about their values.

  FrozenNodeValue // Tag representing NodeValues that are the outputs of
                  // glow::Constant that were produced during weight freezing at
                  // load time. Weight freezing is not guaranteed to happen and
                  // thus it is also not safe to reason about the values of
                  // these Constants at load time.
};

/// The class is effectively a union of GlowIValues and NodeValue and is used to
/// represent things that can be mapped from PyTorch Values during model
/// loading, see ValueMappingType which provides tags for this class for
/// descriptions of how each of these things can be used during model loading.
class ValueMapping {
  /// Tag of which member is valid. Only one member is valid at a time.
  ValueMappingType mappingType_;

  /// Members that store either a NodeValue or a pointer to a GlowIValue
  /// depending on what the PyTorch Value being mapped is.
  NodeValue nodeValue_;
  std::unique_ptr<GlowIValue> glowIValue_;

public:
  /// \returns the ValueMappingType representing the type that is mapped.
  ValueMappingType getMappingType() const;

  /// Create a ValueMapping from a NodeValue \p nodeValue. \p wasFrozen should
  /// be set to true if this NodeValue comes from weight freezing.
  ValueMapping(NodeValue nodeValue, bool wasFrozen);

  /// Create a ValueMapping from a GlowIValue \p noglowIValuedeValue.
  ValueMapping(GlowIValue glowIValue);

  /// \returns the mapped NodeValue if one is mapped otherwise return an error.
  Expected<NodeValue> getMappedNodeValue();

  /// \returns the mapped GlowIValue if one is mapped otherwise return an error.
  Expected<GlowIValue *> getMappedGlowIValue();

  /// \returns the mapped GlowIValue if one is mapped otherwise return an error.
  Expected<const GlowIValue *> getMappedGlowIValue() const;
};

/// Loads PyTorch JIT IR graphs as a Glow Function.
class PyTorchModelLoader {
  /// Glow Function created outside this class.
  glow::Function &F_;

  /// Map from input placeholders to their location on the input stack.
  std::unordered_map<glow::Placeholder *, size_t>
      inputPlaceholdersReverseIndex_;

  /// The reference PyTorch inputs used for loading. This is required for shape
  /// information.
  const at::ArrayRef<torch::jit::IValue> inputs_;

  /// Mapping from PyTorch Values to GlowIValues and Glow NodeValues created
  /// during loading.
  std::unordered_map<const torch::jit::Value *, ValueMapping> valueMap_;

  /// Indices of stack inputs that were frozen during loading. This set is
  /// optionally provided by the user of PyTorchModelLoader and will be returned
  /// to them after loading is complete.
  std::set<size_t> *frozenInputIndices_ = nullptr;

  /// Flags if the memory held by aten::Constants of Tensor type should be
  /// copied.
  const bool copyTensorMemory_;

  /// Values in the MappingOfMemberFunctions map. These values contain the
  /// information necessary to load PyTorch nodes such as which
  /// PyTorchModelLoader method to use and which inputs should be considered as
  /// constants.
  struct MappingOfMemberFunctionsValue {
    /// The type of functions used to load PyTorch nodes in PyTorchModelLoader.
    using LoadFn = Error (PyTorchModelLoader::*)(const torch::jit::Node *);

    /// Symbols (as strings) that this mapping value is applicable to.
    const std::vector<const char *> symbols;

    /// The PyTorchModelLoader method that should be used to load the given
    /// PyTorch node.
    LoadFn loadFn;

    /// The set of inputs that should be loaded as Glow Constants instead of
    /// as placeholders for inference because they should be expected to not
    /// change between inferences. An example would be the weights for
    /// convolutions.
    const std::unordered_set<size_t> inputsToFreeze;

    MappingOfMemberFunctionsValue(std::vector<const char *> symbolsP,
                                  LoadFn loadFnP,
                                  std::unordered_set<size_t> inputsToFreezeP)
        : symbols(symbolsP), loadFn(loadFnP), inputsToFreeze(inputsToFreezeP) {}
  };

  /// Defines type for mapping Symbols to PyTorchModelLoader member functions
  /// for loading torch::jit::Node objects.
  class MappingOfMemberFunctions
      : public std::unordered_map<torch::jit::Symbol,
                                  MappingOfMemberFunctionsValue> {
  public:
    /// Construct a MappingOfMemberFunctions from a list of
    /// MappingOfMemberFunctionsValues \p initList.
    MappingOfMemberFunctions(
        std::initializer_list<MappingOfMemberFunctionsValue> initList) {
      for (const auto &val : initList) {
        for (const char *symbolStr : val.symbols) {
          auto res = this->insert({at::Symbol::fromQualString(symbolStr), val});
          DCHECK(res.second) << "Duplicate symbol mapping for " << symbolStr;
        }
      }
    }
  };

public:
  /// Returns whether or not a PyTorch node is supported.
  /// NOTE: For now this is just an enumeration of all type of PyTorch nodes
  /// that the loader knows about but doesn't really guarantee that loading
  /// will succeed because determining this requires more informations such as
  /// shape info that isn't yet available when this is run.
  static bool isNodeSupported(const torch::jit::Node *ptNode);

  /// Takes a glow::Function \p F, a jit::Graph \p subgraph to load, and a
  /// stack of \p inputs for the subgraph to be loaded. Parameter \p
  /// settings control the fusion details. Output parameters \p
  /// inputPlaceholders and \p outputPlaceholders are filled out. \returns
  /// error on failure.
  static Error
  loadJITGraph(glow::Function &F, const torch::jit::Graph &graph,
               const at::ArrayRef<torch::jit::IValue> inputs,
               std::vector<glow::Placeholder *> &inputPlaceholders,
               std::vector<glow::Placeholder *> &outputPlaceholders,
               const PyTorchLoaderSettings &settings);

  /// Takes a glow::Function \p F, a jit::Graph \p subgraph to load, \p inputs
  /// as graph external inputs, and \parameters as known tensors. Output
  /// parameters \p inputPlaceholders and \p outputPlaceholders are filled out.
  /// \returns error on failure.
  static Error loadJITGraphForOnnxTraining(
      glow::Function &F, const torch::jit::Graph &graph,
      const at::ArrayRef<torch::jit::IValue> inputs,
      const at::ArrayRef<std::shared_ptr<c10::TensorType>> parameters,
      std::vector<glow::Placeholder *> &inputPlaceholders,
      std::vector<glow::Placeholder *> &outputPlaceholders);

private:
  /// Takes a glow::Function \p F, a jit::Graph \p graph to load, and a
  /// stack of \p inputs for the graph to be loaded. Parameter \p settings
  /// control the fusion details. Output parameters \p inputPlaceholders and
  /// \p outputPlaceholders are filled out. \p frozenInputIndices is an optional
  /// parameter that, if provided, will be filled with the set of stack indices
  /// that were frozen during loading.
  PyTorchModelLoader(glow::Function &F, const torch::jit::Graph &graph,
                     const at::ArrayRef<torch::jit::IValue> inputs,
                     std::vector<glow::Placeholder *> &inputPlaceholders,
                     std::vector<glow::Placeholder *> &outputPlaceholders,
                     Error &error, const PyTorchLoaderSettings &settings,
                     std::set<size_t> *frozenInputIndices);

  /// Takes a glow::Function \p F, a jit::Graph \p graph to load, and a
  /// graph \p inputs and placeholders \p parameters. Output parameters \p
  /// inputPlaceholders and \p outputPlaceholders are filled out.
  /// This is only used by loadJITGraphForOnnxTraining.
  PyTorchModelLoader(
      glow::Function &F, const torch::jit::Graph &graph,
      const at::ArrayRef<torch::jit::IValue> inputs,
      const at::ArrayRef<std::shared_ptr<c10::TensorType>> parameters,
      std::vector<glow::Placeholder *> &inputPlaceholders,
      std::vector<glow::Placeholder *> &outputPlaceholders, Error &error);

  /// Save access to the mapping.
  static const MappingOfMemberFunctions &getSymbolsMapping();

  /// Add a new mapping from the PyTorch Value \p value to the Glow NodeValue
  /// \p nodeValue. Set \p wasFrozen to true if this comes from a from a frozen
  /// input.
  /// \returns error on failure.
  Error addValueMapping(const torch::jit::Value *value,
                        glow::NodeValue nodeValue, bool wasFrozen = false);

  /// Add a new mapping from the PyTorch Value \p value to the GlowIValue
  /// \p glowIValue. Set \p wasFrozen to true if this comes from a from a frozen
  /// input.
  /// \returns error on failure.
  Error addValueMapping(const torch::jit::Value *value,
                        glow::GlowIValue glowIValue, bool wasFrozen = false);

  /// Remove any ValueMapping associated with \p value.
  void removeValueMapping(const torch::jit::Value *value);

  /// Returns true if a Glow NodeValue has been created for a given PyTorch
  /// Value \p value.
  bool hasGlowNodeValueForValue(const torch::jit::Value *value) const;

  /// Returns true if a GlowIValue has been created for a given PyTorch
  /// Value \p value. If \p ignoreNones is true then this will return false even
  /// if a GlowIValue is mapped to this value if that GlowIValue's tag is None.
  bool hasGlowIValueForValue(const torch::jit::Value *value,
                             bool ignoreNones = false) const;

  /// Find the Glow NodeValue that maps to a given PyTorch value \p value.
  Expected<glow::NodeValue>
  getGlowNodeValueForValue(const torch::jit::Value *value);

  /// Find the GlowIValue that maps to a given PyTorch value \p value.
  Expected<glow::GlowIValue *>
  getGlowIValueForValue(const torch::jit::Value *value);

  /// For each Placeholder input to \p ptNode, if this input has been marked
  /// as being an input that should be frozen in MappingOfMemberFunctions,
  /// create a glow Constant for that Placeholder with the iValue from the stack
  /// of inputs for this loader. \returns a ValueMap containing just these new
  /// Constants.
  Error freezeWeights(const torch::jit::Node *ptNode);

  /// Load a given PyTorch Node \p ptNode. \returns
  /// error on failure.
  Error loadNode(const torch::jit::Node *ptNode);

  /// Load a PyTorch Constant node as a Glow Constant.
  /// \returns error on failure.
  Error loadConstant(const torch::jit::Node *ptNode);

  /// Load a PyTorch mul node.
  /// \returns error on failure.
  Error loadMul(const torch::jit::Node *ptNode);

  /// Load a PyTorch div node.
  /// \returns error on failure.
  Error loadDiv(const torch::jit::Node *ptNode);

  /// Load a PyTorch add node.
  /// \returns error on failure.
  Error loadAdd(const torch::jit::Node *ptNode);

  /// Load a PyTorch sub node.
  /// \returns error on failure.
  Error loadSub(const torch::jit::Node *ptNode);

  /// Load a PyTorch max node.
  /// \returns error on failure.
  Error loadMax(const torch::jit::Node *ptNode);

  /// Load a PyTorch relu node.
  /// \returns error on failure.
  Error loadRelu(const torch::jit::Node *ptNode);

  /// Load a PyTorch exp node.
  /// \returns error on failure.
  Error loadExp(const torch::jit::Node *ptNode);

  /// Load a PyTorch sqrt node.
  /// \returns error on failure.
  Error loadSqrt(const torch::jit::Node *ptNode);

  /// Load a PyTorch reciprocal node.
  Error loadReciprocal(const torch::jit::Node *ptNode);

  /// Load a PyTorch _convolution node.
  /// \returns error on failure.
  Error loadConvolution(const torch::jit::Node *ptNode);

  /// Load a PyTorch batch_norm node.
  /// \returns error on failure.
  Error loadBatchNorm(const torch::jit::Node *ptNode);

<<<<<<< HEAD
  /// Load a PyTorch quantization::add node.
  /// \return error on failure.
  Error loadQuantizedAdd(const torch::jit::Node *ptNode);
=======
  /// Load a PyTorch quantize_linear node.
  /// \returns error on failure.
  Error loadQuantize(const torch::jit::Node *ptNode);

  /// Load a PyTorch dequantize node.
  /// \returns error on failure.
  Error loadDequantize(const torch::jit::Node *ptNode);
>>>>>>> 19371261

  /// Load a PyTorch max_pool2d node.
  /// \returns error on failure.
  Error loadMaxPool2d(const torch::jit::Node *ptNode);

  /// Load a PyTorch sigmoid node.
  /// \returns error on failure.
  Error loadSigmoid(const torch::jit::Node *ptNode);

  /// Load a PyTorch avg_pool2d node.
  /// \returns error on failure.
  Error loadAvgPool2d(const torch::jit::Node *ptNode);

  /// Load a PyTorch adaptive_avg_pool2d node.
  /// \returns error on failure.
  Error loadAdaptiveAvgPool2d(const torch::jit::Node *ptNode);

  /// Load a PyTorch t (transpose) node.
  /// \returns error on failure.
  Error loadTranspose(const torch::jit::Node *ptNode);

  /// Load a PyTorch aten::linear node.
  /// \returns error on failure.
  Error loadLinear(const torch::jit::Node *ptNode);

  /// Load a PyTorch min node.
  /// \returns error on failure.
  Error loadMin(const torch::jit::Node *ptNode);

  /// Load a PyTorch clamp node.
  /// \returns error on failure.
  Error loadClamp(const torch::jit::Node *ptNode);

  /// Load a PyTorch matmul (n x k) x (k x m) -> (n x m) node.
  /// \returns error on failure.
  Error loadMatMul(const torch::jit::Node *ptNode);

  /// Load a PyTorch prelu node.
  /// \returns error on failure.
  Error loadPRelu(const torch::jit::Node *ptNode);

  /// Load a PyTorch SoftMax node.
  /// \returns error on failure.
  Error loadSoftMax(const torch::jit::Node *ptNode);

  /// Load a PyTorch flatten node.
  /// \returns error on failure.
  Error loadFlatten(const torch::jit::Node *ptNode);

  /// Load a PyTorch topK node.
  /// \returns error on failure.
  Error loadTopK(const torch::jit::Node *ptNode);

  /// Load a PyTorch aten::size node.
  /// \returns error on failure.
  Error loadSize(const torch::jit::Node *ptNode);

  /// Load a PyTorch prim::ListConstruct node.
  /// \returns error on failure.
  Error loadListConstruct(const torch::jit::Node *ptNode);

  /// Load a PyTorch aten::reshape node.
  /// \returns error on failure.
  Error loadReshape(const torch::jit::Node *ptNode);
};
} // namespace glow

#endif // GLOW_TORCH_GLOW_SRC_PYTORCHMODELLOADER_H<|MERGE_RESOLUTION|>--- conflicted
+++ resolved
@@ -301,12 +301,11 @@
   /// Load a PyTorch batch_norm node.
   /// \returns error on failure.
   Error loadBatchNorm(const torch::jit::Node *ptNode);
-
-<<<<<<< HEAD
+  
   /// Load a PyTorch quantization::add node.
   /// \return error on failure.
   Error loadQuantizedAdd(const torch::jit::Node *ptNode);
-=======
+  
   /// Load a PyTorch quantize_linear node.
   /// \returns error on failure.
   Error loadQuantize(const torch::jit::Node *ptNode);
@@ -314,7 +313,6 @@
   /// Load a PyTorch dequantize node.
   /// \returns error on failure.
   Error loadDequantize(const torch::jit::Node *ptNode);
->>>>>>> 19371261
 
   /// Load a PyTorch max_pool2d node.
   /// \returns error on failure.
