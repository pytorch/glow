if(DEFINED ENV{PYTORCH_DIR})
  SET(PYTORCH_DIR $ENV{PYTORCH_DIR})
  message(STATUS "Using PYTORCH_DIR from env")
endif()

if(NOT EXISTS "${PYTORCH_DIR}")
  message(FATAL_ERROR "No PyTorch installation found")
endif()

message(STATUS "Using pytorch dir ${PYTORCH_DIR}")

link_directories(${PYTORCH_DIR}/lib)

pybind11_add_module(_torch_glow
                      binding.cpp
                      PyTorchModelLoader.cpp
                      CachingGraphRunner.cpp)

target_compile_options(_torch_glow PRIVATE -frtti -fexceptions)
target_link_libraries(_torch_glow
                      PRIVATE
                        torch
                        c10
                        Support
                        ExecutionEngine
                        Graph
                        Importer
<<<<<<< HEAD
=======
                        Support
>>>>>>> db6804cc
                        Backends
                        pybind11)

target_include_directories(_torch_glow PUBLIC
                            ${PYTORCH_DIR}/include
)<|MERGE_RESOLUTION|>--- conflicted
+++ resolved
@@ -25,10 +25,7 @@
                         ExecutionEngine
                         Graph
                         Importer
-<<<<<<< HEAD
-=======
                         Support
->>>>>>> db6804cc
                         Backends
                         pybind11)
 
