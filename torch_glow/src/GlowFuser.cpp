--- conflicted
+++ resolved
@@ -47,11 +47,7 @@
 
 #define REQ(cond, log_info)                                                    \
   if (!(cond)) {                                                               \
-<<<<<<< HEAD
-    llvm::errs() << log_info << "\n";                                          \
-=======
     DLOG(ERROR) << log_info;                                                   \
->>>>>>> 4341fb12
     return c10::nullopt;                                                       \
   }
 
