/**
 * Copyright (c) 2017-present, Facebook, Inc.
 *
 * Licensed under the Apache License, Version 2.0 (the "License");
 * you may not use this file except in compliance with the License.
 * You may obtain a copy of the License at
 *
 *     http://www.apache.org/licenses/LICENSE-2.0
 *
 * Unless required by applicable law or agreed to in writing, software
 * distributed under the License is distributed on an "AS IS" BASIS,
 * WITHOUT WARRANTIES OR CONDITIONS OF ANY KIND, either express or implied.
 * See the License for the specific language governing permissions and
 * limitations under the License.
 */

#include "PyTorchModelLoader.h"

#include "glow/Support/Error.h"
#include "glow/Support/Support.h"

#include <ATen/ATen.h>
#include <torch/csrc/jit/ir.h>

namespace glow {

namespace {
/// For the quantized PyTorch ops, the activations are quantized to uint_8.
/// In Glow, the activations are quantized to int_8. Therefore, for the offset
/// read from quantized pytorch model, we need to subtract 128(i.e. INT8_MIN) to
/// make the activations becomes int8_t.
/// For Glow: -128 <= orig_fp32/scale_1 + offset_1 <= 127
/// For PyTorch: 0 <= orig_fp32/scale_2 + offset_2 <= 255
/// Therefore, we can make scale_1 == scale_2, and offset_1 = offset2 - 128
const int32_t OFFSETSHIFT = 128;

/// Downcast a double to a float.
Expected<float> to32Bit(double val) {
  RETURN_ERR_IF_NOT(val <= std::numeric_limits<float>::max() ||
                        val >= std::numeric_limits<float>::lowest(),
                    glow::strFormat("Value %f is out of limit.", val));
  return Expected<float>(static_cast<float>(val));
}

/// Unwrap a Expected and call to32Bit(double) or any contained return
/// Error.
Expected<float> to32Bit(Expected<double> expectedVal) {
  if (expectedVal) {
    return to32Bit(*expectedVal);
  } else {
    return expectedVal.takeError();
  }
}

/// Given a GlowIValue \p glowIVal and \p size, will return an std::vector
/// of the GlowIValue in the case it's a IntList or Tuple of Ints checking there
/// are exactly size elements or if the GlowIValue is an Int then it will
/// replicate it size times then return that.
Expected<std::vector<int64_t>> expandIntIValIfNeeded(const GlowIValue &glowIVal,
                                                     size_t size) {
  // If the GlowIValue is a single int then make size copies of it.
  if (glowIVal.isInt()) {
    std::vector<int64_t> out;
    int64_t elem;
    ASSIGN_VALUE_OR_RETURN_ERR(elem, glowIVal.toInt());
    for (size_t i = 0; i < size; ++i) {
      out.push_back(elem);
    }
    return out;
  }

  // If the GlowIValue is an IntList then check that its size is size then
  // return it.
  else if (glowIVal.isIntList()) {
    const std::vector<int64_t> *listPtr;
    ASSIGN_VALUE_OR_RETURN_ERR(listPtr, glowIVal.toIntList());
    RETURN_ERR_IF_NOT(
        listPtr->size() == size,
        strFormat("Expected a list of size %lu but found a list of size %lu",
                  size, listPtr->size()));
    return *listPtr;
  }

  // If the GlowIValue is a Tuple with size number of elements and all elements
  // are ints then put those ints in a vector.
  else if (glowIVal.isTuple()) {
    const std::vector<GlowIValue> *tuplePtr;
    ASSIGN_VALUE_OR_RETURN_ERR(tuplePtr, glowIVal.toTuple());
    RETURN_ERR_IF_NOT(
        tuplePtr->size() == size,
        strFormat("Expected a tuple of size %lu but found a tuple of size %lu",
                  size, tuplePtr->size()));
    std::vector<int64_t> out;
    for (const auto &ival : *tuplePtr) {
      int64_t elem;
      ASSIGN_VALUE_OR_RETURN_ERR(elem, ival.toInt());
      out.push_back(elem);
    }
    return out;
  }

  // Any other type of GlowIValue is invalid.
  else {
    RETURN_ERR(
        strFormat("Unexpected GlowIValue type: %s", glowIVal.getTagString()));
  }
}

/// Unwrap Expected<GlowIValue *> and call
/// expandIntIValIfNeeded(GlowIValue), propagates any Errors.
Expected<std::vector<int64_t>>
expandIntIValIfNeeded(Expected<GlowIValue *> expectedGlowIVal, size_t size) {
  if (expectedGlowIVal) {
    return expandIntIValIfNeeded(**expectedGlowIVal, size);
  } else {
    return expectedGlowIVal.takeError();
  }
}

/// Given a GlowIValue \p glowIVal, \returns if the GlowIValue is an Int return
/// it's value, if it's a IntList or Tuple of Ints then check that all elements
/// are the same then return the first one.
Expected<int64_t> contractIntIValIfNeeded(const GlowIValue &glowIVal) {
  if (glowIVal.isInt()) {
    return glowIVal.toInt();
  }

  // If the GlowIValue is an int list then check that its size is size then
  // return it.
  else if (glowIVal.isIntList()) {
    const std::vector<int64_t> *listPtr;
    ASSIGN_VALUE_OR_RETURN_ERR(listPtr, glowIVal.toIntList());
    RETURN_ERR_IF_NOT(!listPtr->empty(), "Unexpected empty list");
    int64_t value = (*listPtr)[0];
    for (size_t i = 1; i < listPtr->size(); ++i) {
      int64_t elem = (*listPtr)[i];
      RETURN_ERR_IF_NOT(value == elem,
                        "Expected all elements of list to be the same.");
    }
    return value;
  }

  // If the GlowIValue is a tuple with size number of elements and all elements
  // are ints then put those ints in a vector.
  else if (glowIVal.isTuple()) {
    const std::vector<GlowIValue> *tuplePtr;
    ASSIGN_VALUE_OR_RETURN_ERR(tuplePtr, glowIVal.toTuple());
    RETURN_ERR_IF_NOT(!tuplePtr->empty(), "Unexpected empty tuple");
    int64_t value;
    ASSIGN_VALUE_OR_RETURN_ERR(value, (*tuplePtr)[0].toInt());
    for (size_t i = 1; i < tuplePtr->size(); ++i) {
      int64_t elem;
      ASSIGN_VALUE_OR_RETURN_ERR(elem, (*tuplePtr)[i].toInt());
      RETURN_ERR_IF_NOT(value == elem,
                        "Expected all elements of tuple to be the same.");
    }
    return value;
  }

  // Any other type of GlowIValue is invalid.
  else {
    RETURN_ERR(
        strFormat("Unexpected GlowIValue type: %s", glowIVal.getTagString()));
  }
}

/// Unwrap a Expected<GlowIValue *> \p expectedGlowIVal and call
/// contractIntIValIfNeeded(GlowIValue), propogate any Errors.
Expected<int64_t>
contractIntIValIfNeeded(Expected<GlowIValue *> expectedGlowIVal) {
  if (expectedGlowIVal) {
    return contractIntIValIfNeeded(**expectedGlowIVal);
  } else {
    return expectedGlowIVal.takeError();
  }
}

/// Unwrap a Expected<GlowIValue *> \p expectedIVal and call toDouble,
/// propogate any Errors.
Expected<double> iValToDouble(Expected<GlowIValue *> expectedIVal) {
  if (expectedIVal) {
    return (*expectedIVal)->toDouble();
  } else {
    return expectedIVal.takeError();
  }
}

/// Unwrap a Expected<GlowIValue *> \p expectedIVal and call toInt,
/// propogate any Errors.
Expected<int64_t> iValToInt(Expected<GlowIValue *> expectedIVal) {
  if (expectedIVal) {
    return (*expectedIVal)->toInt();
  } else {
    return expectedIVal.takeError();
  }
}

/// Unwrap a Expected<GlowIValue *> \p expectedIVal and call toBool,
/// propogate any Errors.
Expected<bool> iValToBool(Expected<GlowIValue *> expectedIVal) {
  if (expectedIVal) {
    return (*expectedIVal)->toBool();
  } else {
    return expectedIVal.takeError();
  }
}

/// Unwrap a Expected<GlowIValue *> \p expectedIVal and call toIntList,
/// propogate any Errors.
Expected<std::vector<int64_t> *>
iValToIntList(Expected<GlowIValue *> expectedIVal) {
  if (expectedIVal) {
    return (*expectedIVal)->toIntList();
  } else {
    return expectedIVal.takeError();
  }
}

/// Given Node inputs and outputs, check the expected sizes. Negative size
/// indicates that the size should be equal to or greater than that size (for
/// example -2 means at least 2).
template <typename T>
Error checkInputAndOutputSizes(const T &inputs, int64_t inputsSize,
                               const T &outputs, int64_t outputsSize) {
  if (inputsSize >= 0) {
    RETURN_ERR_IF_NOT(inputs.size() == inputsSize,
                      glow::strFormat("Expected exactly %lu inputs, got %lu.",
                                      (size_t)inputsSize, inputs.size()));
  } else {
    inputsSize = inputsSize * -1;
    RETURN_ERR_IF_NOT(inputs.size() >= inputsSize,
                      glow::strFormat("Expected at least %lu inputs, got %lu.",
                                      (size_t)inputsSize, inputs.size()));
  }

  if (outputsSize >= 0) {
    RETURN_ERR_IF_NOT(outputs.size() == outputsSize,
                      glow::strFormat("Expected exactly %lu outputs, got %lu.",
                                      (size_t)outputsSize, outputs.size()));
  } else {
    outputsSize = outputsSize * -1;
    RETURN_ERR_IF_NOT(outputs.size() >= outputsSize,
                      glow::strFormat("Expected at least %lu outputs, got %lu.",
                                      (size_t)outputsSize, outputs.size()));
  }
  return Error::success();
}

/// Given a vector \p original containing elements of some type, \returns a
/// vector of each element cast to another type T.
template <typename T, typename OriginalT>
std::vector<T> castVector(const std::vector<OriginalT> &original) {
  std::vector<T> out;
  out.reserve(original.size());
  for (const auto &elem : original) {
    out.push_back(static_cast<T>(elem));
  }
  return out;
}

/// Unwrap a Expected<std::vector<>> \p originalExpected and calls
/// castVector() with the contents, propagates any Errors.
template <typename T, typename OriginalT>
Expected<std::vector<T>>
castVector(Expected<std::vector<OriginalT>> originalExpected) {
  if (originalExpected) {
    return castVector<T>(*originalExpected);
  } else {
    return originalExpected.takeError();
  }
}

/// Unwrap a Expected<OriginalT> \p originalExpected and calls
/// static_cast() with the contents, propagates any Errors.
template <typename T, typename OriginalT>
Expected<T> static_cast_expected(Expected<OriginalT> originalExpected) {
  if (originalExpected) {
    return static_cast<T>(*originalExpected);
  } else {
    return originalExpected.takeError();
  }
}

/// Indexes of aten::_convolution inputs.
struct ConvInputs {
  enum {
    input = 0, // NCHW
    weights = 1,
    bias = 2,
    stride = 3,
    padding = 4,
    dilation = 5,
    transposed = 6,
    output_padding = 7,
    groups = 8,
    benchmark = 9,
    deterministic = 10,
    cudnn_enabled = 11
  };
};

/// Indexes of aten::batch_norm inputs.
struct BNInputs {
  enum {
    input = 0, // NCHW
    weights = 1,
    bias = 2,
    running_mean = 3,
    running_var = 4,
    training = 5,
    momentum = 6,
    eps = 7,
    cuddnn_enabled = 8,
  };
};

/// Indexes of aten::avg_pool2d inputs.
struct AvgPoolInputs {
  enum {
    input = 0,
    kernel_size = 1,
    stride = 2,
    padding = 3,
    ceil_mode = 4,
    count_include_pad = 5,
    divisor_override = 6,
  };
};

/// Indexes of aten::max_pool2d inputs.
struct MaxPoolInputs {
  enum {
    input = 0, // NCHW
    kernel_size = 1,
    stride = 2,
    padding = 3,
    dilation = 4,
    ceil_mode = 5,
  };
};

/// Indices of aten::clamp inputs.
struct ClampInputs {
  enum {
    input = 0,
    min = 1,
    max = 2,
  };
};

/// Indexes of aten::adaptive_avg_pool2d inputs.
struct AdaptiveAvgPoolInputs {
  enum {
    input = 0, // NCHW
    output_size = 1,
  };
};

<<<<<<< HEAD
/// Indexes of quantized::add inputs.
struct QuantizedAddInputs {
  enum {
    lhs = 0,
    rhs = 1,
    scale = 2,
    offset = 3,
=======
/// Indexes of aten::quantize_linear inputs.
struct QuantizeInputs {
  enum {
    input = 0,
    scale = 1,
    offset = 2,
    dtype = 3,
>>>>>>> 19371261
  };
};

/// Indexes of aten::linear inputs.
struct LinearInputs {
  enum {
    input = 0,
    weights = 1,
    bias = 2,
  };
};

/// Indexes of aten::prelu inputs.
struct PReluInputs {
  enum {
    input = 0,
    weight = 1,
  };
};

/// Indexes of aten::softmax inputs.
struct SoftMaxInputs {
  enum {
    input = 0,
    dim = 1,
    dtype = 2,
  };
};

/// Indexes of aten::flatten inputs.
struct FlattenInputs {
  enum {
    input = 0,
    start_dim = 1,
    end_dim = 2,
  };
};

/// Indexes of aten::topk inputs.
struct TopKInputs {
  enum {
    input = 0,
    k = 1,
    dim = 2,
    largest = 3,
    sorted = 4,
  };
};

/// Indexes of aten::size inputs.
struct SizeInputs {
  enum {
    input = 0,
    dim = 1,
  };
};

/// Indexes of aten::reshape inputs.
struct ReshapeInputs {
  enum {
    input = 0,
    shape = 1,
  };
};
} // namespace

// static
const PyTorchModelLoader::MappingOfMemberFunctions &
PyTorchModelLoader::getSymbolsMapping() {
  /// Static map of the set of PyTorch symbols to load, the PyTorchModelLoader
  /// for loading these symbols, and the set of inputs that should be considered
  /// immutable between inference invocations by Glow and loaded as Constants
  /// instead of Placeholders.
  static auto symbolLoaderMapping = MappingOfMemberFunctions(
      {{{"prim::Constant"}, &PyTorchModelLoader::loadConstant, {}},
       {{"aten::mul", "aten::mul_"}, &PyTorchModelLoader::loadMul, {}},
       {{"aten::div", "aten::div_"}, &PyTorchModelLoader::loadDiv, {}},
       {{"aten::add", "aten::add_"}, &PyTorchModelLoader::loadAdd, {}},
       {{"aten::sub", "aten::sub_"}, &PyTorchModelLoader::loadSub, {}},
       {{"aten::sigmoid", "aten::sigmoid_"},
        &PyTorchModelLoader::loadSigmoid,
        {}},
       {{"aten::relu", "aten::relu_"}, &PyTorchModelLoader::loadRelu, {}},
       {{"aten::t", "aten::t_"}, &PyTorchModelLoader::loadTranspose, {}},
       {{"aten::min"}, &PyTorchModelLoader::loadMin, {}},
       {{"aten::max"}, &PyTorchModelLoader::loadMax, {}},
       {{"aten::exp"}, &PyTorchModelLoader::loadExp, {}},
       {{"aten::sqrt", "aten::sqrt_"}, &PyTorchModelLoader::loadSqrt, {}},
       {{"aten::clamp"},
        &PyTorchModelLoader::loadClamp,
        {
            ClampInputs::min,
            ClampInputs::max,
        }},
<<<<<<< HEAD
       {{"quantized::add"},
        &PyTorchModelLoader::loadQuantizedAdd,
        {QuantizedAddInputs::scale, QuantizedAddInputs::offset}},
=======
       {{"aten::quantize_linear"},
        &PyTorchModelLoader::loadQuantize,
        {QuantizeInputs::scale, QuantizeInputs::offset, QuantizeInputs::dtype}},
       {{"aten::dequantize"}, &PyTorchModelLoader::loadDequantize, {}},
>>>>>>> 19371261
       {{"aten::size"}, &PyTorchModelLoader::loadSize, {SizeInputs::dim}},
       // TODO: use -1 to freeze all inputs
       {{"prim::ListConstruct"}, &PyTorchModelLoader::loadListConstruct, {}},
       {{"aten::reciprocal", "aten::reciprocal_"},
        &PyTorchModelLoader::loadReciprocal,
        {}},
       {{"aten::adaptive_avg_pool2d"},
        &PyTorchModelLoader::loadAdaptiveAvgPool2d,
        {AdaptiveAvgPoolInputs::output_size}},
       {{"aten::linear"},
        &PyTorchModelLoader::loadLinear,
        {LinearInputs::weights, LinearInputs::bias}},
       {{"aten::reshape"},
        &PyTorchModelLoader::loadReshape,
        {ReshapeInputs::shape}},
       {{"aten::_convolution"},
        &PyTorchModelLoader::loadConvolution,
        {
            ConvInputs::weights,
            ConvInputs::bias,
            ConvInputs::stride,
            ConvInputs::padding,
            ConvInputs::dilation,
            ConvInputs::transposed,
            ConvInputs::output_padding,
            ConvInputs::groups,
            ConvInputs::benchmark,
            ConvInputs::deterministic,
            ConvInputs::cudnn_enabled,
        }},
       {{"aten::batch_norm"},
        &PyTorchModelLoader::loadBatchNorm,
        {
            BNInputs::weights,
            BNInputs::bias,
            BNInputs::running_mean,
            BNInputs::running_var,
            BNInputs::training,
            BNInputs::momentum,
            BNInputs::eps,
            BNInputs::cuddnn_enabled,
        }},
       {{"aten::max_pool2d"},
        &PyTorchModelLoader::loadMaxPool2d,
        {
            MaxPoolInputs::kernel_size,
            MaxPoolInputs::stride,
            MaxPoolInputs::padding,
            MaxPoolInputs::dilation,
            MaxPoolInputs::ceil_mode,
        }},
       {{"aten::avg_pool2d"},
        &PyTorchModelLoader::loadAvgPool2d,
        {
            AvgPoolInputs::kernel_size,
            AvgPoolInputs::stride,
            AvgPoolInputs::padding,
            AvgPoolInputs::ceil_mode,
            AvgPoolInputs::count_include_pad,
            AvgPoolInputs::divisor_override,
        }},
       {{"aten::mm"}, &PyTorchModelLoader::loadMatMul, {}},
       {{"aten::flatten"},
        &PyTorchModelLoader::loadFlatten,
        {
            FlattenInputs::start_dim,
            FlattenInputs::end_dim,
        }},
       {{"aten::prelu"},
        &PyTorchModelLoader::loadPRelu,
        {
            PReluInputs::weight,
        }},
       {{"aten::softmax"},
        &PyTorchModelLoader::loadSoftMax,
        {
            SoftMaxInputs::dim,
            SoftMaxInputs::dtype,
        }},
       {{"aten::topk"},
        &PyTorchModelLoader::loadTopK,
        {
            TopKInputs::k,
            TopKInputs::dim,
            TopKInputs::largest,
            TopKInputs::sorted,
        }}});

  return symbolLoaderMapping;
}

// static
bool PyTorchModelLoader::isNodeSupported(const torch::jit::Node *ptNode) {
  const auto &mapping = getSymbolsMapping();
  return mapping.count(ptNode->kind()) != 0;
}

Error PyTorchModelLoader::freezeWeights(const torch::jit::Node *ptNode) {
  const auto &mapping = getSymbolsMapping();
  const auto it = mapping.find(ptNode->kind());

  RETURN_ERR_IF_NOT(it != mapping.end(),
                    glow::strFormat("Node kind %s is not supported by Glow",
                                    ptNode->kind().toDisplayString()));

  const auto &inputsToFreeze = it->second.inputsToFreeze;

  const auto inputs = ptNode->inputs();

  std::vector<size_t> frozenInputIndices;

  for (size_t i = 0; i < inputs.size(); i++) {
    // Skip inputs that are not marked to be frozen
    if (!inputsToFreeze.count(i)) {
      continue;
    }

    // Skip node inputs that don't have a Glow NodeValue.
    if (!hasGlowNodeValueForValue(inputs[i])) {
      continue;
    }

    glow::NodeValue phNodeValue;
    ASSIGN_VALUE_OR_RETURN_ERR(phNodeValue,
                               getGlowNodeValueForValue(inputs[i]));

    glow::Placeholder *ph =
        llvm::dyn_cast<glow::Placeholder>(phNodeValue.getNode());

    // Skip inputs that aren't placeholders.
    if (!ph) {
      continue;
    }

    RETURN_ERR_IF_NOT(
        inputPlaceholdersReverseIndex_.count(ph),
        "Trying to freeze a NodeValue that did not come from the stack.");

    size_t inputIndex = inputPlaceholdersReverseIndex_.at(ph);

    const auto inputIVal = inputs_.at(inputIndex);

    GlowIValue glowIVal;
    RETURN_IF_ERR(glowIVal.fromIValue(inputIVal));

    removeValueMapping(inputs[i]);
    RETURN_IF_ERR(
        addValueMapping(inputs[i], std::move(glowIVal), /*wasFrozen*/ true));

    if (frozenInputIndices_) {
      frozenInputIndices_->insert(inputIndex);
    }
  }
  return Error::success();
}

Error PyTorchModelLoader::loadNode(const torch::jit::Node *node) {
  const auto &mapping = getSymbolsMapping();
  auto it = mapping.find(node->kind());

  RETURN_ERR_IF_NOT(it != mapping.end(),
                    glow::strFormat("Node kind %s is not supported by Glow",
                                    node->kind().toDisplayString()));
  return (this->*it->second.loadFn)(node);
}

Error PyTorchModelLoader::addValueMapping(const torch::jit::Value *value,
                                          glow::NodeValue nodeValue,
                                          bool wasFrozen) {

  ValueMapping mapping(std::move(nodeValue), wasFrozen);
  auto p = valueMap_.emplace(value, std::move(mapping));

  RETURN_ERR_IF_NOT(p.second, glow::strFormat("Value %s is already mapped",
                                              value->debugNameBase().c_str()));
  return Error::success();
}

void PyTorchModelLoader::removeValueMapping(const torch::jit::Value *value) {
  valueMap_.erase(value);
}

Error PyTorchModelLoader::addValueMapping(const torch::jit::Value *value,
                                          glow::GlowIValue glowIValue,
                                          bool wasFrozen) {
  glow::Constant *glowConstant = nullptr;
  if (glowIValue.isTensor()) {
    glow::Tensor *t;
    ASSIGN_VALUE_OR_RETURN_ERR(t, glowIValue.toTensor());
    glowConstant = F_.getParent()->createConstant("constant", std::move(*t));
    RETURN_IF_ERR(addValueMapping(value, glowConstant->getOutput(), wasFrozen));
  } else {
    ValueMapping mapping(std::move(glowIValue));
    auto p = valueMap_.emplace(value, std::move(mapping));

    RETURN_ERR_IF_NOT(p.second,
                      glow::strFormat("Value %s is already mapped",
                                      value->debugNameBase().c_str()));
  }

  return Error::success();
}

bool PyTorchModelLoader::hasGlowNodeValueForValue(
    const torch::jit::Value *value) const {
  const auto it = valueMap_.find(value);
  if (it == valueMap_.end()) {
    return false;
  }
  const auto mappingType = it->second.getMappingType();
  return mappingType != ValueMappingType::IValue;
}

bool PyTorchModelLoader::hasGlowIValueForValue(const torch::jit::Value *value,
                                               bool ignoreNones) const {
  const auto it = valueMap_.find(value);
  if (it == valueMap_.end()) {
    return false;
  }
  const auto mappingType = it->second.getMappingType();

  if (mappingType != ValueMappingType::IValue) {
    return false;
  }

  if (ignoreNones) {
    // Already checked ValueMappingType above.
    const auto *glowIVal = EXIT_ON_ERR(it->second.getMappedGlowIValue());
    return !glowIVal->isNone();
  }

  return true;
}

Expected<glow::NodeValue>
PyTorchModelLoader::getGlowNodeValueForValue(const torch::jit::Value *value) {
  auto it = valueMap_.find(value);
  if (it == valueMap_.end()) {
    RETURN_ERR(glow::strFormat("No mapping found fo Value %s",
                               value->debugNameBase().c_str()));
  }
  auto &mappingValue = it->second;
  if (mappingValue.getMappingType() == ValueMappingType::IValue) {
    RETURN_ERR(glow::strFormat("Did not find a NodeValue mapping for Value %s",
                               value->debugNameBase().c_str()));
  }

  return mappingValue.getMappedNodeValue();
}

Expected<glow::GlowIValue *>
PyTorchModelLoader::getGlowIValueForValue(const torch::jit::Value *value) {
  auto it = valueMap_.find(value);
  if (it == valueMap_.end()) {
    RETURN_ERR(glow::strFormat("No mapping found fo Value %s",
                               value->debugNameBase().c_str()));
  }
  auto &mappingValue = it->second;
  if (mappingValue.getMappingType() != ValueMappingType::IValue) {
    RETURN_ERR(glow::strFormat("Did not find a IValue mapping for Value %s",
                               value->debugNameBase().c_str()));
  }
  return mappingValue.getMappedGlowIValue();
}

Error PyTorchModelLoader::loadQuantizedAdd(const torch::jit::Node *ptNode) {
  auto inputs = ptNode->inputs();
  auto outputs = ptNode->outputs();
  RETURN_IF_ERR(checkInputAndOutputSizes(inputs, 4, outputs, 1));

  glow::NodeValue lhs;
  ASSIGN_VALUE_OR_RETURN_ERR(
      lhs, getGlowNodeValueForValue(inputs[QuantizedAddInputs::lhs]));
  glow::NodeValue rhs;
  ASSIGN_VALUE_OR_RETURN_ERR(
      rhs, getGlowNodeValueForValue(inputs[QuantizedAddInputs::rhs]));

  // scale
  float outScale;
  ASSIGN_VALUE_OR_RETURN_ERR(outScale, iValToDouble(getGlowIValueForValue(
                                           inputs[QuantizedAddInputs::scale])));

  // offset
  int32_t outOffset;
  ASSIGN_VALUE_OR_RETURN_ERR(
      outOffset,
      iValToInt(getGlowIValueForValue(inputs[QuantizedAddInputs::offset])));

  TypeRef inputType = input.getType();
  auto outDims = inputType->dims();
  auto outTy = F_.getParent()->uniqueType(ElemKind::Int8QTy, outDims, outScale,
                                          outOffset - OFFSETSHIFT);

  glow::QuantizedAddNode *qan = F_.createAdd("quantized_add", outTy, lhs, rhs);
  return addValueMapping(outputs[0], glowNode->getResult());
}

Error PyTorchModelLoader::loadMul(const torch::jit::Node *ptNode) {
  auto inputs = ptNode->inputs();
  auto outputs = ptNode->outputs();
  RETURN_IF_ERR(checkInputAndOutputSizes(inputs, 2, outputs, 1));

  glow::NodeValue lhs;
  ASSIGN_VALUE_OR_RETURN_ERR(lhs, getGlowNodeValueForValue(inputs[0]));
  glow::NodeValue rhs;
  ASSIGN_VALUE_OR_RETURN_ERR(rhs, getGlowNodeValueForValue(inputs[1]));

  glow::MulNode *glowNode =
      F_.createNodeWithBroadcast<glow::MulNode>("mul", /*axis*/ -1, lhs, rhs);

  return addValueMapping(outputs[0], glowNode->getResult());
}

Error PyTorchModelLoader::loadDiv(const torch::jit::Node *ptNode) {
  auto inputs = ptNode->inputs();
  auto outputs = ptNode->outputs();
  RETURN_IF_ERR(checkInputAndOutputSizes(inputs, 2, outputs, 1));

  glow::NodeValue lhs;
  ASSIGN_VALUE_OR_RETURN_ERR(lhs, getGlowNodeValueForValue(inputs[0]));
  glow::NodeValue rhs;
  ASSIGN_VALUE_OR_RETURN_ERR(rhs, getGlowNodeValueForValue(inputs[1]));

  glow::DivNode *glowNode =
      F_.createNodeWithBroadcast<glow::DivNode>("div", /*axis*/ -1, lhs, rhs);

  return addValueMapping(outputs[0], glowNode->getResult());
}

Error PyTorchModelLoader::loadAdd(const torch::jit::Node *ptNode) {
  auto inputs = ptNode->inputs();
  auto outputs = ptNode->outputs();
  RETURN_IF_ERR(checkInputAndOutputSizes(inputs, 3, outputs, 1));

  // TODO: extend this to allow non-constant scalars.
  int64_t scalar;
  ASSIGN_VALUE_OR_RETURN_ERR(scalar,
                             iValToInt(getGlowIValueForValue(inputs[2])));
  RETURN_ERR_IF_NOT(scalar == 1,
                    glow::strFormat("Scalar must have value equal 1."));

  glow::NodeValue lhs;
  ASSIGN_VALUE_OR_RETURN_ERR(lhs, getGlowNodeValueForValue(inputs[0]));
  glow::NodeValue rhs;
  ASSIGN_VALUE_OR_RETURN_ERR(rhs, getGlowNodeValueForValue(inputs[1]));

  glow::AddNode *glowNode =
      F_.createNodeWithBroadcast<glow::AddNode>("add", /*axis*/ -1, lhs, rhs);
  return addValueMapping(outputs[0], glowNode->getResult());
}

Error PyTorchModelLoader::loadSub(const torch::jit::Node *ptNode) {
  auto inputs = ptNode->inputs();
  auto outputs = ptNode->outputs();
  RETURN_IF_ERR(checkInputAndOutputSizes(inputs, 3, outputs, 1));

  // TODO: extend this to allow non-constant scalars.
  int64_t scalar;
  ASSIGN_VALUE_OR_RETURN_ERR(scalar,
                             iValToInt(getGlowIValueForValue(inputs[2])));
  RETURN_ERR_IF_NOT(scalar == 1,
                    glow::strFormat("Scalar must have value equal 1."));

  glow::NodeValue lhs;
  ASSIGN_VALUE_OR_RETURN_ERR(lhs, getGlowNodeValueForValue(inputs[0]));
  glow::NodeValue rhs;
  ASSIGN_VALUE_OR_RETURN_ERR(rhs, getGlowNodeValueForValue(inputs[1]));

  glow::SubNode *glowNode =
      F_.createNodeWithBroadcast<glow::SubNode>("sub", /*axis*/ -1, lhs, rhs);
  return addValueMapping(outputs[0], glowNode->getResult());
}

Error PyTorchModelLoader::loadMax(const torch::jit::Node *ptNode) {
  auto inputs = ptNode->inputs();
  auto outputs = ptNode->outputs();
  RETURN_IF_ERR(checkInputAndOutputSizes(inputs, 2, outputs, 1));

  glow::NodeValue lhs;
  ASSIGN_VALUE_OR_RETURN_ERR(lhs, getGlowNodeValueForValue(inputs[0]));
  glow::NodeValue rhs;
  ASSIGN_VALUE_OR_RETURN_ERR(rhs, getGlowNodeValueForValue(inputs[1]));

  glow::MaxNode *glowNode = F_.createMax("max", lhs, rhs);
  return addValueMapping(outputs[0], glowNode->getResult());
}

Error PyTorchModelLoader::loadSize(const torch::jit::Node *ptNode) {
  auto inputs = ptNode->inputs();
  auto outputs = ptNode->outputs();
  RETURN_IF_ERR(checkInputAndOutputSizes(inputs, 2, outputs, 1));

  glow::NodeValue input;
  ASSIGN_VALUE_OR_RETURN_ERR(
      input, getGlowNodeValueForValue(inputs[SizeInputs::input]));

  int64_t dim;
  ASSIGN_VALUE_OR_RETURN_ERR(
      dim, iValToInt(getGlowIValueForValue(inputs[SizeInputs::dim])));

  if (dim == -1) {
    dim = input.dims().size() - 1;
  }

  // Index must a valid index of input.
  RETURN_ERR_IF_NOT(input.dims().size() - 1 >= dim,
                    strFormat("Trying to access the size of dim %d of a tensor "
                              "with only %d dimensions",
                              (int32_t)dim, (int32_t)input.dims().size()));

  GlowIValue glowIVal;
  glowIVal.fromInt(input.dims()[dim]);

  return addValueMapping(outputs[0], std::move(glowIVal));
}

Error PyTorchModelLoader::loadListConstruct(const torch::jit::Node *ptNode) {
  auto inputs = ptNode->inputs();
  auto outputs = ptNode->outputs();
  // Requires -1 because this requires at least one input.
  RETURN_IF_ERR(checkInputAndOutputSizes(inputs, -1, outputs, 1));

  // Get the Tag of the first input to use for the whole list.
  GlowIValue *firstInputIVal;
  ASSIGN_VALUE_OR_RETURN_ERR(firstInputIVal, getGlowIValueForValue(inputs[0]));
  auto tag = firstInputIVal->getTag();

  GlowIValue glowIVal;
  if (tag == GlowIValue::Tag::Double) {
    std::vector<double> doubles;
    for (size_t i = 0; i < inputs.size(); ++i) {
      double x;
      ASSIGN_VALUE_OR_RETURN_ERR(
          x, iValToDouble(getGlowIValueForValue(inputs[i])));
      doubles.push_back(x);
    }
    glowIVal.fromDoubleList(std::move(doubles));
  } else if (tag == GlowIValue::Tag::Int) {
    std::vector<int64_t> ints;
    for (size_t i = 0; i < inputs.size(); ++i) {
      int x;
      ASSIGN_VALUE_OR_RETURN_ERR(x,
                                 iValToInt(getGlowIValueForValue(inputs[i])));
      ints.push_back(x);
    }
    glowIVal.fromIntList(std::move(ints));
  } else if (tag == GlowIValue::Tag::Bool) {
    std::vector<bool> bools;
    for (size_t i = 0; i < inputs.size(); ++i) {
      bool x;
      ASSIGN_VALUE_OR_RETURN_ERR(x,
                                 iValToBool(getGlowIValueForValue(inputs[i])));
      bools.push_back(x);
    }
    glowIVal.fromBoolList(std::move(bools));
  } else {
    RETURN_ERR("Encountered an unsupported GlowIValue type for ListConstruct");
  }

  return addValueMapping(outputs[0], std::move(glowIVal));
}

Error PyTorchModelLoader::loadReshape(const torch::jit::Node *ptNode) {
  auto inputs = ptNode->inputs();
  auto outputs = ptNode->outputs();
  RETURN_IF_ERR(checkInputAndOutputSizes(inputs, 2, outputs, 1));

  glow::NodeValue input;
  ASSIGN_VALUE_OR_RETURN_ERR(
      input, getGlowNodeValueForValue(inputs[ReshapeInputs::input]));

  std::vector<int64_t> *shape;
  ASSIGN_VALUE_OR_RETURN_ERR(shape, iValToIntList(getGlowIValueForValue(
                                        inputs[ReshapeInputs::shape])));

  int64_t totalDims = 1;
  for (size_t dim : input.dims()) {
    totalDims *= dim;
  }

  std::vector<size_t> glowShape;
  for (size_t i = 0, e = shape->size(); i < e; ++i) {
    int64_t dim = (*shape)[i];

    RETURN_ERR_IF_NOT(dim >= 1 || dim == -1,
                      "Only positive values and -1 allowed in shape");

    if (dim == -1) {
      RETURN_ERR_IF_NOT(i == e - 1,
                        "-1 in shape only allowed in last position for now.");

      dim = totalDims;
    }

    totalDims /= dim;

    glowShape.push_back(dim);
  }

  RETURN_ERR_IF_NOT(totalDims == 1, "Expect reshape to preserve total size.");

  return addValueMapping(outputs[0],
                         F_.createReshape("reshape", input, glowShape));
}

Error PyTorchModelLoader::loadRelu(const torch::jit::Node *ptNode) {
  auto inputs = ptNode->inputs();
  auto outputs = ptNode->outputs();
  RETURN_IF_ERR(checkInputAndOutputSizes(inputs, 1, outputs, 1));

  glow::NodeValue input;
  ASSIGN_VALUE_OR_RETURN_ERR(input, getGlowNodeValueForValue(inputs[0]));

  glow::ReluNode *glowNode = F_.createRELU("relu", input);
  return addValueMapping(outputs[0], glowNode->getResult());
}

Error PyTorchModelLoader::loadExp(const torch::jit::Node *ptNode) {
  auto inputs = ptNode->inputs();
  auto outputs = ptNode->outputs();
  RETURN_IF_ERR(checkInputAndOutputSizes(inputs, 1, outputs, 1));

  glow::NodeValue input;
  ASSIGN_VALUE_OR_RETURN_ERR(input, getGlowNodeValueForValue(inputs[0]));

  glow::ExpNode *glowNode = F_.createExp("exp", input);
  return addValueMapping(outputs[0], glowNode->getResult());
}

Error PyTorchModelLoader::loadSqrt(const torch::jit::Node *ptNode) {
  auto inputs = ptNode->inputs();
  auto outputs = ptNode->outputs();
  RETURN_IF_ERR(checkInputAndOutputSizes(inputs, 1, outputs, 1));

  glow::NodeValue input;
  ASSIGN_VALUE_OR_RETURN_ERR(input, getGlowNodeValueForValue(inputs[0]));

  glow::PowNode *glowNode = F_.createPow("sqrt", input, /*exp=*/0.5);
  return addValueMapping(outputs[0], glowNode->getResult());
}

Error PyTorchModelLoader::loadSigmoid(const torch::jit::Node *ptNode) {
  auto inputs = ptNode->inputs();
  auto outputs = ptNode->outputs();
  RETURN_IF_ERR(checkInputAndOutputSizes(inputs, 1, outputs, 1));

  glow::NodeValue input;
  ASSIGN_VALUE_OR_RETURN_ERR(input, getGlowNodeValueForValue(inputs[0]));

  glow::SigmoidNode *glowNode = F_.createSigmoid("sigmoid", input);
  return addValueMapping(outputs[0], glowNode->getResult());
}

Error PyTorchModelLoader::loadReciprocal(const torch::jit::Node *ptNode) {
  auto inputs = ptNode->inputs();
  auto outputs = ptNode->outputs();
  RETURN_IF_ERR(checkInputAndOutputSizes(inputs, 1, outputs, 1));

  glow::NodeValue input;
  ASSIGN_VALUE_OR_RETURN_ERR(input, getGlowNodeValueForValue(inputs[0]));
  glow::PowNode *glowNode = F_.createPow("reciprocal", input, /*exp=*/-1);
  return addValueMapping(outputs[0], glowNode->getResult());
}

Error PyTorchModelLoader::loadConvolution(const torch::jit::Node *ptNode) {
  auto inputs = ptNode->inputs();
  auto outputs = ptNode->outputs();
  RETURN_IF_ERR(checkInputAndOutputSizes(inputs, 12, outputs, 1));

  // Glow expects conv inputs to be in NHWC but PyTorch keeps them in NCHW so
  // we tranpose them.
  glow::NodeValue input;
  ASSIGN_VALUE_OR_RETURN_ERR(
      input, getGlowNodeValueForValue(inputs[ConvInputs::input]));

  input = F_.createTranspose("conv_input_transposed", input, NCHW2NHWC);
  glow::ShapeNHWC inputShape(input.dims());

  // Glow expects conv weights to be in CRSK but PyTorch keeps them in CKRS
  // so we tranpose them. C - output_depth, R - filter_height, S -
  // filter_width, K - input_depth.
  glow::NodeValue weights;
  ASSIGN_VALUE_OR_RETURN_ERR(
      weights, getGlowNodeValueForValue(inputs[ConvInputs::weights]));
  weights = F_.createTranspose("conv_weights_transposed", weights, NCHW2NHWC);
  glow::ShapeNHWC weightsShape(weights.dims());

  // If a bias was provided then use it otherwise create a 0 bias.
  glow::NodeValue bias;
  if (hasGlowNodeValueForValue(inputs[ConvInputs::bias])) {
    ASSIGN_VALUE_OR_RETURN_ERR(
        bias, getGlowNodeValueForValue(inputs[ConvInputs::bias]));
  } else {
    glow::Tensor biasT(glow::ElemKind::FloatTy, {weightsShape.n});
    biasT.zero();
    glow::Constant *biasConstant =
        F_.getParent()->createConstant("conv_bias", std::move(biasT));
    bias = biasConstant->getOutput();
  }

  std::vector<glow::unsigned_t> strides;
  ASSIGN_VALUE_OR_RETURN_ERR(
      strides, castVector<glow::unsigned_t>(expandIntIValIfNeeded(
                   getGlowIValueForValue(inputs[ConvInputs::stride]), 2)));

  glow::unsigned_t pad;
  ASSIGN_VALUE_OR_RETURN_ERR(
      pad, static_cast_expected<glow::unsigned_t>(contractIntIValIfNeeded(
               getGlowIValueForValue(inputs[ConvInputs::padding]))));
  std::vector<glow::unsigned_t> pads = {pad, pad, pad, pad};

  glow::unsigned_t dilation;
  ASSIGN_VALUE_OR_RETURN_ERR(
      dilation, static_cast_expected<glow::unsigned_t>(contractIntIValIfNeeded(
                    getGlowIValueForValue(inputs[ConvInputs::dilation]))));

  // Don't support transposed convolutions yet.
  bool transposed;
  ASSIGN_VALUE_OR_RETURN_ERR(transposed, iValToBool(getGlowIValueForValue(
                                             inputs[ConvInputs::transposed])));
  RETURN_ERR_IF_NOT(!transposed, "Transposed convolutions not supported.");

  glow::unsigned_t groups;
  ASSIGN_VALUE_OR_RETURN_ERR(
      groups, static_cast_expected<glow::unsigned_t>(iValToInt(
                  getGlowIValueForValue(inputs[ConvInputs::groups]))));

  std::vector<glow::unsigned_t> kernels = {
      static_cast<glow::unsigned_t>(weightsShape.h),
      static_cast<glow::unsigned_t>(weightsShape.w)};

  auto outSz = glow::calculateConvPoolOutputDims(
      inputShape.h, inputShape.w, kernels, strides, pads, dilation);
  std::array<size_t, 4> outDims = {
      {input.dims()[0], outSz.first, outSz.second, weightsShape.n}};
  glow::TypeRef outTy =
      F_.getParent()->uniqueType(glow::ElemKind::FloatTy, outDims);

  glow::ConvolutionNode *conv =
      F_.createConv("conv", input, weights, bias, outTy, kernels, strides, pads,
                    groups, dilation);
  glow::TransposeNode *output = F_.createTranspose(
      "conv_output_transposed", conv->getResult(), NHWC2NCHW);

  return addValueMapping(outputs[0], output->getResult());
}

Error PyTorchModelLoader::loadLinear(const torch::jit::Node *ptNode) {
  auto inputs = ptNode->inputs();
  auto outputs = ptNode->outputs();
  RETURN_IF_ERR(checkInputAndOutputSizes(inputs, 3, outputs, 1));

  glow::NodeValue input;
  ASSIGN_VALUE_OR_RETURN_ERR(
      input, getGlowNodeValueForValue(inputs[LinearInputs::input]));

  glow::NodeValue weights;
  ASSIGN_VALUE_OR_RETURN_ERR(
      weights, getGlowNodeValueForValue(inputs[LinearInputs::weights]));

  // Transpose weights before inputing into FC (TODO).
  auto wDims = weights.dims();
  std::vector<unsigned_t> shuffle{1, 0};
  weights = F_.createTranspose("fc_weights_transposed", weights, shuffle);

  glow::NodeValue bias;
  if (hasGlowNodeValueForValue(inputs[LinearInputs::bias])) {
    ASSIGN_VALUE_OR_RETURN_ERR(
        bias, getGlowNodeValueForValue(inputs[LinearInputs::bias]));
  } else {
    glow::Tensor biasT(glow::ElemKind::FloatTy, {wDims[0]});
    biasT.zero();
    glow::Constant *biasConstant =
        F_.getParent()->createConstant("linear_bias", std::move(biasT));
    weights = biasConstant->getOutput();
  }

  glow::TypeRef outTy = F_.getParent()->uniqueType(
      glow::ElemKind::FloatTy, {input.dims()[0], bias.getType()->dims()[0]});

  return addValueMapping(
      outputs[0],
      F_.createFullyConnected("linear", input, weights, bias, outTy));
}

Error PyTorchModelLoader::loadBatchNorm(const torch::jit::Node *ptNode) {
  auto inputs = ptNode->inputs();
  auto outputs = ptNode->outputs();
  RETURN_IF_ERR(checkInputAndOutputSizes(inputs, 9, outputs, 1));

  bool training;
  ASSIGN_VALUE_OR_RETURN_ERR(
      training, iValToBool(getGlowIValueForValue(inputs[BNInputs::training])));
  RETURN_ERR_IF_NOT(training == false, "Don't support BatchNorm training yet.");

  glow::NodeValue input;
  ASSIGN_VALUE_OR_RETURN_ERR(input,
                             getGlowNodeValueForValue(inputs[BNInputs::input]));
  RETURN_ERR_IF_NOT(
      input.dims().size() == 4,
      glow::strFormat("Number input dimensions must be equal to 4, got %lu",
                      input.dims().size()));

  size_t numChannels = input.dims()[1];

  glow::NodeValue weights;
  if (hasGlowNodeValueForValue(inputs[BNInputs::weights])) {
    ASSIGN_VALUE_OR_RETURN_ERR(
        weights, getGlowNodeValueForValue(inputs[BNInputs::weights]));
  } else {
    glow::Tensor weightsT(glow::ElemKind::FloatTy, {numChannels});
    weightsT.init(glow::Tensor::InitKind::Broadcast, 1,
                  F_.getParent()->getPRNG());
    glow::Constant *weightsConstant = F_.getParent()->createConstant(
        "batchnorm_weights", std::move(weightsT));
    weights = weightsConstant->getOutput();
  }

  glow::NodeValue bias;
  if (hasGlowNodeValueForValue(inputs[BNInputs::bias])) {
    ASSIGN_VALUE_OR_RETURN_ERR(
        bias, getGlowNodeValueForValue(inputs[BNInputs::bias]));
  } else {
    glow::Tensor biasT(glow::ElemKind::FloatTy, {numChannels});
    biasT.zero();
    glow::Constant *biasConstant =
        F_.getParent()->createConstant("batchnorm_bias", std::move(biasT));
    bias = biasConstant->getOutput();
  }

  glow::NodeValue mean;
  ASSIGN_VALUE_OR_RETURN_ERR(
      mean, getGlowNodeValueForValue(inputs[BNInputs::running_mean]));

  glow::NodeValue var;
  ASSIGN_VALUE_OR_RETURN_ERR(
      var, getGlowNodeValueForValue(inputs[BNInputs::running_var]));

  float momentum;
  ASSIGN_VALUE_OR_RETURN_ERR(
      momentum,
      to32Bit(iValToDouble(getGlowIValueForValue(inputs[BNInputs::momentum]))));

  float epsilon;
  ASSIGN_VALUE_OR_RETURN_ERR(
      epsilon,
      to32Bit(iValToDouble(getGlowIValueForValue(inputs[BNInputs::eps]))));

  // Input is in NCHW.
  glow::unsigned_t channelIdx = 1;

  glow::BatchNormalizationNode *bn =
      F_.createBatchNormalization("batchnorm", input, bias, weights, mean, var,
                                  channelIdx, epsilon, momentum);
  return addValueMapping(outputs[0], bn->getResult());
}

Error PyTorchModelLoader::loadQuantize(const torch::jit::Node *ptNode) {
  auto inputs = ptNode->inputs();
  auto outputs = ptNode->outputs();
  RETURN_IF_ERR(checkInputAndOutputSizes(inputs, 4, outputs, 1));

  glow::NodeValue input;
  ASSIGN_VALUE_OR_RETURN_ERR(
      input, getGlowNodeValueForValue(inputs[QuantizeInputs::input]));

  // scale
  float outScale;
  ASSIGN_VALUE_OR_RETURN_ERR(outScale, iValToDouble(getGlowIValueForValue(
                                           inputs[QuantizeInputs::scale])));

  // offset
  int32_t outOffset;
  ASSIGN_VALUE_OR_RETURN_ERR(outOffset, iValToInt(getGlowIValueForValue(
                                            inputs[QuantizeInputs::offset])));

  // dtype, we only support quantize to int8 for now
  int32_t outDtype;
  ASSIGN_VALUE_OR_RETURN_ERR(outDtype, iValToInt(getGlowIValueForValue(
                                           inputs[QuantizeInputs::dtype])));

  // Right now pytorch only has quint8 quantization support, therefore we only
  // support uint8 as well.
  RETURN_ERR_IF_NOT(outDtype == (int)at::ScalarType::QUInt8,
                    "we only support to be quantized as uint8");

  TypeRef inputType = input.getType();
  auto outDims = inputType->dims();
  auto outTy = F_.getParent()->uniqueType(ElemKind::Int8QTy, outDims, outScale,
                                          outOffset - OFFSETSHIFT);

  glow::QuantizeNode *qn = F_.createQuantize("quantize", input, outTy);

  return addValueMapping(outputs[0], qn->getResult());
}

Error PyTorchModelLoader::loadDequantize(const torch::jit::Node *ptNode) {
  auto inputs = ptNode->inputs();
  auto outputs = ptNode->outputs();
  RETURN_IF_ERR(checkInputAndOutputSizes(inputs, 1, outputs, 1));

  glow::NodeValue input;
  ASSIGN_VALUE_OR_RETURN_ERR(input, getGlowNodeValueForValue(inputs[0]));

  glow::DequantizeNode *dn = F_.createDequantize("dequantize", input);
  return addValueMapping(outputs[0], dn->getResult());
}

Error PyTorchModelLoader::loadMaxPool2d(const torch::jit::Node *ptNode) {
  auto inputs = ptNode->inputs();
  auto outputs = ptNode->outputs();
  RETURN_IF_ERR(checkInputAndOutputSizes(inputs, 6, outputs, 1));

  glow::NodeValue input;
  ASSIGN_VALUE_OR_RETURN_ERR(
      input, getGlowNodeValueForValue(inputs[MaxPoolInputs::input]));
  input = F_.createTranspose("maxpool2d_input_transposed", input, NCHW2NHWC);

  std::vector<glow::unsigned_t> kernels;
  ASSIGN_VALUE_OR_RETURN_ERR(
      kernels,
      castVector<glow::unsigned_t>(expandIntIValIfNeeded(
          getGlowIValueForValue(inputs[MaxPoolInputs::kernel_size]), 2)));

  std::vector<glow::unsigned_t> padsPair;
  ASSIGN_VALUE_OR_RETURN_ERR(
      padsPair, castVector<glow::unsigned_t>(expandIntIValIfNeeded(
                    getGlowIValueForValue(inputs[MaxPoolInputs::padding]), 2)));
  std::vector<glow::unsigned_t> pads = {padsPair[0], padsPair[1], padsPair[0],
                                        padsPair[1]};

  // Stride defaults to kernel_size.
  std::vector<glow::unsigned_t> strides;
  if (hasGlowIValueForValue(inputs[MaxPoolInputs::stride])) {
    ASSIGN_VALUE_OR_RETURN_ERR(
        strides, castVector<glow::unsigned_t>(expandIntIValIfNeeded(
                     getGlowIValueForValue(inputs[MaxPoolInputs::stride]), 2)));
  } else {
    strides = kernels;
  }

  // Glow doesn't support maxpool dilation.
  int64_t dilation;
  ASSIGN_VALUE_OR_RETURN_ERR(
      dilation, contractIntIValIfNeeded(
                    getGlowIValueForValue(inputs[MaxPoolInputs::dilation])));
  RETURN_ERR_IF_NOT(
      dilation == 1,
      "Dilation value must be equal to 1, maxpool dilation not yet supported.");

  // Glow doesn't support maxpool ceil mode.
  bool ceilMode;
  ASSIGN_VALUE_OR_RETURN_ERR(ceilMode, iValToBool(getGlowIValueForValue(
                                           inputs[MaxPoolInputs::ceil_mode])));
  RETURN_ERR_IF_NOT(ceilMode == false,
                    "ceilMode must be scalar with false value.");

  glow::MaxPoolNode *mp =
      F_.createMaxPool("maxpool2d", input, kernels, strides, pads);
  glow::NodeValue output = mp->getResult();
  output = F_.createTranspose("maxpool2d_output_transposed", output, NHWC2NCHW);
  return addValueMapping(outputs[0], output);
}

Error PyTorchModelLoader::loadAvgPool2d(const torch::jit::Node *ptNode) {
  auto inputs = ptNode->inputs();
  auto outputs = ptNode->outputs();
  RETURN_IF_ERR(checkInputAndOutputSizes(inputs, 7, outputs, 1));

  glow::NodeValue input;
  ASSIGN_VALUE_OR_RETURN_ERR(
      input, getGlowNodeValueForValue(inputs[AvgPoolInputs::input]));
  input = F_.createTranspose("avgpool2d_input_transposed", input, NCHW2NHWC);

  std::vector<glow::unsigned_t> kernels;
  ASSIGN_VALUE_OR_RETURN_ERR(
      kernels,
      castVector<glow::unsigned_t>(expandIntIValIfNeeded(
          getGlowIValueForValue(inputs[AvgPoolInputs::kernel_size]), 2)));

  std::vector<glow::unsigned_t> padsPair;
  ASSIGN_VALUE_OR_RETURN_ERR(
      padsPair, castVector<glow::unsigned_t>(expandIntIValIfNeeded(
                    getGlowIValueForValue(inputs[AvgPoolInputs::padding]), 2)));
  std::vector<glow::unsigned_t> pads = {padsPair[0], padsPair[1], padsPair[0],
                                        padsPair[1]};

  // Stride defaults to kernel_size.
  std::vector<glow::unsigned_t> strides;
  if (hasGlowIValueForValue(inputs[AvgPoolInputs::stride])) {
    ASSIGN_VALUE_OR_RETURN_ERR(
        strides, castVector<glow::unsigned_t>(expandIntIValIfNeeded(
                     getGlowIValueForValue(inputs[AvgPoolInputs::stride]), 2)));
  } else {
    strides = kernels;
  }

  // Glow doesn't support avgpool ceil mode.
  bool ceilMode;
  ASSIGN_VALUE_OR_RETURN_ERR(ceilMode, iValToBool(getGlowIValueForValue(
                                           inputs[AvgPoolInputs::ceil_mode])));
  RETURN_ERR_IF_NOT(ceilMode == false,
                    "ceilMode must be scalar with false value.");

  // Glow always includes zero-padding in the averaging calculation.
  bool countIncludePad;
  ASSIGN_VALUE_OR_RETURN_ERR(countIncludePad,
                             iValToBool(getGlowIValueForValue(
                                 inputs[AvgPoolInputs::count_include_pad])));
  RETURN_ERR_IF_NOT(countIncludePad, "countIncludePad must be true.");

  glow::AvgPoolNode *ap =
      F_.createAvgPool("avgpool2d", input, kernels, strides, pads);
  glow::NodeValue output = ap->getResult();
  output = F_.createTranspose("avgpool2d_output_transposed", output, NHWC2NCHW);
  return addValueMapping(outputs[0], output);
}

Error PyTorchModelLoader::loadClamp(const torch::jit::Node *ptNode) {
  auto inputs = ptNode->inputs();
  auto outputs = ptNode->outputs();
  RETURN_IF_ERR(checkInputAndOutputSizes(inputs, 3, outputs, 1));

  glow::NodeValue input;
  ASSIGN_VALUE_OR_RETURN_ERR(
      input, getGlowNodeValueForValue(inputs[ClampInputs::input]));

  double minDouble;
  ASSIGN_VALUE_OR_RETURN_ERR(
      minDouble, iValToDouble(getGlowIValueForValue(inputs[ClampInputs::min])));
  float min;
  ASSIGN_VALUE_OR_RETURN_ERR(min, to32Bit(minDouble));

  double maxDouble;
  ASSIGN_VALUE_OR_RETURN_ERR(
      maxDouble, iValToDouble(getGlowIValueForValue(inputs[ClampInputs::max])));
  float max;
  ASSIGN_VALUE_OR_RETURN_ERR(max, to32Bit(maxDouble));

  auto output = F_.createClip("clip", input, min, max);
  return addValueMapping(outputs[0], output);
}

Error PyTorchModelLoader::loadAdaptiveAvgPool2d(
    const torch::jit::Node *ptNode) {
  auto inputs = ptNode->inputs();
  auto outputs = ptNode->outputs();
  RETURN_IF_ERR(checkInputAndOutputSizes(inputs, 2, outputs, 1));

  // Glow expects inputs to be in NHWC but PyTorch keeps them in NCHW so we
  // tranpose them.
  glow::NodeValue input;
  ASSIGN_VALUE_OR_RETURN_ERR(
      input, getGlowNodeValueForValue(inputs[AdaptiveAvgPoolInputs::input]));

  size_t inputH = input.dims()[1];
  size_t inputW = input.dims()[2];

  input = F_.createTranspose("adaptive_avg_pool2d_input_transposed", input,
                             NCHW2NHWC);

  // OutputSize defaults to size of input if not provided.
  std::vector<size_t> outputSize;
  if (hasGlowIValueForValue(inputs[AdaptiveAvgPoolInputs::output_size])) {
    ASSIGN_VALUE_OR_RETURN_ERR(
        outputSize,
        castVector<size_t>(expandIntIValIfNeeded(
            getGlowIValueForValue(inputs[AdaptiveAvgPoolInputs::output_size]),
            2)));
  } else {
    outputSize = {inputH, inputW};
  }

  auto idim = glow::ShapeNHWC(input.dims());
  auto outTy = F_.getParent()->uniqueTypeWithNewShape(
      input.getType(), {idim.n, outputSize[0], outputSize[1], idim.c});

  glow::NodeValue output =
      F_.createAdaptiveAvgPool("adaptive_avg_pool2d", input, outTy);
  output = F_.createTranspose("adaptive_avg_pool2d_output_transposed", output,
                              NHWC2NCHW);
  return addValueMapping(outputs[0], output);
}

Error PyTorchModelLoader::loadTranspose(const torch::jit::Node *ptNode) {
  auto inputs = ptNode->inputs();
  auto outputs = ptNode->outputs();
  RETURN_IF_ERR(checkInputAndOutputSizes(inputs, 1, outputs, 1));

  glow::NodeValue input;
  ASSIGN_VALUE_OR_RETURN_ERR(input, getGlowNodeValueForValue(inputs[0]));

  glow::NodeValue output;
  if (input.dims().size() == 1) {
    output = input;
  } else if (input.dims().size() == 2) {
    output = F_.createTranspose("transpose", input, {1, 0});
  } else {
    RETURN_ERR("Transpose requires input to have rank <= 2");
  }
  return addValueMapping(outputs[0], output);
}

Error PyTorchModelLoader::loadMin(const torch::jit::Node *ptNode) {
  auto inputs = ptNode->inputs();
  auto outputs = ptNode->outputs();
  RETURN_IF_ERR(checkInputAndOutputSizes(inputs, 2, outputs, 1));

  glow::NodeValue lhs;
  ASSIGN_VALUE_OR_RETURN_ERR(lhs, getGlowNodeValueForValue(inputs[0]));
  glow::NodeValue rhs;
  ASSIGN_VALUE_OR_RETURN_ERR(rhs, getGlowNodeValueForValue(inputs[1]));

  auto output = F_.createMin("min", lhs, rhs);
  return addValueMapping(outputs[0], output);
}

Error PyTorchModelLoader::loadMatMul(const torch::jit::Node *ptNode) {
  auto inputs = ptNode->inputs();
  auto outputs = ptNode->outputs();
  RETURN_IF_ERR(checkInputAndOutputSizes(inputs, 2, outputs, 1));

  glow::NodeValue lhs;
  ASSIGN_VALUE_OR_RETURN_ERR(lhs, getGlowNodeValueForValue(inputs[0]));
  glow::NodeValue rhs;
  ASSIGN_VALUE_OR_RETURN_ERR(rhs, getGlowNodeValueForValue(inputs[1]));

  auto *glowNode = F_.createMatMul("MatMul", lhs, rhs);
  return addValueMapping(outputs[0], glowNode);
}

Error PyTorchModelLoader::loadPRelu(const torch::jit::Node *ptNode) {
  auto inputs = ptNode->inputs();
  auto outputs = ptNode->outputs();
  RETURN_IF_ERR(checkInputAndOutputSizes(inputs, 2, outputs, 1));

  glow::NodeValue in;
  ASSIGN_VALUE_OR_RETURN_ERR(
      in, getGlowNodeValueForValue(inputs[PReluInputs::input]));
  glow::NodeValue weight;
  ASSIGN_VALUE_OR_RETURN_ERR(
      weight, getGlowNodeValueForValue(inputs[PReluInputs::weight]));

  // Do broadcasting.
  auto targetDim = in.dims();
  auto weightDim = weight.dims();
  RETURN_ERR_IF_NOT(
      weightDim.size() == targetDim.size() || weightDim.size() == 1,
      glow::strFormat(
          "Weight dimensions must be 1, or the number of channels, got %lu",
          weightDim.size()));
  // Sets the axis of each inputs so that the trailing-most dimensions of
  // input tensors and the target shape are aligned.
  int axis = targetDim.size() - weight.dims().size();
  auto *slope = F_.createBroadcast("broadcast", weight, targetDim, axis);
  auto *glowNode = F_.createPRELU("prelu", in, slope);
  return addValueMapping(outputs[0], glowNode);
}

/// TODO: check Dtype is float (optional value).
Error PyTorchModelLoader::loadSoftMax(const torch::jit::Node *ptNode) {
  auto inputs = ptNode->inputs();
  auto outputs = ptNode->outputs();
  RETURN_IF_ERR(checkInputAndOutputSizes(inputs, 3, outputs, 1));

  glow::NodeValue in;
  ASSIGN_VALUE_OR_RETURN_ERR(
      in, getGlowNodeValueForValue(inputs[SoftMaxInputs::input]));

  glow::unsigned_t dim;
  ASSIGN_VALUE_OR_RETURN_ERR(
      dim, static_cast_expected<glow::unsigned_t>(
               iValToInt(getGlowIValueForValue(inputs[SoftMaxInputs::dim]))));

  auto selected = F_.getParent()->createConstant(
      glow::ElemKind::Int64ITy, {in.dims()[0], in.dims()[1]}, "selected");

  auto *FN = F_.createFlatten("reshapeInput", in, dim);
  auto *SM = F_.createSoftMax("SoftMax", FN, selected);
  auto origInDims = in.getType()->dims();
  auto *glowNode = F_.createReshape("reshapeOutput", SM, origInDims);
  return addValueMapping(outputs[0], glowNode);
}

Error PyTorchModelLoader::loadFlatten(const torch::jit::Node *ptNode) {
  auto inputs = ptNode->inputs();
  auto outputs = ptNode->outputs();
  RETURN_IF_ERR(checkInputAndOutputSizes(inputs, 3, outputs, 1));

  glow::NodeValue in;
  ASSIGN_VALUE_OR_RETURN_ERR(
      in, getGlowNodeValueForValue(inputs[FlattenInputs::input]));

  int64_t startDim;
  ASSIGN_VALUE_OR_RETURN_ERR(startDim, iValToInt(getGlowIValueForValue(
                                           inputs[FlattenInputs::start_dim])));

  int64_t endDim;
  ASSIGN_VALUE_OR_RETURN_ERR(
      endDim, iValToInt(getGlowIValueForValue(inputs[FlattenInputs::end_dim])));
  RETURN_ERR_IF_NOT(endDim == -1, "only -1 value for end_dim is supported.");

  auto xDim = glow::flattenCdr(in.dims(), startDim);
  auto *glowNode = F_.createReshape("flatten", in, {xDim.first, xDim.second});
  return addValueMapping(outputs[0], glowNode);
}

Error PyTorchModelLoader::loadTopK(const torch::jit::Node *ptNode) {
  auto inputs = ptNode->inputs();
  auto outputs = ptNode->outputs();
  RETURN_IF_ERR(checkInputAndOutputSizes(inputs, 5, outputs, 2));

  glow::NodeValue input;
  ASSIGN_VALUE_OR_RETURN_ERR(
      input, getGlowNodeValueForValue(inputs[TopKInputs::input]));

  int64_t k;
  ASSIGN_VALUE_OR_RETURN_ERR(
      k, iValToInt(getGlowIValueForValue(inputs[TopKInputs::k])));

  if (hasGlowIValueForValue(inputs[TopKInputs::dim],
                            /*ignoreNones*/ true)) {
    int64_t dim;
    ASSIGN_VALUE_OR_RETURN_ERR(
        dim, iValToInt(getGlowIValueForValue(inputs[TopKInputs::dim])));
    RETURN_ERR_IF_NOT(dim != input.dims().size() - 1,
                      "topk is only supported along the last dimension");
  }

  if (hasGlowIValueForValue(inputs[TopKInputs::largest],
                            /*ignoreNones*/ true)) {
    bool largest;
    ASSIGN_VALUE_OR_RETURN_ERR(largest, iValToBool(getGlowIValueForValue(
                                            inputs[TopKInputs::largest])));
    RETURN_ERR_IF_NOT(largest, "topk is only supported with largest");
  }

  auto *glowNode = F_.createTopK("TopK", input, (unsigned_t)k);

  RETURN_IF_ERR(addValueMapping(outputs[0], glowNode->getValues()));
  RETURN_IF_ERR(addValueMapping(outputs[1], glowNode->getIndices()));
  return Error::success();
}

Error PyTorchModelLoader::loadConstant(const torch::jit::Node *ptNode) {
  auto inputs = ptNode->inputs();
  auto outputs = ptNode->outputs();
  RETURN_IF_ERR(checkInputAndOutputSizes(inputs, 0, outputs, 1));

  auto optionalIValue = torch::jit::toIValue(outputs[0]);
  RETURN_ERR_IF_NOT(optionalIValue.has_value(),
                    "Constants should have IValue outputs.");
  const torch::jit::IValue iVal = *optionalIValue;

  GlowIValue glowIVal;
  RETURN_IF_ERR(glowIVal.fromIValue(iVal));

  // Consider empty lists as not existing because for example MaxPool2d
  // requires this.
  if (glowIVal.isIntList()) {
    std::vector<int64_t> *ints;
    ASSIGN_VALUE_OR_RETURN_ERR(ints, glowIVal.toIntList());
    if (ints->empty()) {
      return Error::success();
    }
  } else if (glowIVal.isDoubleList()) {
    std::vector<double> *doubles;
    ASSIGN_VALUE_OR_RETURN_ERR(doubles, glowIVal.toDoubleList());
    if (doubles->empty()) {
      return Error::success();
    }
  } else if (glowIVal.isBoolList()) {
    std::vector<bool> *bools;
    ASSIGN_VALUE_OR_RETURN_ERR(bools, glowIVal.toBoolList());
    if (bools->empty()) {
      return Error::success();
    }
  }

  if (glowIVal.isTensor()) {
    glow::Tensor *t;
    ASSIGN_VALUE_OR_RETURN_ERR(t, glowIVal.toTensor());
    glow::Constant *glowConstant =
        F_.getParent()->createConstant("constant", std::move(*t));
    if (copyTensorMemory_) {
      glowConstant->ensureIsOwned();
    }
    RETURN_IF_ERR(addValueMapping(outputs[0], glowConstant->getOutput()));
  } else {
    RETURN_IF_ERR(addValueMapping(outputs[0], std::move(glowIVal)));
  }

  return Error::success();
}

/*static*/
Error PyTorchModelLoader::loadJITGraph(
    glow::Function &F, const torch::jit::Graph &graph,
    const at::ArrayRef<torch::jit::IValue> inputs,
    std::vector<glow::Placeholder *> &inputPlaceholders,
    std::vector<glow::Placeholder *> &outputPlaceholders,
    const PyTorchLoaderSettings &settings) {
  Error error = Error::empty();
  PyTorchModelLoader loader(F, graph, inputs, inputPlaceholders,
                            outputPlaceholders, error, settings,
                            /*frozenInputIndices*/ nullptr);
  return error;
}

PyTorchModelLoader::PyTorchModelLoader(
    glow::Function &F, const torch::jit::Graph &graph,
    const at::ArrayRef<torch::jit::IValue> inputs,
    std::vector<glow::Placeholder *> &inputPlaceholders,
    std::vector<glow::Placeholder *> &outputPlaceholders, Error &error,
    const PyTorchLoaderSettings &settings, std::set<size_t> *frozenInputIndices)
    : F_(F), inputs_(inputs), frozenInputIndices_(frozenInputIndices),
      copyTensorMemory_(false) {
  auto loadFn = [&]() -> Error {
    auto graphInputValues = graph.inputs();

    RETURN_ERR_IF_NOT(
        inputs.size() == graphInputValues.size(),
        glow::strFormat("Number of Graph inputs %lu must match the "
                        "number of provided inputs %lu.",
                        graphInputValues.size(), inputs.size()));

    // Create Glow Placeholders for inputs.
    for (size_t i = 0; i < graphInputValues.size(); ++i) {
      const torch::jit::Value *inputValue = graphInputValues[i];
      const c10::IValue inputIValue = inputs.at(i);
      GlowIValue glowIVal;
      RETURN_IF_ERR(glowIVal.fromIValue(inputIValue));
      if (glowIVal.isTensor()) {
        glow::Tensor *t;
        ASSIGN_VALUE_OR_RETURN_ERR(t, glowIVal.toTensor());
        glow::Placeholder *ph = F_.getParent()->createPlaceholder(
            &t->getType(), "input", /*isTrainable*/ false);
        RETURN_IF_ERR(addValueMapping(inputValue, ph->getOutput()));
        inputPlaceholders.push_back(ph);
        inputPlaceholdersReverseIndex_[ph] = i;
      } else {
        RETURN_IF_ERR(addValueMapping(inputValue, std::move(glowIVal)));
      }
    }

    // If weight freezing is enabled then freeze all weights. This is done
    // before any nodes are loaded so all nodes see either frozen or unfrozen
    // view of inputs in case any input is shared.
    if (settings.weightFreezingEnabled) {
      for (const auto &node : graph.nodes()) {
        RETURN_IF_ERR(freezeWeights(node));
      }
    }

    // Nodes are topologically sorted.
    for (const auto &node : graph.nodes()) {
      RETURN_IF_ERR(loadNode(node));
    }

    // Create Glow Placeholders for outputs.
    for (const torch::jit::Value *output : graph.outputs()) {
      glow::NodeValue outputNodeValue;
      // Only allow tensor outputs from Glow subgraph.
      ASSIGN_VALUE_OR_RETURN_ERR(outputNodeValue,
                                 getGlowNodeValueForValue(output));
      auto *save = F_.createSave("save", outputNodeValue);
      outputPlaceholders.push_back(save->getPlaceholder());
    }

    return Error::success();
  };

  error = loadFn();
}

/*static*/
Error PyTorchModelLoader::loadJITGraphForOnnxTraining(
    glow::Function &F, const torch::jit::Graph &graph,
    const at::ArrayRef<torch::jit::IValue> inputs,
    const at::ArrayRef<std::shared_ptr<c10::TensorType>> parameters,
    std::vector<glow::Placeholder *> &inputPlaceholders,
    std::vector<glow::Placeholder *> &outputPlaceholders) {
  Error error = Error::empty();
  PyTorchModelLoader loader(F, graph, inputs, parameters, inputPlaceholders,
                            outputPlaceholders, error);
  return error;
}

PyTorchModelLoader::PyTorchModelLoader(
    glow::Function &F, const torch::jit::Graph &graph,
    const at::ArrayRef<torch::jit::IValue> inputs,
    const at::ArrayRef<std::shared_ptr<c10::TensorType>> parameters,
    std::vector<glow::Placeholder *> &inputPlaceholders,
    std::vector<glow::Placeholder *> &outputPlaceholders, Error &error)
    : F_(F), inputs_(inputs), copyTensorMemory_(true) {

  auto setup = [&]() -> Error {
    auto graphInputValues = graph.inputs();
    RETURN_ERR_IF_NOT(
        inputs.size() + parameters.size() == graphInputValues.size(),
        glow::strFormat("Number of Graph inputs %lu must match the "
                        "number of placeholders %lu + number of "
                        "provided inputs %lu.",
                        graphInputValues.size(), parameters.size(),
                        inputs.size()));

    size_t graphIdx = 0;

    // Create Glow Placeholders for inputs.
    for (size_t i = 0; i < inputs.size(); ++i, ++graphIdx) {
      const torch::jit::Value *inputValue = graphInputValues[graphIdx];
      const c10::IValue inputIValue = inputs.at(i);
      GlowIValue glowIVal;
      RETURN_IF_ERR(glowIVal.fromIValue(inputIValue));
      if (glowIVal.isTensor()) {
        glow::Tensor *t;
        ASSIGN_VALUE_OR_RETURN_ERR(t, glowIVal.toTensor());
        glow::Placeholder *ph = F_.getParent()->createPlaceholder(
            &t->getType(), "input", /*isTrainable*/ false);
        RETURN_IF_ERR(addValueMapping(inputValue, ph->getOutput()));
        inputPlaceholders.push_back(ph);
        inputPlaceholdersReverseIndex_[ph] = i;
      } else {
        RETURN_IF_ERR(addValueMapping(inputValue, std::move(glowIVal)));
      }
    }

    // Create Glow Placeholders for training parameters (don't put them in
    // inputPlaceholders though).
    for (size_t i = 0; i < parameters.size(); ++i, ++graphIdx) {
      auto glowType = ptTypeToGlowType(*parameters[i]);
      glow::Placeholder *ph = F_.getParent()->createPlaceholder(
          &glowType, "parameter", /*isTrainable*/ false);
      RETURN_IF_ERR(
          addValueMapping(graphInputValues[graphIdx], ph->getOutput()));
    }

    // Nodes are topologically sorted. Don't do any weight freezing first.
    for (const auto &node : graph.nodes()) {
      RETURN_IF_ERR(loadNode(node));
    }

    // Create Glow Placeholders for outputs.
    for (const torch::jit::Value *output : graph.outputs()) {
      glow::NodeValue outputNodeValue;
      // Only allow tensor outputs from Glow subgraph.
      ASSIGN_VALUE_OR_RETURN_ERR(outputNodeValue,
                                 getGlowNodeValueForValue(output));
      auto *save = F_.createSave("save", outputNodeValue);
      outputPlaceholders.push_back(save->getPlaceholder());
    }

    return Error::success();
  };

  error = setup();
}

ValueMappingType ValueMapping::getMappingType() const { return mappingType_; }

ValueMapping::ValueMapping(NodeValue nodeValue, bool wasFrozen) {
  mappingType_ = wasFrozen ? ValueMappingType::FrozenNodeValue
                           : ValueMappingType::NodeValue;
  nodeValue_ = std::move(nodeValue);
}

ValueMapping::ValueMapping(GlowIValue glowIValue) {
  mappingType_ = ValueMappingType::IValue;
  glowIValue_ = llvm::make_unique<GlowIValue>(std::move(glowIValue));
}

Expected<NodeValue> ValueMapping::getMappedNodeValue() {
  if (mappingType_ == ValueMappingType::IValue) {
    RETURN_ERR("ValueMapping doesn't contain a NodeValue");
  } else {
    return nodeValue_;
  }
}

Expected<GlowIValue *> ValueMapping::getMappedGlowIValue() {
  if (mappingType_ == ValueMappingType::IValue) {
    return glowIValue_.get();
  } else {
    RETURN_ERR("ValueMapping doesn't contain a GlowIValue");
  }
}

Expected<const GlowIValue *> ValueMapping::getMappedGlowIValue() const {
  if (mappingType_ == ValueMappingType::IValue) {
    return glowIValue_.get();
  } else {
    RETURN_ERR("ValueMapping doesn't contain a GlowIValue");
  }
}

} // namespace glow<|MERGE_RESOLUTION|>--- conflicted
+++ resolved
@@ -356,7 +356,6 @@
   };
 };
 
-<<<<<<< HEAD
 /// Indexes of quantized::add inputs.
 struct QuantizedAddInputs {
   enum {
@@ -364,7 +363,9 @@
     rhs = 1,
     scale = 2,
     offset = 3,
-=======
+  };
+};
+  
 /// Indexes of aten::quantize_linear inputs.
 struct QuantizeInputs {
   enum {
@@ -372,7 +373,6 @@
     scale = 1,
     offset = 2,
     dtype = 3,
->>>>>>> 19371261
   };
 };
 
@@ -467,16 +467,13 @@
             ClampInputs::min,
             ClampInputs::max,
         }},
-<<<<<<< HEAD
        {{"quantized::add"},
         &PyTorchModelLoader::loadQuantizedAdd,
         {QuantizedAddInputs::scale, QuantizedAddInputs::offset}},
-=======
        {{"aten::quantize_linear"},
         &PyTorchModelLoader::loadQuantize,
         {QuantizeInputs::scale, QuantizeInputs::offset, QuantizeInputs::dtype}},
        {{"aten::dequantize"}, &PyTorchModelLoader::loadDequantize, {}},
->>>>>>> 19371261
        {{"aten::size"}, &PyTorchModelLoader::loadSize, {SizeInputs::dim}},
        // TODO: use -1 to freeze all inputs
        {{"prim::ListConstruct"}, &PyTorchModelLoader::loadListConstruct, {}},
