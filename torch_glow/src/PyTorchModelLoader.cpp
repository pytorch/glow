/**
 * Copyright (c) 2017-present, Facebook, Inc.
 *
 * Licensed under the Apache License, Version 2.0 (the "License");
 * you may not use this file except in compliance with the License.
 * You may obtain a copy of the License at
 *
 *     http://www.apache.org/licenses/LICENSE-2.0
 *
 * Unless required by applicable law or agreed to in writing, software
 * distributed under the License is distributed on an "AS IS" BASIS,
 * WITHOUT WARRANTIES OR CONDITIONS OF ANY KIND, either express or implied.
 * See the License for the specific language governing permissions and
 * limitations under the License.
 */

#include "PyTorchModelLoader.h"

#include "glow/Support/Error.h"
#include "glow/Support/Support.h"

#include <ATen/ATen.h>
#include <torch/csrc/jit/ir.h>

namespace glow {

namespace {

/// \returns a corresponding Glow Type for a given PyTorch CompleteTensorType \p
/// ptType.
inline glow::Type ptTypeToGlowType(const at::CompleteTensorType &ptType) {
  // TODO: get correct ElemKind
  DCHECK_EQ(ptType.scalarType(), at::kFloat)
      << "Only float type supported currently.";
  std::vector<size_t> dims;
  for (auto &size : ptType.sizes()) {
    dims.push_back(size);
  }
  return glow::Type(glow::ElemKind::FloatTy, dims);
}

/// \returns a Glow tensor with the same type and underlying data as the given
/// PyTorch tensor \p ptT.
llvm::Expected<glow::Tensor> ptTensorToGlowTensor(const at::Tensor &ptT) {
  // TODO: get correct ElemKind.
  DCHECK_EQ(ptT.scalar_type(), at::kFloat)
      << "Only float tensors supported currently.";
  std::vector<size_t> dims;
  for (const auto d : ptT.sizes()) {
    dims.push_back(d);
  }

  glow::Type ty(glow::ElemKind::FloatTy, dims);
  glow::Tensor glowT(ptT.data_ptr(), &ty);

  return glowT;
}

/// Downcast a double to a float.
inline llvm::Expected<float> to32Bit(double val) {
  RETURN_ERR_IF_NOT(val <= std::numeric_limits<float>::max() ||
                        val >= std::numeric_limits<float>::lowest(),
                    glow::strFormat("Value %f is out of limit.", val));
  return llvm::Expected<float>(static_cast<float>(val));
}

/// Downcast an int64_t to a int32_t.
inline llvm::Expected<int32_t> to32Bit(int64_t val) {
  RETURN_ERR_IF_NOT(val <= std::numeric_limits<int32_t>::max() ||
                        val >= std::numeric_limits<int32_t>::lowest(),
                    glow::strFormat("Value %lld is out of limit.",
                                    static_cast<long long int>(val)));
  return llvm::Expected<int32_t>(static_cast<int32_t>(val));
}

/// Given a Glow Node \p glowNode which must be a Glow Constant, returns a Glow
/// Handle to that Constant's payload.
template <typename T>
llvm::Expected<glow::Handle<T>>
getGlowConstantPayload(const glow::Node *glowNode) {
  RETURN_ERR_IF_NOT(glowNode,
                    glow::strFormat("Expected not null input glow node."));

  const glow::Constant *glowConstant;
  RETURN_ERR_IF_NOT(glowConstant = llvm::dyn_cast<glow::Constant>(glowNode),
                    glow::strFormat("Expected glow node has Constant type."));

  auto type = glowConstant->getElementType();
  if (std::is_same<int32_t, T>::value) {
    RETURN_ERR_IF_NOT(type == glow::ElemKind::Int32ITy,
                      glow::strFormat("Expected Int32ITy type, got %s",
                                      glow::Type::getElementName(type).data()));
  } else if (std::is_same<float, T>::value) {
    RETURN_ERR_IF_NOT(type == glow::ElemKind::FloatTy,
                      glow::strFormat("Expected FloatTy type, got %s",
                                      glow::Type::getElementName(type).data()));
  } else if (std::is_same<bool, T>::value) {
    RETURN_ERR_IF_NOT(type == glow::ElemKind::BoolTy,
                      glow::strFormat("Expected BoolTy type, got %s",
                                      glow::Type::getElementName(type).data()));
  } else {
    RETURN_ERR(glow::strFormat("Unsupported type %s",
                               glow::Type::getElementName(type).data()));
  }
  return llvm::Expected<glow::Handle<T>>(
      glowConstant->getPayload().getHandle<T>());
}

/// Given a Glow Handle \p handle and \p targetSize, will return an std::vector
/// of the elements in the Tensor the Handle manages if the size of that Tensor
/// is targetSize or if the Tensor has only one element in it, will replicate
/// that element targetSize times.
template <typename T, typename OutT>
llvm::Error expandParamIfNeeded(const glow::Handle<T> &handle,
                                size_t targetSize, std::vector<OutT> &out) {
  RETURN_ERR_IF_NOT(
      handle.dims().size() == 1,
      glow::strFormat("Expected a 1d Glow Tensor, got %lu dimensions.",
                      handle.dims().size()));
  RETURN_ERR_IF_NOT(
      handle.size() == 1 || handle.size() == targetSize,
      glow::strFormat(
          "Expected input size to be either 1 or the %lu size, got %lu",
          targetSize, handle.size()));
  out.resize(targetSize);
  for (size_t i = 0; i < targetSize; ++i) {
    out[i] =
        static_cast<OutT>(handle.size() == 1 ? handle.raw(0) : handle.raw(i));
  }
  return llvm::Error::success();
}

/// Given a Glow Handle \p Handle returns the first element in the Tensor
/// of that Handle, asserting it is equivalent to all other elements in the
/// Tensor.
template <typename T, typename OutT>
llvm::Error contractParamIfNeeded(const glow::Handle<T> &handle,
                                  OutT &firstElem) {
  RETURN_ERR_IF_NOT(
      handle.size() > 0,
      glow::strFormat("Handle size must be > 0, got %lu.", handle.size()));
  firstElem = handle.raw(0);
  for (size_t i = 1; i < handle.size(); i++) {
    RETURN_ERR_IF_NOT(handle.raw(i) == firstElem,
                      "All elements must be equal.");
  }
  return llvm::Error::success();
}

/// Given Node inputs and outputs, check the expected sizes.
template <typename T>
llvm::Error checkInputAndOutputSizes(const T &inputs, size_t inputsSize,
                                     const T &outputs, size_t outputsSize) {
  RETURN_ERR_IF_NOT(inputs.size() == inputsSize,
                    glow::strFormat("Expected number inputs %lu, got %lu.",
                                    inputsSize, inputs.size()));
  RETURN_ERR_IF_NOT(outputs.size() == outputsSize,
                    glow::strFormat("Expected number outputs %lu, got %lu.",
                                    outputsSize, outputs.size()));
  return llvm::Error::success();
}

/// Indexes of aten::_convolution inputs.
struct ConvInputs {
  enum {
    input = 0, // NCHW
    weights = 1,
    bias = 2,
    stride = 3,
    padding = 4,
    dilation = 5,
    transposed = 6,
    output_padding = 7,
    groups = 8,
    benchmark = 9,
    deterministic = 10,
    cudnn_enabled = 11
  };
};

/// Indexes of aten::batch_norm inputs.
struct BNInputs {
  enum {
    input = 0, // NCHW
    weights = 1,
    bias = 2,
    running_mean = 3,
    running_var = 4,
    training = 5,
    momentum = 6,
    eps = 7,
    cuddnn_enabled = 8,
  };
};

/// Indexes of aten::avg_pool2d inputs.
struct AvgPoolInputs {
  enum {
    input = 0,
    kernel_size = 1,
    stride = 2,
    padding = 3,
    ceil_mode = 4,
    count_include_pad = 5,
    divisor_override = 6,
  };
};

/// Indexes of aten::max_pool2d inputs.
struct MaxPoolInputs {
  enum {
    input = 0, // NCHW
    kernel_size = 1,
    stride = 2,
    padding = 3,
    dilation = 4,
    ceil_mode = 5,
  };
};

/// Indexes of aten::adaptive_avg_pool2d inputs.
struct AdaptiveAvgPoolInputs {
  enum {
    input = 0, // NCHW
    output_size = 1,
  };
};

/// Indexes of aten::linear inputs.
struct LinearInputs {
  enum {
    input = 0,
    weights = 1,
    bias = 2,
  };
};

<<<<<<< HEAD
// Indexes of aten::reshape inputs.
struct ReshapeInputs {
  enum {
    input = 0,
	new_shape = 1,
  }
};

// Indexes of aten::prelu inputs.
=======
/// Indexes of aten::prelu inputs.
>>>>>>> 0421c9e4
struct PReluInputs {
  enum {
    input = 0,
    weight = 1,
  };
};

/// Indexes of aten::softmax inputs.
struct SoftMaxInputs {
  enum {
    input = 0,
    dim = 1,
    dtype = 2,
  };
};

/// Indexes of aten::flatten inputs.
struct FlattenInputs {
  enum {
    input = 0,
    start_dim = 1,
    end_dim = 2,
  };
};

/// Indexes of aten::topk inputs.
struct TopKInputs {
  enum {
    input = 0,
    k = 1,
    dim = 2,
    largest = 3,
    sorted = 4,
  };
};
} // namespace

c10::ScalarType PyTorchModelLoader::convertGlowType(glow::TypeRef ty) {
  switch (ty->getElementType()) {
  case ElemKind::FloatTy:
    return at::kFloat;
  case ElemKind::Float16Ty:
    return at::kHalf;
  case ElemKind::Int32ITy:
    return at::kInt;
  case ElemKind::Int64ITy:
    return at::kLong;
  case ElemKind::BoolTy:
    return at::kBool;
  case ElemKind::UInt8FusedQTy:
  case ElemKind::UInt8FusedFP16QTy:
  case ElemKind::Int8QTy:
  case ElemKind::UInt8QTy:
  case ElemKind::Int16QTy:
  case ElemKind::Int32QTy:
    LOG(DFATAL) << "Not supported yet.";
    return at::kLong;
  }
}

// static
const PyTorchModelLoader::MappingOfMemberFunctions &
PyTorchModelLoader::getSymbolsMapping() {
  /// Static map of the set of PyTorch symbols to load, the PyTorchModelLoader
  /// for loading these symbols, and the set of inputs that should be considered
  /// immutable between inference invocations by Glow and loaded as Constants
  /// instead of Placeholders.
  static auto symbolLoaderMapping = MappingOfMemberFunctions(
      {{{"prim::Constant"}, &PyTorchModelLoader::loadConstant, {}},
       {{"aten::mul", "aten::mul_"}, &PyTorchModelLoader::loadMul, {}},
       {{"aten::div", "aten::div_"}, &PyTorchModelLoader::loadDiv, {}},
       {{"aten::add", "aten::add_"}, &PyTorchModelLoader::loadAdd, {}},
       {{"aten::sigmoid", "aten::sigmoid_"},
        &PyTorchModelLoader::loadSigmoid,
        {}},
	   {{"aten::reshape"}, &PyTorchModelLoader::loadReshape,
	   {ReshapeInputs::input, ReshapeInputs::new_shape}},
       {{"aten::sub", "aten::sub_"}, &PyTorchModelLoader::loadSub, {}},
       {{"aten::relu", "aten::relu_"}, &PyTorchModelLoader::loadRelu, {}},
       {{"aten::t, aten::t_"}, &PyTorchModelLoader::loadTranspose, {}},
       {{"aten::min"}, &PyTorchModelLoader::loadMin, {}},
       {{"aten::max"}, &PyTorchModelLoader::loadMax, {}},
       {{"aten::exp"}, &PyTorchModelLoader::loadExp, {}},
       {{"aten::sqrt", "aten::sqrt_"}, &PyTorchModelLoader::loadSqrt, {}},
       {{"aten::reciprocal", "aten::reciprocal_"},
        &PyTorchModelLoader::loadReciprocal,
        {}},
       {{"aten::adaptive_avg_pool2d"},
        &PyTorchModelLoader::loadAdaptiveAvgPool2d,
        {AdaptiveAvgPoolInputs::output_size}},
       {{"aten::linear"},
        &PyTorchModelLoader::loadLinear,
        {LinearInputs::weights, LinearInputs::bias}},
       {{"aten::_convolution"},
        &PyTorchModelLoader::loadConvolution,
        {
            ConvInputs::weights,
            ConvInputs::bias,
            ConvInputs::stride,
            ConvInputs::padding,
            ConvInputs::dilation,
            ConvInputs::transposed,
            ConvInputs::output_padding,
            ConvInputs::groups,
            ConvInputs::benchmark,
            ConvInputs::deterministic,
            ConvInputs::cudnn_enabled,
        }},
       {{"aten::batch_norm"},
        &PyTorchModelLoader::loadBatchNorm,
        {
            BNInputs::weights,
            BNInputs::bias,
            BNInputs::running_mean,
            BNInputs::running_var,
            BNInputs::training,
            BNInputs::momentum,
            BNInputs::eps,
            BNInputs::cuddnn_enabled,
        }},
       {{"aten::max_pool2d"},
        &PyTorchModelLoader::loadMaxPool2d,
        {
            MaxPoolInputs::kernel_size,
            MaxPoolInputs::stride,
            MaxPoolInputs::padding,
            MaxPoolInputs::dilation,
            MaxPoolInputs::ceil_mode,
        }},
       {{"aten::avg_pool2d"},
        &PyTorchModelLoader::loadAvgPool2d,
        {
            AvgPoolInputs::kernel_size,
            AvgPoolInputs::stride,
            AvgPoolInputs::padding,
            AvgPoolInputs::ceil_mode,
            AvgPoolInputs::count_include_pad,
            AvgPoolInputs::divisor_override,
        }},
       {{"aten::mm"}, &PyTorchModelLoader::loadMatMul, {}},
       {{"aten::flatten"},
        &PyTorchModelLoader::loadFlatten,
        {
            FlattenInputs::start_dim,
            FlattenInputs::end_dim,
        }},
       {{"aten::prelu"},
        &PyTorchModelLoader::loadPRelu,
        {
            PReluInputs::weight,
        }},
       {{"aten::softmax"},
        &PyTorchModelLoader::loadSoftMax,
        {
            SoftMaxInputs::dim,
            SoftMaxInputs::dtype,
        }},
       {{"aten::topk"},
        &PyTorchModelLoader::loadTopK,
        {
            TopKInputs::k,
            TopKInputs::dim,
            TopKInputs::largest,
            TopKInputs::sorted,
        }}});

  return symbolLoaderMapping;
}

// static
bool PyTorchModelLoader::isNodeSupported(const torch::jit::Node *node) {
  const auto &mapping = getSymbolsMapping();
  return mapping.count(node->kind()) != 0;
}

llvm::Expected<PyTorchModelLoader::ValueMap>
PyTorchModelLoader::createConstantPhReplacements(
    const torch::jit::Node *ptNode,
    const std::unordered_set<size_t> &constInputs) {
  const auto inputs = ptNode->inputs();
  PyTorchModelLoader::ValueMap valueMapReplacements;

  for (size_t i = 0; i < inputs.size(); i++) {
    // Skip inputs that are not marked as constant input values that should be
    // represented as Constants in Glow.
    if (!constInputs.count(i)) {
      continue;
    }

    // Skip node inputs that don't have a Glow value.
    if (!hasGlowNodeValue(inputs[i])) {
      continue;
    }

    glow::NodeValue phNodeValue;
    ASSIGN_VALUE_OR_RETURN_ERR(phNodeValue, getGlowNodeValue(inputs[i]));

    glow::Placeholder *ph =
        llvm::dyn_cast<glow::Placeholder>(phNodeValue.getNode());

    // Skip node inputs that aren't placeholders.
    if (!ph) {
      continue;
    }

    size_t inputIndex = inputPlaceholdersReverseIndex_.at(ph);

    const auto inputIVal = inputs_.at(inputIndex);

    glow::Constant *glowConstant;
    ASSIGN_VALUE_OR_RETURN_ERR(glowConstant,
                               createGlowConstantFromIValue(inputIVal));

    assert(glowConstant &&
           "Failed to create a Glow Constant from PyTorch input.");

    valueMapReplacements[inputs[i]] = glowConstant->getOutput();
  }

  return valueMapReplacements;
}

llvm::Error PyTorchModelLoader::loadNode(const torch::jit::Node *node,
                                         bool weightFreezingEnabled) {
  const auto &mapping = getSymbolsMapping();
  auto it = mapping.find(node->kind());

  RETURN_ERR_IF_NOT(it != mapping.end(),
                    glow::strFormat("Node kind %s is not supported by Glow",
                                    node->kind().toDisplayString()));
  if (weightFreezingEnabled) {
    ValueMap valueMapReplacements;
    ASSIGN_VALUE_OR_RETURN_ERR(
        valueMapReplacements,
        createConstantPhReplacements(node, it->second.constInputs));

    for (auto &kv : valueMapReplacements) {
      std::swap(valueMapReplacements[kv.first], valueMap_[kv.first]);
    }

    auto err = (this->*it->second.loadFn)(node);

    for (auto &kv : valueMapReplacements) {
      std::swap(valueMapReplacements[kv.first], valueMap_[kv.first]);
    }

    return err;
  } else {
    return (this->*it->second.loadFn)(node);
  }
}

llvm::Expected<glow::NodeValue>
PyTorchModelLoader::getGlowNodeValue(const torch::jit::Value *value) const {
  const auto it = valueMap_.find(value);
  if (it == valueMap_.end()) {
    RETURN_ERR(glow::strFormat("Value %s is not found.",
                               value->debugNameBase().c_str()));
  }
  return llvm::Expected<glow::NodeValue>(it->second);
}

bool PyTorchModelLoader::hasGlowNodeValue(
    const torch::jit::Value *value) const {
  return valueMap_.count(value) != 0;
}

llvm::Error PyTorchModelLoader::addGlowNodeValue(const torch::jit::Value *value,
                                                 glow::NodeValue nodeValue) {
  auto p = valueMap_.insert({value, nodeValue});
  RETURN_ERR_IF_NOT(p.second, glow::strFormat("Value %s is already in the map.",
                                              value->debugNameBase().c_str()));
  return llvm::Error::success();
}

template <typename T>
llvm::Expected<glow::Handle<T>> PyTorchModelLoader::getGlowConstantHandle(
    const torch::jit::Value *value) const {
  glow::NodeValue nodeValue;
  ASSIGN_VALUE_OR_RETURN_ERR(nodeValue, getGlowNodeValue(value));
  return getGlowConstantPayload<T>(nodeValue.getNode());
}

llvm::Expected<glow::Placeholder *>
PyTorchModelLoader::loadValue(const torch::jit::Value *value) {
  RETURN_ERR_IF_NOT(value->isCompleteTensor(),
                    glow::strFormat("Value %s must have CompleteTensor type.",
                                    value->debugNameBase().c_str()));
  auto ptType = value->type()->cast<at::CompleteTensorType>();
  auto glowType = ptTypeToGlowType(*ptType.get());
  glow::Placeholder *ph = F_.getParent()->createPlaceholder(
      &glowType, "input", /*isTrainable*/ false);
  RETURN_IF_ERR(addGlowNodeValue(value, ph->getOutput()));
  return llvm::Expected<glow::Placeholder *>(ph);
}

llvm::Error PyTorchModelLoader::loadMul(const torch::jit::Node *ptNode) {
  auto inputs = ptNode->inputs();
  auto outputs = ptNode->outputs();
  RETURN_IF_ERR(checkInputAndOutputSizes(inputs, 2, outputs, 1));

  glow::NodeValue lhs;
  ASSIGN_VALUE_OR_RETURN_ERR(lhs, getGlowNodeValue(inputs[0]));
  glow::NodeValue rhs;
  ASSIGN_VALUE_OR_RETURN_ERR(rhs, getGlowNodeValue(inputs[1]));

  glow::MulNode *glowNode =
      F_.createNodeWithBroadcast<glow::MulNode>("mul", /*axis*/ -1, lhs, rhs);

  return addGlowNodeValue(outputs[0], glowNode->getResult());
}

llvm::Error PyTorchModelLoader::loadDiv(const torch::jit::Node *ptNode) {
  auto inputs = ptNode->inputs();
  auto outputs = ptNode->outputs();
  RETURN_IF_ERR(checkInputAndOutputSizes(inputs, 2, outputs, 1));

  glow::NodeValue lhs;
  ASSIGN_VALUE_OR_RETURN_ERR(lhs, getGlowNodeValue(inputs[0]));
  glow::NodeValue rhs;
  ASSIGN_VALUE_OR_RETURN_ERR(rhs, getGlowNodeValue(inputs[1]));

  glow::DivNode *glowNode =
      F_.createNodeWithBroadcast<glow::DivNode>("div", /*axis*/ -1, lhs, rhs);

  return addGlowNodeValue(outputs[0], glowNode->getResult());
}

llvm::Error PyTorchModelLoader::loadAdd(const torch::jit::Node *ptNode) {
  auto inputs = ptNode->inputs();
  auto outputs = ptNode->outputs();
  RETURN_IF_ERR(checkInputAndOutputSizes(inputs, 3, outputs, 1));

  // TODO: extend this to allow non-constant scalars.
  // Check scalar is 1, any other value is not supported.
  auto scalarHandle = glow::Handle<int32_t>::createInvalidHandle();
  ASSIGN_VALUE_OR_RETURN_ERR(scalarHandle,
                             getGlowConstantHandle<int32_t>(inputs[2]));
  RETURN_ERR_IF_NOT(
      scalarHandle.size() == 1,
      glow::strFormat("Second input must be 1D tensor, got %lu dimensions.",
                      scalarHandle.size()));
  RETURN_ERR_IF_NOT(scalarHandle.raw(0) == 1,
                    glow::strFormat("Scalar must have value equal 1."));

  glow::NodeValue lhs;
  ASSIGN_VALUE_OR_RETURN_ERR(lhs, getGlowNodeValue(inputs[0]));
  glow::NodeValue rhs;
  ASSIGN_VALUE_OR_RETURN_ERR(rhs, getGlowNodeValue(inputs[1]));

  glow::AddNode *glowNode =
      F_.createNodeWithBroadcast<glow::AddNode>("add", /*axis*/ -1, lhs, rhs);
  return addGlowNodeValue(outputs[0], glowNode->getResult());
}

llvm::Error PyTorchModelLoader::loadSub(const torch::jit::Node *ptNode) {
  auto inputs = ptNode->inputs();
  auto outputs = ptNode->outputs();
  RETURN_IF_ERR(checkInputAndOutputSizes(inputs, 3, outputs, 1));

  // TODO: extend this to allow non-constant scalars.
  // Check scalar is 1, any other value is not supported.
  auto scalarHandle = glow::Handle<int32_t>::createInvalidHandle();
  ASSIGN_VALUE_OR_RETURN_ERR(scalarHandle,
                             getGlowConstantHandle<int32_t>(inputs[2]));
  RETURN_ERR_IF_NOT(
      scalarHandle.size() == 1,
      glow::strFormat("Second input must be 1D tensor, got %lu dimensions.",
                      scalarHandle.size()));
  RETURN_ERR_IF_NOT(scalarHandle.raw(0) == 1,
                    glow::strFormat("Scalar must have value equal 1."));

  glow::NodeValue lhs;
  ASSIGN_VALUE_OR_RETURN_ERR(lhs, getGlowNodeValue(inputs[0]));
  glow::NodeValue rhs;
  ASSIGN_VALUE_OR_RETURN_ERR(rhs, getGlowNodeValue(inputs[1]));

  glow::SubNode *glowNode =
      F_.createNodeWithBroadcast<glow::SubNode>("sub", /*axis*/ -1, lhs, rhs);
  return addGlowNodeValue(outputs[0], glowNode->getResult());
}

llvm::Error PyTorchModelLoader::loadMax(const torch::jit::Node *ptNode) {
  auto inputs = ptNode->inputs();
  auto outputs = ptNode->outputs();
  RETURN_IF_ERR(checkInputAndOutputSizes(inputs, 2, outputs, 1));

  glow::NodeValue lhs;
  ASSIGN_VALUE_OR_RETURN_ERR(lhs, getGlowNodeValue(inputs[0]));
  glow::NodeValue rhs;
  ASSIGN_VALUE_OR_RETURN_ERR(rhs, getGlowNodeValue(inputs[1]));

  glow::MaxNode *glowNode = F_.createMax("max", lhs, rhs);
  return addGlowNodeValue(outputs[0], glowNode->getResult());
}

llvm::Error PyTorchModelLoader::loadRelu(const torch::jit::Node *ptNode) {
  auto inputs = ptNode->inputs();
  auto outputs = ptNode->outputs();
  RETURN_IF_ERR(checkInputAndOutputSizes(inputs, 1, outputs, 1));

  glow::NodeValue input;
  ASSIGN_VALUE_OR_RETURN_ERR(input, getGlowNodeValue(inputs[0]));

  glow::ReluNode *glowNode = F_.createRELU("relu", input);
  return addGlowNodeValue(outputs[0], glowNode->getResult());
}

llvm::Error PyTorchModelLoader::loadExp(const torch::jit::Node *ptNode) {
  auto inputs = ptNode->inputs();
  auto outputs = ptNode->outputs();
  RETURN_IF_ERR(checkInputAndOutputSizes(inputs, 1, outputs, 1));

  glow::NodeValue input;
  ASSIGN_VALUE_OR_RETURN_ERR(input, getGlowNodeValue(inputs[0]));

  glow::ExpNode *glowNode = F_.createExp("exp", input);
  return addGlowNodeValue(outputs[0], glowNode->getResult());
}

llvm::Error PyTorchModelLoader::loadSqrt(const torch::jit::Node *ptNode) {
  auto inputs = ptNode->inputs();
  auto outputs = ptNode->outputs();
  RETURN_IF_ERR(checkInputAndOutputSizes(inputs, 1, outputs, 1));

  glow::NodeValue input;
  ASSIGN_VALUE_OR_RETURN_ERR(input, getGlowNodeValue(inputs[0]));

  glow::PowNode *glowNode = F_.createPow("sqrt", input, /*exp=*/0.5);
  return addGlowNodeValue(outputs[0], glowNode->getResult());
}

llvm::Error PyTorchModelLoader::loadSigmoid(const torch::jit::Node *ptNode) {
  auto inputs = ptNode->inputs();
  auto outputs = ptNode->outputs();
  RETURN_IF_ERR(checkInputAndOutputSizes(inputs, 1, outputs, 1));

  glow::NodeValue input;
  ASSIGN_VALUE_OR_RETURN_ERR(input, getGlowNodeValue(inputs[0]));

  glow::SigmoidNode *glowNode = F_.createSigmoid("sigmoid", input);
  return addGlowNodeValue(outputs[0], glowNode->getResult());
}

llvm::Error PyTorchModelLoader::loadReciprocal(const torch::jit::Node *ptNode) {
  auto inputs = ptNode->inputs();
  auto outputs = ptNode->outputs();
  RETURN_IF_ERR(checkInputAndOutputSizes(inputs, 1, outputs, 1));

  glow::NodeValue input;
  ASSIGN_VALUE_OR_RETURN_ERR(input, getGlowNodeValue(inputs[0]));
  glow::PowNode *glowNode = F_.createPow("reciprocal", input, /*exp=*/-1);
  return addGlowNodeValue(outputs[0], glowNode->getResult());
}

llvm::Error
PyTorchModelLoader::loadConvolution(const torch::jit::Node *ptNode) {
  auto inputs = ptNode->inputs();
  auto outputs = ptNode->outputs();
  RETURN_IF_ERR(checkInputAndOutputSizes(inputs, 12, outputs, 1));

  // Glow expects conv inputs to be in NHWC but PyTorch keeps them in NCHW so
  // we tranpose them.
  glow::NodeValue input;
  ASSIGN_VALUE_OR_RETURN_ERR(input,
                             getGlowNodeValue(inputs[ConvInputs::input]));

  input = F_.createTranspose("conv_input_transposed", input, NCHW2NHWC);
  glow::ShapeNHWC inputShape(input.dims());

  // Glow expects conv weights to be in CRSK but PyTorch keeps them in CKRS
  // so we tranpose them. C - output_depth, R - filter_height, S -
  // filter_width, K - input_depth.
  glow::NodeValue weights;
  ASSIGN_VALUE_OR_RETURN_ERR(weights,
                             getGlowNodeValue(inputs[ConvInputs::weights]));
  weights = F_.createTranspose("conv_weights_transposed", weights, NCHW2NHWC);
  glow::ShapeNHWC weightsShape(weights.dims());

  // If a bias was provided then use it otherwise create a 0 bias.
  glow::NodeValue bias;
  if (hasGlowNodeValue(inputs[ConvInputs::bias])) {
    ASSIGN_VALUE_OR_RETURN_ERR(bias,
                               getGlowNodeValue(inputs[ConvInputs::bias]));
  } else {
    glow::Tensor biasT(glow::ElemKind::FloatTy, {weightsShape.n});
    biasT.zero();
    glow::Constant *biasConstant =
        F_.getParent()->createConstant("conv_bias", std::move(biasT));
    bias = biasConstant->getOutput();
  }

  auto stridesHandle = glow::Handle<int32_t>::createInvalidHandle();
  ASSIGN_VALUE_OR_RETURN_ERR(stridesHandle, getGlowConstantHandle<int32_t>(
                                                inputs[ConvInputs::stride]));
  std::vector<uint32_t> strides;
  RETURN_IF_ERR(expandParamIfNeeded(stridesHandle, 2, strides));

  auto padsHandle = glow::Handle<int32_t>::createInvalidHandle();
  ASSIGN_VALUE_OR_RETURN_ERR(
      padsHandle, getGlowConstantHandle<int32_t>(inputs[ConvInputs::padding]));
  uint32_t pad;
  RETURN_IF_ERR(contractParamIfNeeded(padsHandle, pad));
  std::vector<uint32_t> pads = {pad, pad, pad, pad};

  auto dilationHandle = glow::Handle<int32_t>::createInvalidHandle();
  ASSIGN_VALUE_OR_RETURN_ERR(dilationHandle, getGlowConstantHandle<int32_t>(
                                                 inputs[ConvInputs::dilation]));
  uint32_t dilation;
  RETURN_IF_ERR(contractParamIfNeeded(dilationHandle, dilation));

  // Don't support transposed convolutions yet.
  auto transposedHandle = glow::Handle<bool>::createInvalidHandle();
  ASSIGN_VALUE_OR_RETURN_ERR(
      transposedHandle,
      getGlowConstantHandle<bool>(inputs[ConvInputs::transposed]));
  RETURN_ERR_IF_NOT(transposedHandle.size() == 1 && !transposedHandle.raw(0),
                    "Transposed convolutions not supported.");

  auto groupsHandle = glow::Handle<int32_t>::createInvalidHandle();
  ASSIGN_VALUE_OR_RETURN_ERR(
      groupsHandle, getGlowConstantHandle<int32_t>(inputs[ConvInputs::groups]));
  RETURN_ERR_IF_NOT(groupsHandle.size() == 1,
                    glow::strFormat("Groups size must be equal to 1, got %lu",
                                    groupsHandle.size()));
  uint32_t groups = groupsHandle.raw(0);

  std::vector<uint32_t> kernels = {static_cast<uint32_t>(weightsShape.h),
                                   static_cast<uint32_t>(weightsShape.w)};

  auto outSz = glow::calculateConvPoolOutputDims(
      inputShape.h, inputShape.w, kernels, strides, pads, dilation);
  std::array<size_t, 4> outDims = {
      {input.dims()[0], outSz.first, outSz.second, weightsShape.n}};
  glow::TypeRef outTy =
      F_.getParent()->uniqueType(glow::ElemKind::FloatTy, outDims);

  glow::ConvolutionNode *conv =
      F_.createConv("conv", input, weights, bias, outTy, kernels, strides, pads,
                    groups, dilation);
  glow::TransposeNode *output = F_.createTranspose(
      "conv_output_transposed", conv->getResult(), NHWC2NCHW);

  return addGlowNodeValue(outputs[0], output->getResult());
}

llvm::Error PyTorchModelLoader::loadLinear(const torch::jit::Node *ptNode) {
  auto inputs = ptNode->inputs();
  auto outputs = ptNode->outputs();
  assert(inputs.size() == 3);
  assert(outputs.size() == 1);
  glow::NodeValue input;
  ASSIGN_VALUE_OR_RETURN_ERR(input,
                             getGlowNodeValue(inputs[LinearInputs::input]));
  glow::NodeValue weights;
  ASSIGN_VALUE_OR_RETURN_ERR(weights,
                             getGlowNodeValue(inputs[LinearInputs::weights]));

  // Currently in Pytorch => Glow, we only translate t()+addmm(), t()+mm() and
  // t()+matmul() to linear, Which means we need a transpose anyway, and also
  // since addmm and mm only works for 2-D, we dont need to consider other
  // transpose implementation.
  auto *weights_t = F_.createTranspose("weights_t", weights, {1, 0});
  auto *mul = F_.createMatMul("linear_mul", input, weights_t->getResult());

  if (hasGlowNodeValue(inputs[LinearInputs::bias])) {
    glow::NodeValue bias;
    ASSIGN_VALUE_OR_RETURN_ERR(bias,
                               getGlowNodeValue(inputs[LinearInputs::bias]));
    auto *output = F_.createAdd("linear_add", mul->getResult(), bias);
    return addGlowNodeValue(outputs[0], output->getResult());
  } else {
    return addGlowNodeValue(outputs[0], mul->getResult());
  }
}

llvm::Error PyTorchModelLoader::loadBatchNorm(const torch::jit::Node *ptNode) {
  auto inputs = ptNode->inputs();
  auto outputs = ptNode->outputs();
  RETURN_IF_ERR(checkInputAndOutputSizes(inputs, 9, outputs, 1));

  // Don't support training yet.
  auto trainingHandle = glow::Handle<bool>::createInvalidHandle();
  ASSIGN_VALUE_OR_RETURN_ERR(
      trainingHandle, getGlowConstantHandle<bool>(inputs[BNInputs::training]));
  RETURN_ERR_IF_NOT(trainingHandle.size() == 1, "Training must be 1D vector.");
  RETURN_ERR_IF_NOT(trainingHandle.raw(0) == false,
                    "Training must be scalar with false value.");

  glow::NodeValue input;
  ASSIGN_VALUE_OR_RETURN_ERR(input, getGlowNodeValue(inputs[BNInputs::input]));
  RETURN_ERR_IF_NOT(
      input.dims().size() == 4,
      glow::strFormat("Number input dimensions must be equal to 4, got %lu",
                      input.dims().size()));

  size_t numChannels = input.dims()[1];

  glow::NodeValue weights;
  if (hasGlowNodeValue(inputs[BNInputs::weights])) {
    ASSIGN_VALUE_OR_RETURN_ERR(weights,
                               getGlowNodeValue(inputs[BNInputs::weights]));
  } else {
    glow::Tensor weightsT(glow::ElemKind::FloatTy, {numChannels});
    weightsT.init(glow::Tensor::InitKind::Broadcast, 1,
                  F_.getParent()->getPRNG());
    glow::Constant *weightsConstant = F_.getParent()->createConstant(
        "batchnorm_weights", std::move(weightsT));
    weights = weightsConstant->getOutput();
  }

  glow::NodeValue bias;
  if (hasGlowNodeValue(inputs[BNInputs::bias])) {
    ASSIGN_VALUE_OR_RETURN_ERR(bias, getGlowNodeValue(inputs[BNInputs::bias]));
  } else {
    glow::Tensor biasT(glow::ElemKind::FloatTy, {numChannels});
    biasT.zero();
    glow::Constant *biasConstant =
        F_.getParent()->createConstant("batchnorm_bias", std::move(biasT));
    bias = biasConstant->getOutput();
  }

  glow::NodeValue mean;
  ASSIGN_VALUE_OR_RETURN_ERR(mean,
                             getGlowNodeValue(inputs[BNInputs::running_mean]));
  glow::NodeValue var;
  ASSIGN_VALUE_OR_RETURN_ERR(var,
                             getGlowNodeValue(inputs[BNInputs::running_var]));

  auto momentumHandle = glow::Handle<float>::createInvalidHandle();
  ASSIGN_VALUE_OR_RETURN_ERR(
      momentumHandle, getGlowConstantHandle<float>(inputs[BNInputs::momentum]));
  RETURN_ERR_IF_NOT(momentumHandle.size() == 1, "Momentum must be 1D vector.");
  float momentum = momentumHandle.raw(0);

  auto epsilonHandle = glow::Handle<float>::createInvalidHandle();
  ASSIGN_VALUE_OR_RETURN_ERR(
      epsilonHandle, getGlowConstantHandle<float>(inputs[BNInputs::eps]));
  RETURN_ERR_IF_NOT(
      epsilonHandle.size() == 1,
      glow::strFormat("Number epsilon dimensions must be equal to 1, got %lu",
                      epsilonHandle.size()));
  float epsilon = epsilonHandle.raw(0);

  // Input is in NCHW.
  uint32_t channelIdx = 1;

  glow::BatchNormalizationNode *bn =
      F_.createBatchNormalization("batchnorm", input, bias, weights, mean, var,
                                  channelIdx, epsilon, momentum);
  return addGlowNodeValue(outputs[0], bn->getResult());
}

llvm::Error PyTorchModelLoader::loadMaxPool2d(const torch::jit::Node *ptNode) {
  auto inputs = ptNode->inputs();
  auto outputs = ptNode->outputs();
  RETURN_IF_ERR(checkInputAndOutputSizes(inputs, 6, outputs, 1));

  glow::NodeValue input;
  ASSIGN_VALUE_OR_RETURN_ERR(input,
                             getGlowNodeValue(inputs[MaxPoolInputs::input]));
  input = F_.createTranspose("maxpool2d_input_transposed", input, NCHW2NHWC);

  auto kernelsHandle = glow::Handle<int32_t>::createInvalidHandle();
  ASSIGN_VALUE_OR_RETURN_ERR(
      kernelsHandle,
      getGlowConstantHandle<int32_t>(inputs[MaxPoolInputs::kernel_size]));
  std::vector<uint32_t> kernels;
  RETURN_IF_ERR(expandParamIfNeeded(kernelsHandle, 2, kernels));

  auto padsHandle = glow::Handle<int32_t>::createInvalidHandle();
  ASSIGN_VALUE_OR_RETURN_ERR(padsHandle, getGlowConstantHandle<int32_t>(
                                             inputs[MaxPoolInputs::padding]));
  std::vector<uint32_t> padsPair;
  RETURN_IF_ERR(expandParamIfNeeded(padsHandle, 2, padsPair));
  std::vector<uint32_t> pads = {padsPair[0], padsPair[1], padsPair[0],
                                padsPair[1]};

  // Stride defaults to kernel_size.
  std::vector<uint32_t> strides;
  if (hasGlowNodeValue(inputs[2])) {
    auto stridesHandle = glow::Handle<int32_t>::createInvalidHandle();
    ASSIGN_VALUE_OR_RETURN_ERR(
        stridesHandle,
        getGlowConstantHandle<int32_t>(inputs[MaxPoolInputs::stride]));
    RETURN_IF_ERR(expandParamIfNeeded(stridesHandle, 2, strides));
  } else {
    strides = kernels;
  }

  // Glow doesn't support maxpool dilation.
  auto dilationHandle = glow::Handle<int32_t>::createInvalidHandle();
  ASSIGN_VALUE_OR_RETURN_ERR(
      dilationHandle,
      getGlowConstantHandle<int32_t>(inputs[MaxPoolInputs::dilation]));
  for (size_t i = 0; i < dilationHandle.size(); ++i) {
    RETURN_ERR_IF_NOT(
        dilationHandle.raw(i) == 1,
        glow::strFormat("Dilation value must be equal to 1, got %d",
                        dilationHandle.raw(i)));
  }

  // Glow doesn't support maxpool ceil mode.
  auto ceilModeHandle = glow::Handle<bool>::createInvalidHandle();
  ASSIGN_VALUE_OR_RETURN_ERR(
      ceilModeHandle,
      getGlowConstantHandle<bool>(inputs[MaxPoolInputs::ceil_mode]));
  RETURN_ERR_IF_NOT(ceilModeHandle.size() == 1, "ceilMode must be 1D vector.");
  RETURN_ERR_IF_NOT(ceilModeHandle.raw(0) == false,
                    "ceilMode must be scalar with false value.");

  glow::MaxPoolNode *mp =
      F_.createMaxPool("maxpool2d", input, kernels, strides, pads);
  glow::NodeValue output = mp->getResult();
  output = F_.createTranspose("maxpool2d_output_transposed", output, NHWC2NCHW);
  return addGlowNodeValue(outputs[0], output);
}

llvm::Error PyTorchModelLoader::loadAvgPool2d(const torch::jit::Node *ptNode) {
  auto inputs = ptNode->inputs();
  auto outputs = ptNode->outputs();
  RETURN_IF_ERR(checkInputAndOutputSizes(inputs, 7, outputs, 1));

  glow::NodeValue input;
  ASSIGN_VALUE_OR_RETURN_ERR(input,
                             getGlowNodeValue(inputs[AvgPoolInputs::input]));
  input = F_.createTranspose("avgpool2d_input_transposed", input, NCHW2NHWC);

  auto kernelsHandle = glow::Handle<int32_t>::createInvalidHandle();
  ASSIGN_VALUE_OR_RETURN_ERR(
      kernelsHandle,
      getGlowConstantHandle<int32_t>(inputs[AvgPoolInputs::kernel_size]));
  std::vector<uint32_t> kernels;
  RETURN_IF_ERR(expandParamIfNeeded(kernelsHandle, 2, kernels));

  auto padsHandle = glow::Handle<int32_t>::createInvalidHandle();
  ASSIGN_VALUE_OR_RETURN_ERR(padsHandle, getGlowConstantHandle<int32_t>(
                                             inputs[AvgPoolInputs::padding]));
  std::vector<uint32_t> padsPair;
  RETURN_IF_ERR(expandParamIfNeeded(padsHandle, 2, padsPair));
  std::vector<uint32_t> pads = {padsPair[0], padsPair[1], padsPair[0],
                                padsPair[1]};

  // Stride defaults to kernel_size.
  std::vector<uint32_t> strides;
  if (hasGlowNodeValue(inputs[AvgPoolInputs::stride])) {
    auto stridesHandle = glow::Handle<int32_t>::createInvalidHandle();
    ASSIGN_VALUE_OR_RETURN_ERR(
        stridesHandle,
        getGlowConstantHandle<int32_t>(inputs[AvgPoolInputs::stride]));
    RETURN_IF_ERR(expandParamIfNeeded(stridesHandle, 2, strides));
  } else {
    strides = kernels;
  }

  // Glow doesn't support avgpool ceil mode.
  auto ceilModeHandle = glow::Handle<bool>::createInvalidHandle();
  ASSIGN_VALUE_OR_RETURN_ERR(
      ceilModeHandle,
      getGlowConstantHandle<bool>(inputs[AvgPoolInputs::ceil_mode]));
  RETURN_ERR_IF_NOT(ceilModeHandle.size() == 1, "ceilMode must be 1D vector.");
  RETURN_ERR_IF_NOT(ceilModeHandle.raw(0) == false, "ceilMode not supported.");

  // Glow always includes zero-padding in the averaging calculation.
  auto countIncludePadHandle = glow::Handle<bool>::createInvalidHandle();
  ASSIGN_VALUE_OR_RETURN_ERR(
      countIncludePadHandle,
      getGlowConstantHandle<bool>(inputs[AvgPoolInputs::count_include_pad]));
  RETURN_ERR_IF_NOT(countIncludePadHandle.size() == 1,
                    "countIncludePad must be 1D vector.");
  RETURN_ERR_IF_NOT(countIncludePadHandle.raw(0) == true,
                    "countIncludePad must be scalar with true value.");

  glow::AvgPoolNode *ap =
      F_.createAvgPool("avgpool2d", input, kernels, strides, pads);
  glow::NodeValue output = ap->getResult();
  output = F_.createTranspose("avgpool2d_output_transposed", output, NHWC2NCHW);
  return addGlowNodeValue(outputs[0], output);
}

llvm::Error
PyTorchModelLoader::loadAdaptiveAvgPool2d(const torch::jit::Node *ptNode) {
  auto inputs = ptNode->inputs();
  auto outputs = ptNode->outputs();
  RETURN_IF_ERR(checkInputAndOutputSizes(inputs, 2, outputs, 1));

  // Glow expects inputs to be in NHWC but PyTorch keeps them in NCHW so we
  // tranpose them.
  glow::NodeValue input;
  ASSIGN_VALUE_OR_RETURN_ERR(
      input, getGlowNodeValue(inputs[AdaptiveAvgPoolInputs::input]));

  input = F_.createTranspose("adaptive_avg_pool2d_input_transposed", input,
                             NCHW2NHWC);

  auto outputSizeHandle = glow::Handle<int32_t>::createInvalidHandle();
  ASSIGN_VALUE_OR_RETURN_ERR(outputSizeHandle,
                             getGlowConstantHandle<int32_t>(
                                 inputs[AdaptiveAvgPoolInputs::output_size]));
  std::vector<uint32_t> outputSize;
  RETURN_IF_ERR(expandParamIfNeeded(outputSizeHandle, 2, outputSize));

  auto idim = glow::ShapeNHWC(input.dims());
  auto outTy = F_.getParent()->uniqueTypeWithNewShape(
      input.getType(), {idim.n, outputSize[0], outputSize[1], idim.c});

  glow::NodeValue output =
      F_.createAdaptiveAvgPool("adaptive_avg_pool2d", input, outTy);
  output = F_.createTranspose("adaptive_avg_pool2d_output_transposed", output,
                              NHWC2NCHW);
  return addGlowNodeValue(outputs[0], output);
}

llvm::Error PyTorchModelLoader::loadTranspose(const torch::jit::Node *ptNode) {
  auto inputs = ptNode->inputs();
  auto outputs = ptNode->outputs();
  RETURN_IF_ERR(checkInputAndOutputSizes(inputs, 1, outputs, 1));

  glow::NodeValue input;
  ASSIGN_VALUE_OR_RETURN_ERR(input, getGlowNodeValue(inputs[0]));

  glow::NodeValue output;
  if (input.dims().size() == 1) {
    output = input;
  } else if (input.dims().size() == 2) {
    output = F_.createTranspose("transpose", input, {1, 0});
  } else {
    RETURN_ERR("Transpose requires input to have rank <= 2");
  }
  return addGlowNodeValue(outputs[0], output);
}

llvm::Error PyTorchModelLoader::loadMin(const torch::jit::Node *ptNode) {
  auto inputs = ptNode->inputs();
  auto outputs = ptNode->outputs();
  RETURN_IF_ERR(checkInputAndOutputSizes(inputs, 2, outputs, 1));

  glow::NodeValue lhs;
  ASSIGN_VALUE_OR_RETURN_ERR(lhs, getGlowNodeValue(inputs[0]));
  glow::NodeValue rhs;
  ASSIGN_VALUE_OR_RETURN_ERR(rhs, getGlowNodeValue(inputs[1]));

  auto output = F_.createMin("min", lhs, rhs);
  return addGlowNodeValue(outputs[0], output);
}

llvm::Error PyTorchModelLoader::loadMatMul(const torch::jit::Node *ptNode) {
  auto inputs = ptNode->inputs();
  auto outputs = ptNode->outputs();
  RETURN_IF_ERR(checkInputAndOutputSizes(inputs, 2, outputs, 1));

  glow::NodeValue lhs;
  ASSIGN_VALUE_OR_RETURN_ERR(lhs, getGlowNodeValue(inputs[0]));
  glow::NodeValue rhs;
  ASSIGN_VALUE_OR_RETURN_ERR(rhs, getGlowNodeValue(inputs[1]));

  auto *glowNode = F_.createMatMul("MatMul", lhs, rhs);
  return addGlowNodeValue(outputs[0], glowNode);
}

llvmError PyTModelLoaderLoader::LoadReshape(const torch::jit::Node *ptNode) {
  auto inputs = ptNode->inputs();
  auto outputs = ptNode->outputs();
  RETURN_IF_ERR(checkInputAndOutputSizes(inputs, 2, outputs, 1));

  glow::NodeValue input;
  ASSIGN_VALUE_OR_RETURN_ERR(input, getGlowNodeValue(inputs[ReshapeInputs::input]));

  glow::Handle<uint32_t> shapeHandle;
  ASSIGN_VALUE_OR_RETURN_ERR(shapeHandle, getGlowConstantHandle<uint32_t>inputs[ReshapeInputs::new_shape]);
  std::vector<size_t> new_shape;
  ASSIGN_VALUE_OR_RETURN_ERR(new_shape, expandParamIfNeeded<uint32_t, size_t>(shapeHandle, 4));

  glow::NodeValue output;
  ASSIGN_VALUE_OR_RETURN_ERR(output, F_.createReshape("reshape", input, new_shape));

  return addGlowNodeValue(outputs[0], output);
}

llvm::Error PyTorchModelLoader::loadPRelu(const torch::jit::Node *ptNode) {
  auto inputs = ptNode->inputs();
  auto outputs = ptNode->outputs();
  RETURN_IF_ERR(checkInputAndOutputSizes(inputs, 2, outputs, 1));

  glow::NodeValue in;
  ASSIGN_VALUE_OR_RETURN_ERR(in, getGlowNodeValue(inputs[PReluInputs::input]));
  glow::NodeValue weight;
  ASSIGN_VALUE_OR_RETURN_ERR(weight,
                             getGlowNodeValue(inputs[PReluInputs::weight]));

  // Do broadcasting.
  auto targetDim = in.dims();
  auto weightDim = weight.dims();
  RETURN_ERR_IF_NOT(
      weightDim.size() == targetDim.size() || weightDim.size() == 1,
      glow::strFormat(
          "Weight dimensions must be 1, or the number of channels, got %lu",
          weightDim.size()));
  // Sets the axis of each inputs so that the trailing-most dimensions of
  // input tensors and the target shape are aligned.
  int axis = targetDim.size() - weight.dims().size();
  auto *slope = F_.createBroadcast("broadcast", weight, targetDim, axis);
  auto *glowNode = F_.createPRELU("prelu", in, slope);
  return addGlowNodeValue(outputs[0], glowNode);
}

llvm::Error PyTorchModelLoader::loadSoftMax(const torch::jit::Node *ptNode) {
  auto inputs = ptNode->inputs();
  auto outputs = ptNode->outputs();
  RETURN_IF_ERR(checkInputAndOutputSizes(inputs, 3, outputs, 1));

  glow::NodeValue in;
  ASSIGN_VALUE_OR_RETURN_ERR(in,
                             getGlowNodeValue(inputs[SoftMaxInputs::input]));

  // Dim.
  auto dimHandle = glow::Handle<int32_t>::createInvalidHandle();
  ASSIGN_VALUE_OR_RETURN_ERR(
      dimHandle, getGlowConstantHandle<int32_t>(inputs[SoftMaxInputs::dim]));
  RETURN_ERR_IF_NOT(dimHandle.size() == 1, "dim must be 1D vector.");
  glow::unsigned_t dim = static_cast<glow::unsigned_t>(dimHandle.raw(0));

  // Dtype (optional).
  if (hasGlowNodeValue(inputs[SoftMaxInputs::dtype])) {
    auto dtypeHandle = glow::Handle<int32_t>::createInvalidHandle();
    ASSIGN_VALUE_OR_RETURN_ERR(dtypeHandle, getGlowConstantHandle<int32_t>(
                                                inputs[SoftMaxInputs::dtype]));
    RETURN_ERR_IF_NOT(dtypeHandle.size() == 1, "dim must be 1D vector.");
    glow::unsigned_t dtype = static_cast<glow::unsigned_t>(dtypeHandle.raw(0));
    RETURN_ERR_IF_NOT(
        dtype == static_cast<glow::unsigned_t>(at::ScalarType::Float),
        glow::strFormat(
            "Dtype parameter must have value torch::float(1), got %u", dtype));
  }

  auto selected = F_.getParent()->createConstant(glow::ElemKind::Int64ITy,
                                                 {in.dims()[0], 1}, "selected");

  auto *FN = F_.createFlatten("reshapeInput", in, dim);
  auto *SM = F_.createSoftMax("SoftMax", FN, selected);
  auto origInDims = in.getType()->dims();
  auto *glowNode = F_.createReshape("reshapeOutput", SM, origInDims);
  return addGlowNodeValue(outputs[0], glowNode);
}

llvm::Error PyTorchModelLoader::loadFlatten(const torch::jit::Node *ptNode) {
  auto inputs = ptNode->inputs();
  auto outputs = ptNode->outputs();
  RETURN_IF_ERR(checkInputAndOutputSizes(inputs, 3, outputs, 1));

  glow::NodeValue in;
  ASSIGN_VALUE_OR_RETURN_ERR(in,
                             getGlowNodeValue(inputs[FlattenInputs::input]));

  auto startHandle = glow::Handle<int32_t>::createInvalidHandle();
  ASSIGN_VALUE_OR_RETURN_ERR(
      startHandle,
      getGlowConstantHandle<int32_t>(inputs[FlattenInputs::start_dim]));
  RETURN_ERR_IF_NOT(startHandle.size() == 1, "start_dim must be 1D vector.");
  uint32_t startDim = static_cast<uint32_t>(startHandle.raw(0));

  auto endHandle = glow::Handle<int32_t>::createInvalidHandle();
  ASSIGN_VALUE_OR_RETURN_ERR(endHandle, getGlowConstantHandle<int32_t>(
                                            inputs[FlattenInputs::end_dim]));
  RETURN_ERR_IF_NOT(endHandle.size() == 1, "end_dim must be 1D vector.");
  uint32_t endDim = static_cast<uint32_t>(endHandle.raw(0));
  RETURN_ERR_IF_NOT(endDim == -1, "only -1 value for end_dim is supported.");

  auto xDim = glow::flattenCdr(in.dims(), startDim);
  auto *glowNode = F_.createReshape("flatten", in, {xDim.first, xDim.second});
  return addGlowNodeValue(outputs[0], glowNode);
}

llvm::Error PyTorchModelLoader::loadTopK(const torch::jit::Node *ptNode) {
  auto inputs = ptNode->inputs();
  auto outputs = ptNode->outputs();
  RETURN_IF_ERR(checkInputAndOutputSizes(inputs, 5, outputs, 2));

  glow::NodeValue input;
  ASSIGN_VALUE_OR_RETURN_ERR(input,
                             getGlowNodeValue(inputs[TopKInputs::input]));

  auto kHandle = glow::Handle<int32_t>::createInvalidHandle();
  ASSIGN_VALUE_OR_RETURN_ERR(
      kHandle, getGlowConstantHandle<int32_t>(inputs[TopKInputs::k]));
  RETURN_ERR_IF_NOT(kHandle.size() == 1, "k must be 1D vector.");
  glow::unsigned_t k = static_cast<glow::unsigned_t>(kHandle.raw(0));

  auto dimHandle = glow::Handle<int32_t>::createInvalidHandle();
  ASSIGN_VALUE_OR_RETURN_ERR(
      dimHandle, getGlowConstantHandle<int32_t>(inputs[TopKInputs::dim]));
  RETURN_ERR_IF_NOT(dimHandle.size() == 1, "dim must be 1D vector.");

  auto largestHandle = glow::Handle<bool>::createInvalidHandle();
  ASSIGN_VALUE_OR_RETURN_ERR(
      largestHandle, getGlowConstantHandle<bool>(inputs[TopKInputs::largest]));
  RETURN_ERR_IF_NOT(largestHandle.size() == 1, "largest must be 1D vector.");

  auto sortedHandle = glow::Handle<bool>::createInvalidHandle();
  ASSIGN_VALUE_OR_RETURN_ERR(
      sortedHandle, getGlowConstantHandle<bool>(inputs[TopKInputs::sorted]));
  RETURN_ERR_IF_NOT(sortedHandle.size() == 1, "sorted must be 1D vector.");

  auto *glowNode = F_.createTopK("TopK", input, k);

  RETURN_IF_ERR(addGlowNodeValue(outputs[0], glowNode->getValues()));
  RETURN_IF_ERR(addGlowNodeValue(outputs[1], glowNode->getIndices()));
  return llvm::Error::success();
}

llvm::Error PyTorchModelLoader::loadConstant(const torch::jit::Node *ptNode) {
  auto inputs = ptNode->inputs();
  auto outputs = ptNode->outputs();
  RETURN_IF_ERR(checkInputAndOutputSizes(inputs, 0, outputs, 1));

  auto optionalIValue = torch::jit::toIValue(outputs[0]);
  RETURN_ERR_IF_NOT(optionalIValue.has_value(),
                    "Constants should have IValue outputs.");
  const torch::jit::IValue iVal = *optionalIValue;

  glow::Constant *constant;
  ASSIGN_VALUE_OR_RETURN_ERR(constant, createGlowConstantFromIValue(iVal));

  if (!constant) {
    return llvm::Error::success();
  }

  return addGlowNodeValue(outputs[0], constant->getOutput());
}

llvm::Expected<glow::Constant *>
PyTorchModelLoader::createGlowConstantFromIValue(
    const torch::jit::IValue &iVal) {
  glow::Tensor t;

  if (iVal.isInt()) {
    int64_t val = iVal.toInt();
    t.reset(glow::ElemKind::Int32ITy, {1});
    ASSIGN_VALUE_OR_RETURN_ERR(t.getHandle<int32_t>().raw(0), to32Bit(val));
  } else if (iVal.isIntList()) {
    const auto vals = iVal.toIntListRef();
    if (vals.empty()) {
      return nullptr;
    }
    t.reset(glow::ElemKind::Int32ITy, {vals.size()});
    auto handle = t.getHandle<int32_t>();
    for (size_t i = 0; i < vals.size(); ++i) {
      ASSIGN_VALUE_OR_RETURN_ERR(handle.raw(i), to32Bit(vals[i]));
    }
  } else if (iVal.isDouble()) {
    double val = iVal.toDouble();
    t.reset(glow::ElemKind::FloatTy, {1});
    ASSIGN_VALUE_OR_RETURN_ERR(t.getHandle<float>().raw(0), to32Bit(val));
  } else if (iVal.isDoubleList()) {
    const auto vals = iVal.toDoubleListRef();
    if (vals.empty()) {
      return nullptr;
    }
    t.reset(glow::ElemKind::FloatTy, {vals.size()});
    auto handle = t.getHandle<float>();
    for (size_t i = 0; i < vals.size(); ++i) {
      ASSIGN_VALUE_OR_RETURN_ERR(handle.raw(i), to32Bit(vals[i]));
    }
  } else if (iVal.isBool()) {
    bool val = iVal.toBool();
    t.reset(glow::ElemKind::BoolTy, {1});
    t.getHandle<bool>().raw(0) = val;
  } else if (iVal.isBoolList()) {
    const auto &valsList = iVal.toBoolList();
    const auto &vals = c10::impl::toVector(valsList);
    if (vals.empty()) {
      return nullptr;
    }
    t.reset(glow::ElemKind::BoolTy, {vals.size()});
    auto handle = t.getHandle<bool>();
    for (size_t i = 0; i < vals.size(); ++i) {
      handle.raw(i) = vals[i];
    }
  } else if (iVal.isTensor()) {
    const at::Tensor &val = iVal.toTensor();
    ASSIGN_VALUE_OR_RETURN_ERR(t, ptTensorToGlowTensor(val));
  } else if (iVal.isNone()) {
    // Nothing to do for None
    return nullptr;
  } else {
    RETURN_ERR("Unsupported constant type.");
  }

  return F_.getParent()->createConstant("constant", std::move(t));
}

/*static*/
llvm::Error PyTorchModelLoader::loadJITGraph(
    glow::Function &F, torch::jit::Graph &subgraph,
    at::ArrayRef<torch::jit::IValue> &inputs,
    std::vector<glow::Placeholder *> &inputPlaceholders,
    std::vector<glow::Placeholder *> &outputPlaceholders,
    const PyTorchLoaderSettings &settings) {
  llvm::Error error = llvm::Error::success();
  MARK_ERR_CHECKED(error);
  PyTorchModelLoader loader(F, subgraph, inputs, inputPlaceholders,
                            outputPlaceholders, error, settings);
  return error;
}

PyTorchModelLoader::PyTorchModelLoader(
    glow::Function &F, torch::jit::Graph &subgraph,
    at::ArrayRef<torch::jit::IValue> &inputs,
    std::vector<glow::Placeholder *> &inputPlaceholders,
    std::vector<glow::Placeholder *> &outputPlaceholders, llvm::Error &error,
    const PyTorchLoaderSettings &settings)
    : F_(F), inputs_(inputs) {
  auto subgraphInputValues = subgraph.inputs();

  if (inputs.size() != subgraphInputValues.size()) {
    error =
        MAKE_ERR(glow::strFormat("Number of Graph inputs %lu must match the "
                                 "number of provided inputs %lu.",
                                 subgraphInputValues.size(), inputs.size()));
    return;
  }

  for (size_t i = 0; i < subgraphInputValues.size(); ++i) {
    torch::jit::Value *inputValue = subgraphInputValues[i];
    const c10::IValue inputIValue = inputs.at(i);
    if (inputIValue.isTensor()) {
      inputValue->inferTypeFrom(inputIValue.toTensor());
      glow::Placeholder *PH;
      if (auto resOrErr = loadValue(inputValue)) {
        PH = std::move(*resOrErr);
      } else {
        error = resOrErr.takeError();
        return;
      }
      inputPlaceholders.push_back(PH);
      inputPlaceholdersReverseIndex_[PH] = i;
    }
  }

  bool weightFreezingEnabled = settings.weightFreezingEnabled;

  // Nodes are topologically sorted.
  for (auto node : subgraph.nodes()) {
    if ((error = loadNode(node, weightFreezingEnabled))) {
      return;
    }
  }

  for (torch::jit::Value *output : subgraph.outputs()) {
    glow::NodeValue outputNodeValue;
    if (auto resOrErr = getGlowNodeValue(output)) {
      outputNodeValue = std::move(*resOrErr);
    } else {
      error = resOrErr.takeError();
      return;
    }

    auto *save = F_.createSave("save", outputNodeValue);
    outputPlaceholders.push_back(save->getPlaceholder());
  }
  error = llvm::Error::success();
}

} // namespace glow<|MERGE_RESOLUTION|>--- conflicted
+++ resolved
@@ -235,7 +235,6 @@
   };
 };
 
-<<<<<<< HEAD
 // Indexes of aten::reshape inputs.
 struct ReshapeInputs {
   enum {
@@ -244,10 +243,7 @@
   }
 };
 
-// Indexes of aten::prelu inputs.
-=======
 /// Indexes of aten::prelu inputs.
->>>>>>> 0421c9e4
 struct PReluInputs {
   enum {
     input = 0,
