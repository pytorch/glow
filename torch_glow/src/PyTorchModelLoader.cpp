/**
 * Copyright (c) Glow Contributors. See CONTRIBUTORS file.
 *
 * Licensed under the Apache License, Version 2.0 (the "License");
 * you may not use this file except in compliance with the License.
 * You may obtain a copy of the License at
 *
 *     http://www.apache.org/licenses/LICENSE-2.0
 *
 * Unless required by applicable law or agreed to in writing, software
 * distributed under the License is distributed on an "AS IS" BASIS,
 * WITHOUT WARRANTIES OR CONDITIONS OF ANY KIND, either express or implied.
 * See the License for the specific language governing permissions and
 * limitations under the License.
 */

#include "PyTorchModelLoader.h"
#include "CustomPyTorchOpLoader.h"
#include "PyTorchCommon.h"

#include "glow/Exporter/ONNXModelWriter.h"
#include "glow/Quantization/Base/Base.h"
#include "glow/Support/Error.h"
#include "glow/Support/Support.h"

#include <ATen/ATen.h>
#include <ATen/core/dispatch/Dispatcher.h>
#include <ATen/native/quantized/cpu/conv_packed_params.h>
#include <ATen/native/quantized/cpu/packed_params.h>
#include <torch/csrc/jit/ir/ir.h>

namespace glow {

namespace {
/// For the quantized PyTorch ops, the activations are quantized to uint_8.
/// In Glow, the activations are quantized to int_8. Therefore, for the offset
/// read from quantized pytorch model, we need to subtract 128(i.e. INT8_MIN) to
/// make the activations becomes int8_t.

/// Downcast a double to a float.
Expected<float> to32Bit(double val) {
  RETURN_ERR_IF_NOT(val <= std::numeric_limits<float>::max() ||
                        val >= std::numeric_limits<float>::lowest(),
                    glow::strFormat("Value %f is out of limit.", val));
  return Expected<float>(static_cast<float>(val));
}

/// Unwrap a Expected and call to32Bit(double) or any contained return
/// Error.
Expected<float> to32Bit(Expected<double> expectedVal) {
  if (expectedVal) {
    return to32Bit(*expectedVal);
  } else {
    return expectedVal.takeError();
  }
}

/// Given a GlowIValue \p glowIVal and \p size, will return an std::vector
/// of the GlowIValue in the case it's a IntList or Tuple of Ints checking there
/// are exactly size elements or if the GlowIValue is an Int then it will
/// replicate it size times then return that.
Expected<std::vector<int64_t>> expandIntIValIfNeeded(const GlowIValue &glowIVal,
                                                     size_t size) {
  // If the GlowIValue is a single int then make size copies of it.
  if (glowIVal.isInt()) {
    std::vector<int64_t> out;
    int64_t elem;
    ASSIGN_VALUE_OR_RETURN_ERR(elem, glowIVal.toInt());
    for (size_t i = 0; i < size; ++i) {
      out.push_back(elem);
    }
    return out;
  }

  // If the GlowIValue is an IntList then check that its size is size then
  // return it.
  else if (glowIVal.isIntList()) {
    const std::vector<int64_t> *listPtr;
    ASSIGN_VALUE_OR_RETURN_ERR(listPtr, glowIVal.toIntList());
    RETURN_ERR_IF_NOT(
        listPtr->size() == size,
        strFormat("Expected a list of size %lu but found a list of size %lu",
                  size, listPtr->size()));
    return *listPtr;
  }

  // If the GlowIValue is a Tuple with size number of elements and all elements
  // are ints then put those ints in a vector.
  else if (glowIVal.isTuple()) {
    const std::vector<GlowIValue> *tuplePtr;
    ASSIGN_VALUE_OR_RETURN_ERR(tuplePtr, glowIVal.toTuple());
    RETURN_ERR_IF_NOT(
        tuplePtr->size() == size,
        strFormat("Expected a tuple of size %lu but found a tuple of size %lu",
                  size, tuplePtr->size()));
    std::vector<int64_t> out;
    for (const auto &ival : *tuplePtr) {
      int64_t elem;
      ASSIGN_VALUE_OR_RETURN_ERR(elem, ival.toInt());
      out.push_back(elem);
    }
    return out;
  }

  // Any other type of GlowIValue is invalid.
  else {
    RETURN_ERR(
        strFormat("Unexpected GlowIValue type: %s", glowIVal.getTagString()));
  }
}

/// Unwrap Expected<GlowIValue *> and call
/// expandIntIValIfNeeded(GlowIValue), propagates any Errors.
Expected<std::vector<int64_t>>
expandIntIValIfNeeded(Expected<GlowIValue *> expectedGlowIVal, size_t size) {
  if (expectedGlowIVal) {
    return expandIntIValIfNeeded(**expectedGlowIVal, size);
  } else {
    return expectedGlowIVal.takeError();
  }
}

/// Given a GlowIValue \p glowIVal, \returns if the GlowIValue is an Int return
/// it's value, if it's a IntList or Tuple of Ints then check that all elements
/// are the same then return the first one.
Expected<int64_t> contractIntIValIfNeeded(const GlowIValue &glowIVal) {
  if (glowIVal.isInt()) {
    return glowIVal.toInt();
  }

  // If the GlowIValue is an int list then check that its size is size then
  // return it.
  else if (glowIVal.isIntList()) {
    const std::vector<int64_t> *listPtr;
    ASSIGN_VALUE_OR_RETURN_ERR(listPtr, glowIVal.toIntList());
    RETURN_ERR_IF_NOT(!listPtr->empty(), "Unexpected empty list");
    int64_t value = (*listPtr)[0];
    for (size_t i = 1; i < listPtr->size(); ++i) {
      int64_t elem = (*listPtr)[i];
      RETURN_ERR_IF_NOT(value == elem,
                        "Expected all elements of list to be the same.");
    }
    return value;
  }

  // If the GlowIValue is a tuple with size number of elements and all elements
  // are ints then put those ints in a vector.
  else if (glowIVal.isTuple()) {
    const std::vector<GlowIValue> *tuplePtr;
    ASSIGN_VALUE_OR_RETURN_ERR(tuplePtr, glowIVal.toTuple());
    RETURN_ERR_IF_NOT(!tuplePtr->empty(), "Unexpected empty tuple");
    int64_t value;
    ASSIGN_VALUE_OR_RETURN_ERR(value, (*tuplePtr)[0].toInt());
    for (size_t i = 1; i < tuplePtr->size(); ++i) {
      int64_t elem;
      ASSIGN_VALUE_OR_RETURN_ERR(elem, (*tuplePtr)[i].toInt());
      RETURN_ERR_IF_NOT(value == elem,
                        "Expected all elements of tuple to be the same.");
    }
    return value;
  }

  // Any other type of GlowIValue is invalid.
  else {
    RETURN_ERR(
        strFormat("Unexpected GlowIValue type: %s", glowIVal.getTagString()));
  }
}

/// Unwrap a Expected<GlowIValue *> \p expectedGlowIVal and call
/// contractIntIValIfNeeded(GlowIValue), propogate any Errors.
Expected<int64_t>
contractIntIValIfNeeded(Expected<GlowIValue *> expectedGlowIVal) {
  if (expectedGlowIVal) {
    return contractIntIValIfNeeded(**expectedGlowIVal);
  } else {
    return expectedGlowIVal.takeError();
  }
}

/// Given a vector \p original containing elements of some type, \returns a
/// vector of each element cast to another type T.
template <typename T, typename OriginalT>
std::vector<T> castVector(const std::vector<OriginalT> &original) {
  std::vector<T> out;
  out.reserve(original.size());
  for (const auto &elem : original) {
    out.push_back(static_cast<T>(elem));
  }
  return out;
}

/// Unwrap a Expected<std::vector<>> \p originalExpected and calls
/// castVector() with the contents, propagates any Errors.
template <typename T, typename OriginalT>
Expected<std::vector<T>>
castVector(Expected<std::vector<OriginalT>> originalExpected) {
  if (originalExpected) {
    return castVector<T>(*originalExpected);
  } else {
    return originalExpected.takeError();
  }
}

std::vector<glow::unsigned_t>
castToGlowIntList(const torch::List<int64_t> &int_list) {
  std::vector<glow::unsigned_t> out;
  for (const auto &elem : int_list) {
    out.push_back(static_cast<glow::unsigned_t>(elem));
  }
  return out;
}

/// Unwrap a Expected<OriginalT> \p originalExpected and calls
/// static_cast() with the contents, propagates any Errors.
template <typename T, typename OriginalT>
Expected<T> static_cast_expected(Expected<OriginalT> originalExpected) {
  if (originalExpected) {
    return static_cast<T>(*originalExpected);
  } else {
    return originalExpected.takeError();
  }
}

/// Given the dimensions of two inputs of equal length and at least rank 3 \p
/// lhsDims and \p rhsDims, \returns the broadcast for each dimension with the
/// inner-most two dimensions set to 0 because they will not be broadcast for
/// matmul. This is a helper for loading matmul.
Expected<std::vector<glow::dim_t>>
computeBroadcastedMatMulTargetDims(llvm::ArrayRef<glow::dim_t> lhsDims,
                                   llvm::ArrayRef<glow::dim_t> rhsDims) {

  size_t lhsRank = lhsDims.size();
  size_t rhsRank = lhsDims.size();

  RETURN_ERR_IF_NOT(
      lhsRank == rhsRank,
      "Both inputs must have the same rank to compute broadcast.");

  RETURN_ERR_IF_NOT(lhsRank >= 3,
                    "Inputs must have at least rank 3 to compute broadcast.");

  std::vector<glow::dim_t> targetDims;

  // Reverse both inputs dims.
  auto lhsDimsRev = std::vector<glow::dim_t>(lhsDims.rbegin(), lhsDims.rend());
  auto rhsDimsRev = std::vector<glow::dim_t>(rhsDims.rbegin(), rhsDims.rend());

  // Insert 0 placeholders for the final two dims.
  targetDims.push_back(0);
  targetDims.push_back(0);

  // Start at index 2 because we don't broadcast the inner-most dims (these are
  // the first two dims in this case since these are reversed).
  for (size_t i = 2; i < lhsRank; ++i) {
    size_t lhsTarget = lhsDimsRev[i];
    size_t rhsTarget = rhsDimsRev[i];

    if (lhsTarget == rhsTarget || lhsTarget == 1 || rhsTarget == 1) {
      targetDims.push_back(std::max(lhsTarget, rhsTarget));
    } else {
      return MAKE_ERR(strFormat("Cannot broadcast dim %d with %d",
                                (int32_t)lhsTarget, (int32_t)rhsTarget));
    }
  }

  // Reverse the dimensions back before return.
  std::reverse(targetDims.begin(), targetDims.end());
  return targetDims;
}

/// Given dims \p inputDims, returns an expansion of these dims to rank \p
/// targetRank by prepending 1s. This is a helper for loading matmul.
std::vector<glow::dim_t> getExpandDims(llvm::ArrayRef<glow::dim_t> inputDims,
                                       size_t targetRank) {
  DCHECK_LE(inputDims.size(), targetRank)
      << "The rank of inputDims can't be expanded if it's already larger than "
         "targetRank.";

  std::vector<glow::dim_t> newShape;
  for (size_t i = 0, e = targetRank - inputDims.size(); i < e; ++i) {
    newShape.push_back(1);
  }
  for (size_t d : inputDims) {
    newShape.push_back(d);
  }
  return newShape;
}

/// Given dims \p inputDims, \returns these dims contracted to rank \p by
/// combining the outer most dimensions. This is a helper for loading matmul.
std::vector<glow::dim_t> getContractDims(llvm::ArrayRef<glow::dim_t> inputDims,
                                         size_t targetRank) {
  size_t inputRank = inputDims.size();

  DCHECK_GE(inputRank, targetRank)
      << "Can't contract dims if there are less than targetRank to begin with.";

  if (inputRank == targetRank) {
    return inputDims;
  }

  std::vector<glow::dim_t> newShape;

  size_t inputIndex = 0;

  // Combine outer dimension into a single dimension.
  newShape.push_back(1);
  for (size_t i = 0, e = inputRank - (targetRank - 1); i < e;
       ++i, ++inputIndex) {
    newShape[0] *= inputDims[inputIndex];
  }

  // Copy the inner dimensions.
  for (; inputIndex < inputRank; ++inputIndex) {
    newShape.push_back(inputDims[inputIndex]);
  }

  return newShape;
}

/// Helper function check that indices are valid and convert negative indices to
/// positive indices using Python's negative indexing. \p index is the raw
/// index, it could be positive or negative, dimSize is the size of the
/// container being indexed into.
Expected<int64_t> getPositiveIndex(int64_t index, int64_t dimSize) {
  RETURN_ERR_IF_NOT(dimSize > 0, "Can't index into an empty container");

  const int64_t minIndex = 0 - dimSize;
  const int64_t maxIndex = dimSize - 1;

  RETURN_ERR_IF_NOT(minIndex <= index && index <= maxIndex,
                    strFormat("Invalid index, expected to be in range of "
                              "[%" PRId64 ", %" PRId64 "], but got %" PRId64,
                              minIndex, maxIndex, index));

  return index >= 0 ? index : dimSize + index;
}

// TODO: replace this with PyTorch's cpp_custom_type_hack::isa
/// \returns true if output of \p node is used only by a packed quantized node.
bool isPackedQParamNode(const torch::jit::Node *node) {
  static std::unordered_set<torch::jit::Symbol> packedQuantNodeKinds = {
      torch::jit::Symbol::fromQualString("quantized::linear"),
      torch::jit::Symbol::fromQualString("quantized::conv2d"),
      torch::jit::Symbol::fromQualString("quantized::conv2d_relu"),
      torch::jit::Symbol::fromQualString("quantized::conv3d"),
      torch::jit::Symbol::fromQualString("quantized::conv3d_relu"),
  };

  const auto uses = node->output()->uses();
  if (uses.empty()) {
    return false;
  }

  const auto userKind = uses[0].user->kind();

  if (packedQuantNodeKinds.count(userKind)) {
    DCHECK_EQ(uses.size(), 1) << "Expected packed quantization parameters to "
                                 "only be used by one node";
    return true;
  }

  return false;
}

/// Writes the given Function \p F to file using ONNXModelWriter. If \p zipMode
/// is set then zipMode will be used for the writer. \returns an Error if one
/// occurred.
Error dumpOnnxModel(glow::Function &F, bool zipMode) {
  constexpr size_t kIrVer = 7, kOpsetVer = 9;
  std::string fileName = F.getName().str() + (zipMode ? ".zip" : ".onnxtxt");
  LOG(INFO) << "Writing ONNX model to " << fileName;
  Error err = Error::empty();
  ONNXModelWriter onnxWriter(fileName, F, kIrVer, kOpsetVer, &err,
                             /* textMode */ !zipMode, /* zipMode */ zipMode,
                             /* useGlowCustomOps */ true);
  return err;
}

/// Indexes of aten::_convolution inputs.
struct ConvInputs {
  enum {
    input = 0, // NCHW
    weights = 1,
    bias = 2,
    stride = 3,
    padding = 4,
    dilation = 5,
    transposed = 6,
    output_padding = 7,
    groups = 8,
    benchmark = 9,
    deterministic = 10,
    cudnn_enabled = 11
  };
};

struct Conv2DInputs {
  enum {
    input = 0, // NCHW
    weights = 1,
    bias = 2,
    stride = 3,
    padding = 4,
    dilation = 5,
    groups = 6,
  };
};

/// Indexes of aten::mean inputs.
struct MeanInputs {
  enum {
    input = 0,
    axis = 1,
    keepdims = 2,
    output = 3,
  };
};

/// Indexes of aten::batch_norm inputs.
struct BatchNormInputs {
  enum {
    input = 0, // NCHW
    weights = 1,
    bias = 2,
    running_mean = 3,
    running_var = 4,
    training = 5,
    momentum = 6,
    eps = 7,
    cuddnn_enabled = 8,
  };
};

/// Indexes of aten::layer_norm inputs.
struct LayerNormInputs {
  enum {
    input = 0,
    normalized_shape = 1,
    weight = 2,
    bias = 3,
    eps = 4,
    cuddnn_enabled = 5,
  };
};

/// Indexes of aten::dropout inputs.
struct DropoutInputs {
  enum {
    input = 0,
    p = 1,
    training = 2,
  };
};

/// Indexes of aten::avg_pool2d inputs.
struct AvgPoolInputs {
  enum {
    input = 0,
    kernel_size = 1,
    stride = 2,
    padding = 3,
    ceil_mode = 4,
    count_include_pad = 5,
    divisor_override = 6,
  };
};

/// Indexes of aten::max_pool2d inputs.
struct MaxPoolInputs {
  enum {
    input = 0, // NCHW
    kernel_size = 1,
    stride = 2,
    padding = 3,
    dilation = 4,
    ceil_mode = 5,
  };
};

/// Indices of aten::Pow inputs.
struct PowInputs {
  enum {
    input = 0,
    exponent = 1,
  };
};

/// Indices of aten::clamp inputs.
struct ClampInputs {
  enum {
    input = 0,
    min = 1,
    max = 2,
  };
};

/// Indexes of aten::adaptive_avg_pool2d inputs.
struct AdaptiveAvgPoolInputs {
  enum {
    input = 0, // NCHW
    output_size = 1,
  };
};

/// Indexes of glow::unpacked_quantized_conv2d inputs.
struct QuantizedUnpackedConv2dInputs {
  enum {
    input = 0, // NCHW
    weights = 1,
    bias = 2,
    stride = 3,
    padding = 4,
    dilation = 5,
    group = 6,
    scale = 7,
    zero_point = 8,
  };
};

/// Indexes of glow::unpacked_quantized_conv3d inputs.
struct QuantizedUnpackedConv3dInputs {
  enum {
    input = 0, // NCTHW
    weights = 1,
    bias = 2,
    stride = 3,
    padding = 4,
    dilation = 5,
    group = 6,
    scale = 7,
    zero_point = 8,
  };
};

/// Indexes of quantized::conv2d and quantized::conv2d_relu inputs.
struct QuantizedConv2dInputs {
  enum {
    input = 0, // NCHW
    packed_weights = 1,
    scale = 2,
    zero_point = 3,
  };
};

/// Indexes of quantized::conv3d and quantized::conv3d_relu inputs.
struct QuantizedConv3dInputs {
  enum {
    input = 0, // NCTHW
    packed_weights = 1,
    scale = 2,
    zero_point = 3,
  };
};

/// Indexes of quantized::add_relu inputs.
struct QuantizedAddReluInputs {
  enum {
    lhs = 0,
    rhs = 1,
    scale = 2,
    zero_point = 3,
  };
};

/// Indexes of quantized::add inputs.
struct QuantizedAddInputs {
  enum {
    lhs = 0,
    rhs = 1,
    scale = 2,
    zero_point = 3,
  };
};

/// Indexes of glow::unpacked_quantized_linear inputs.
struct QuantizedUnpackedLinearInputs {
  enum {
    input = 0,
    weight = 1,
    bias = 2,
    scale = 3,
    zero_point = 4,
  };
};

/// Indexes of quantized::linear inputs.
struct QuantizedLinearInputs {
  enum {
    input = 0,
    packed_weights = 1,
    scale = 2,
    zero_point = 3,
  };
};

/// Indexes of aten::quantize_per_tensor inputs.
struct QuantizeInputs {
  enum {
    input = 0,
    scale = 1,
    zero_point = 2,
    dtype = 3,
  };
};

/// Indexes of aten::prelu inputs.
struct PReluInputs {
  enum {
    input = 0,
    weight = 1,
  };
};

/// Indexes of aten::slice inputs.
struct SliceInputs {
  enum {
    input = 0,
    dim = 1,
    start = 2,
    end = 3,
    step = 4,
  };
};

/// Indexes of aten::softmax inputs.
struct SoftMaxInputs {
  enum {
    input = 0,
    dim = 1,
    dtype = 2,
  };
};

/// Indexes of aten::flatten inputs.
struct FlattenInputs {
  enum {
    input = 0,
    start_dim = 1,
    end_dim = 2,
  };
};

/// Indexes of aten::topk inputs.
struct TopKInputs {
  enum {
    input = 0,
    k = 1,
    dim = 2,
    largest = 3,
    sorted = 4,
  };
};

/// Indexes of aten::size inputs.
struct SizeInputs {
  enum {
    input = 0,
    dim = 1,
  };
};

/// Indexes of aten::reshape inputs.
struct ReshapeInputs {
  enum {
    input = 0,
    shape = 1,
  };
};

/// Indexes of aten::addmm inputs.
struct AddMMInputs {
  enum {
    input = 0,
    mat1 = 1,
    mat2 = 2,
    beta = 3,
    alpha = 4,
  };
};

/// Indexes of aten::transpose inputs.
struct TransposeInputs {
  enum {
    input = 0,
    dim0 = 1,
    dim1 = 2,
  };
};

/// Indexes of glow::fused_linear inputs.
struct GlowFusedLinearInputs {
  enum {
    input = 0,
    weights = 1,
    bias = 2,
    dim = 3,
    add_scalar = 4,
  };
};

/// Indexes of aten::embedding_bag inputs.
struct EmbeddingBagInputs {
  enum {
    weight,
    indices,
    offsets,
    scale_grad_by_freq,
    mode,
    sparse,
    per_sample_weights,
  };
};

/// Indexes used for fb::embedding_bag_byte_rowwise_offsets and
/// fb::embedding_bag_4bit_rowwise_offsets inputs.
struct EmbeddingBagByteRowwiseOffsetsInputs {
  enum {
    weight,
    indices,
    offsets,
    scale_grad_by_freq,
    mode,
    sparse,
    per_sample_weights,
  };
};

} // namespace

// static
const PyTorchModelLoader::MappingOfMemberFunctions
PyTorchModelLoader::buildSymbolsMapping() {
  // First build mapping with standard PyTorch operators.
  auto symbolLoaderMapping = MappingOfMemberFunctions({
      {{"aten::type_as"}, &PyTorchModelLoader::loadTypeAs},
      {{"aten::contiguous"}, &PyTorchModelLoader::loadContiguous},
      {{"prim::Constant"}, &PyTorchModelLoader::loadConstant},
      {{"aten::mul", "aten::mul_"}, &PyTorchModelLoader::loadMul},
      {{"aten::div", "aten::div_"}, &PyTorchModelLoader::loadDiv},
      {{"aten::add", "aten::add_"}, &PyTorchModelLoader::loadAdd},
      {{"aten::sub", "aten::sub_"}, &PyTorchModelLoader::loadSub},
      {{"aten::rsub"}, &PyTorchModelLoader::loadRsub},
      {{"aten::sigmoid", "aten::sigmoid_"}, &PyTorchModelLoader::loadSigmoid},
      {{"aten::relu", "aten::relu_"}, &PyTorchModelLoader::loadRelu},
      {{"aten::gelu"}, &PyTorchModelLoader::loadGelu},
      {{"aten::tanh", "aten::tanh_"}, &PyTorchModelLoader::loadTanh},
      {{"aten::t", "aten::t_"}, &PyTorchModelLoader::loadT},
      {{"aten::permute"}, &PyTorchModelLoader::loadPermute},
      {{"aten::transpose", "aten::transpose_"},
       &PyTorchModelLoader::loadTranspose},
      {{"aten::min"}, &PyTorchModelLoader::loadMin},
      {{"aten::max"}, &PyTorchModelLoader::loadMax},
      {{"aten::exp"}, &PyTorchModelLoader::loadExp},
      {{"prim::FusedConcat"}, &PyTorchModelLoader::loadFusedConcat},
      {{"glow::fused_stack"}, &PyTorchModelLoader::loadFusedStack},
      {{"aten::mean"}, &PyTorchModelLoader::loadMean},
      {{"aten::pow"}, &PyTorchModelLoader::loadPow},
      {{"aten::dropout", "aten::dropout_"}, &PyTorchModelLoader::loadDropout},
      {{"aten::sqrt", "aten::sqrt_"}, &PyTorchModelLoader::loadSqrt},
      {{"aten::clamp"}, &PyTorchModelLoader::loadClamp},
      {{"quantized::add"}, &PyTorchModelLoader::loadQuantizedAdd},
      {{"quantized::add_relu"}, &PyTorchModelLoader::loadQuantizedAddRelu},
      {{"glow::fused_linear"}, &PyTorchModelLoader::loadGlowFusedLinear},
      {{"glow::unpacked_quantized_conv2d"},
       &PyTorchModelLoader::loadQuantizedConvUnpacked},
      {{"glow::unpacked_quantized_conv3d"},
       &PyTorchModelLoader::loadQuantizedConvUnpacked},
      {{"glow::unpacked_quantized_conv2d_relu"},
       &PyTorchModelLoader::loadQuantizedConvReluUnpacked},
      {{"glow::unpacked_quantized_linear"},
       &PyTorchModelLoader::loadQuantizedLinearUnpacked},
      {{"quantized::linear"}, &PyTorchModelLoader::loadQuantizedLinear},
      {{"quantized::conv2d"}, &PyTorchModelLoader::loadQuantizedConv},
      {{"quantized::conv3d"}, &PyTorchModelLoader::loadQuantizedConv},
      {{"quantized::conv2d_relu"}, &PyTorchModelLoader::loadQuantizedConvRelu},
      {{"quantized::conv3d_relu"}, &PyTorchModelLoader::loadQuantizedConvRelu},
      {{"aten::quantize_per_tensor"}, &PyTorchModelLoader::loadQuantize},
      {{"aten::dequantize"}, &PyTorchModelLoader::loadDequantize},
      {{"aten::size"}, &PyTorchModelLoader::loadSize},
      {{"prim::ListConstruct"}, &PyTorchModelLoader::loadListConstruct},
      {{"aten::reciprocal", "aten::reciprocal_"},
       &PyTorchModelLoader::loadReciprocal},
      {{"aten::adaptive_avg_pool2d"},
       &PyTorchModelLoader::loadAdaptiveAvgPool2d},
      {{"aten::reshape"}, &PyTorchModelLoader::loadReshape},
      {{"aten::upsample_nearest3d"},
       &PyTorchModelLoader::loadUpsampleNearest3D},
      {{"aten::view"}, &PyTorchModelLoader::loadView},
      {{"aten::_convolution"}, &PyTorchModelLoader::loadConvolution},
      {{"aten::conv2d"}, &PyTorchModelLoader::loadConv2D},
      {{"aten::batch_norm"}, &PyTorchModelLoader::loadBatchNorm},
      {{"aten::layer_norm"}, &PyTorchModelLoader::loadLayerNorm},
      {{"aten::max_pool2d"}, &PyTorchModelLoader::loadMaxPool2d},
      {{"aten::avg_pool2d"}, &PyTorchModelLoader::loadAvgPool2d},
      {{"aten::avg_pool3d"}, &PyTorchModelLoader::loadAvgPool3d},
      {{"aten::matmul"}, &PyTorchModelLoader::loadMatMul},
      {{"aten::mm"}, &PyTorchModelLoader::loadMM},
      {{"aten::bmm"}, &PyTorchModelLoader::loadBmm},
      {{"aten::addmm"}, &PyTorchModelLoader::loadAddMM},
      {{"aten::flatten"}, &PyTorchModelLoader::loadFlatten},
      {{"aten::prelu"}, &PyTorchModelLoader::loadPRelu},
      {{"aten::slice"}, &PyTorchModelLoader::loadSlice},
      {{"aten::softmax"}, &PyTorchModelLoader::loadSoftMax},
      {{"aten::topk"}, &PyTorchModelLoader::loadTopK},
      {{"prim::ConstantChunk"}, &PyTorchModelLoader::loadConstantChunk},
      {{"aten::embedding_bag"}, &PyTorchModelLoader::loadEmbeddingBag},
      {{"fb::embedding_bag_byte_rowwise_offsets"},
       &PyTorchModelLoader::loadEmbeddingBagByteRowwiseOffsets},
      {{"fb::embedding_bag_4bit_rowwise_offsets"},
       &PyTorchModelLoader::loadEmbeddingBag4BitRowwiseOffsets},
  });

  // Add in custom operator loaders.
  for (const auto &symbolAndLoader : getCustomPyTorchOpLoaders()) {
    const char *symbolStr = symbolAndLoader.first.toQualString();
    MappingOfMemberFunctionsValue val({symbolStr},
                                      &PyTorchModelLoader::loadCustomOp);
    auto res = symbolLoaderMapping.insert({symbolAndLoader.first, val});
    DCHECK(res.second)
        << "Tried to create a custom op loader for a symbol that "
           "already has a registered loader: "
        << symbolStr;
  }

  return symbolLoaderMapping;
}

// static
const PyTorchModelLoader::MappingOfMemberFunctions &
PyTorchModelLoader::getSymbolsMapping() {
  /// Static map of the set of PyTorch symbols to load, the PyTorchModelLoader
  /// for loading these symbols, and the set of inputs that should be considered
  /// immutable between inference invocations by Glow and loaded as Constants
  /// instead of Placeholders.
  static auto symbolLoaderMapping = buildSymbolsMapping();

  return symbolLoaderMapping;
}

// static
bool PyTorchModelLoader::isNodeSupported(const torch::jit::Node *ptNode) {
  const auto kind = ptNode->kind();

  // Special case for prim::GetAttr, it's loaded separately from other ops.
  if (kind == torch::jit::prim::GetAttr) {
    return true;
  }

  const auto &mapping = getSymbolsMapping();

  return mapping.count(kind) != 0;
}

Error PyTorchModelLoader::loadNodes(const torch::jit::Graph &graph) {
  const auto &mapping = getSymbolsMapping();
  // Nodes are topologically sorted.
  for (const auto &node : graph.nodes()) {
    const auto kind = node->kind();
    // prim::GetAttr is loaded separately.
    if (kind == torch::jit::prim::GetAttr) {
      continue;
    }

    auto it = mapping.find(kind);

    RETURN_ERR_IF_NOT(it != mapping.end(),
                      glow::strFormat("Node kind %s is not supported by Glow",
                                      node->kind().toDisplayString()));

    RETURN_IF_ERR((this->*it->second.loadFn)(node));
  }

  return Error::success();
}

Error PyTorchModelLoader::getCorrectTypeMapping(c10::ScalarType &dest,
                                                const torch::jit::Value *src) {
  auto it = valueMap_.find(src);
  RETURN_ERR_IF_NOT(
      it != valueMap_.end(),
      glow::strFormat(
          "Cannot find value %s when trying to propagate its correct type",
          src->debugNameBase().c_str()));
  dest = it->second.getCorrectType();
  return Error::success();
}

Error PyTorchModelLoader::addValueMapping(const torch::jit::Value *value,
                                          glow::NodeValue nodeValue,
                                          c10::ScalarType correctType) {

  ValueMapping mapping(std::move(nodeValue));
  mapping.setCorrectType(correctType);
  auto p = valueMap_.emplace(value, std::move(mapping));

  RETURN_ERR_IF_NOT(p.second, glow::strFormat("Value %s is already mapped",
                                              value->debugNameBase().c_str()));
  return Error::success();
}

Error PyTorchModelLoader::addValueMapping(const torch::jit::Value *value,
                                          glow::NodeValue nodeValue) {
  auto correctType =
      elemKindToScalarType(nodeValue.getType()->getElementType());
  return addValueMapping(value, nodeValue, correctType);
}

void PyTorchModelLoader::removeValueMapping(const torch::jit::Value *value) {
  valueMap_.erase(value);
}

Error PyTorchModelLoader::addValueMapping(const torch::jit::Value *value,
                                          glow::GlowIValue glowIValue,
                                          c10::ScalarType correctType) {
  glow::Constant *glowConstant = nullptr;
  if (glowIValue.isTensor()) {
    glow::Tensor *t;
    ASSIGN_VALUE_OR_RETURN_ERR(t, glowIValue.toTensor());
    glowConstant = F_.getParent()->createConstant("constant", std::move(*t));
    RETURN_IF_ERR(
        addValueMapping(value, glowConstant->getOutput(), correctType));
  } else {
    ValueMapping mapping(std::move(glowIValue));
    mapping.setCorrectType(correctType);
    auto p = valueMap_.emplace(value, std::move(mapping));

    RETURN_ERR_IF_NOT(p.second,
                      glow::strFormat("Value %s is already mapped",
                                      value->debugNameBase().c_str()));
  }

  return Error::success();
}

Error PyTorchModelLoader::addValueMapping(const torch::jit::Value *value,
                                          glow::GlowIValue glowIValue) {
  auto correctType = c10::ScalarType::Undefined;
  // We dont propagate IValue's type unless the type is given,
  // since it has too many posibilities.
  return addValueMapping(value, std::move(glowIValue), correctType);
}

bool PyTorchModelLoader::hasGlowNodeValueForValue(
    const torch::jit::Value *value) const {
  const auto it = valueMap_.find(value);
  if (it == valueMap_.end()) {
    return false;
  }
  const auto mappingType = it->second.getMappingType();
  return mappingType != ValueMappingType::IValue;
}

bool PyTorchModelLoader::hasGlowIValueForValue(const torch::jit::Value *value,
                                               bool ignoreNones) const {
  const auto it = valueMap_.find(value);
  if (it == valueMap_.end()) {
    return false;
  }
  const auto mappingType = it->second.getMappingType();

  if (mappingType != ValueMappingType::IValue) {
    return false;
  }

  if (ignoreNones) {
    // Already checked ValueMappingType above.
    const auto *glowIVal = EXIT_ON_ERR(it->second.getMappedGlowIValue());
    return !glowIVal->isNone();
  }

  return true;
}

Expected<glow::NodeValue>
PyTorchModelLoader::getGlowNodeValueForValue(const torch::jit::Value *value) {
  auto it = valueMap_.find(value);
  if (it == valueMap_.end()) {
    RETURN_ERR(glow::strFormat("No mapping found fo Value %s",
                               value->debugNameBase().c_str()));
  }
  auto &mappingValue = it->second;
  if (mappingValue.getMappingType() == ValueMappingType::IValue) {
    RETURN_ERR(glow::strFormat(
        "Found a GlowIValue instead of a NodeValue for this Value: %s",
        value->debugNameBase().c_str()));
  }

  return mappingValue.getMappedNodeValue();
}

Expected<glow::GlowIValue *>
PyTorchModelLoader::getGlowIValueForValue(const torch::jit::Value *value) {
  auto it = valueMap_.find(value);
  if (it == valueMap_.end()) {
    RETURN_ERR(glow::strFormat("No mapping found fo Value %s",
                               value->debugNameBase().c_str()));
  }
  auto &mappingValue = it->second;
  if (mappingValue.getMappingType() != ValueMappingType::IValue) {
    RETURN_ERR(glow::strFormat(
        "Found a NodeValue instead of a GlowIValue for this Value: %s",
        value->debugNameBase().c_str()));
  }
  return mappingValue.getMappedGlowIValue();
}

glow::NodeValue PyTorchModelLoader::rescaleUIntToInt(glow::NodeValue input) {
  auto *inputTy = input.getType();
  if (inputTy->getElementType() == ElemKind::UInt8QTy) {
    auto dqInput = F_.createDequantize("dequantize", input, ElemKind::FloatTy);
    auto *outputTy = F_.getParent()->uniqueType(
        ElemKind::Int8QTy, inputTy->dims(), inputTy->getScale(),
        inputTy->getOffset() - UINT8_TO_INT8_SHIFT);
    auto *qOut = F_.createQuantize("quantize", dqInput, outputTy);
    return qOut->getResult();
  } else {
    return input;
  }
}

glow::NodeValue PyTorchModelLoader::rescaleIntToUint(glow::NodeValue input) {
  auto *inputTy = input.getType();
  if (inputTy->getElementType() == ElemKind::Int8QTy) {
    auto dqInput = F_.createDequantize("dequantize", input, ElemKind::FloatTy);
    auto *outputTy = F_.getParent()->uniqueType(
        ElemKind::UInt8QTy, inputTy->dims(), inputTy->getScale(),
        inputTy->getOffset() + UINT8_TO_INT8_SHIFT);
    auto *qOut = F_.createQuantize("quantize", dqInput, outputTy);
    return qOut->getResult();
  } else {
    return input;
  }
}

Expected<NodeValue>
PyTorchModelLoader::loadQuantizedConvImpl(const torch::jit::Node *ptNode,
                                          const bool isRelu) {
  auto inputs = ptNode->inputs();
  auto outputs = ptNode->outputs();
  const glow::TransposeNode *output;

  RETURN_IF_ERR(checkInputAndOutputSizes(inputs, 4, outputs, 1));

  // input
  glow::NodeValue input;
  ASSIGN_VALUE_OR_RETURN_ERR(input, getGlowNodeValueForValue(inputs[0]));

  bool isConv3d = input.dims().size() == 5;
  if (isConv3d) {
    input = F_.createTranspose("qconv_input_transposed", input, NCTHW2NTHWC);
  } else {
    input = F_.createTranspose("qconv_input_transposed", input, NCHW2NHWC);
  }
  std::unordered_map<std::string, int8_t> input_mapping = {};
  if (isConv3d) {
    input_mapping["input"] = QuantizedConv3dInputs::input;
    input_mapping["packed_weights"] = QuantizedConv3dInputs::packed_weights;
    input_mapping["scale"] = QuantizedConv3dInputs::scale;
    input_mapping["zero_point"] = QuantizedConv3dInputs::zero_point;
  } else {
    input_mapping["input"] = QuantizedConv2dInputs::input;
    input_mapping["packed_weights"] = QuantizedConv2dInputs::packed_weights;
    input_mapping["scale"] = QuantizedConv2dInputs::scale;
    input_mapping["zero_point"] = QuantizedConv2dInputs::zero_point;
  }

  at::Tensor ptWeightTensor;
  c10::optional<at::Tensor> ptBiasTensorTmp;
  std::vector<glow::unsigned_t> strides, pads;
  glow::unsigned_t dilation, groups;
  if (isConv3d) {
    auto packed_params = qparamsMap_[inputs[input_mapping["packed_weights"]]]
                             .toCustomClass<ConvPackedParamsBase<3>>();
    std::tie(ptWeightTensor, ptBiasTensorTmp) = packed_params->unpack();
    // strides
    strides = castToGlowIntList(packed_params->stride());

    // dilations
    std::vector<glow::unsigned_t> dilations =
        castToGlowIntList(packed_params->dilation());
    DCHECK(dilations[0] == dilations[1]);
    DCHECK(dilations[0] == dilations[2]);
    dilation = dilations[0];

    // pads
    std::vector<glow::unsigned_t> pad =
        castToGlowIntList(packed_params->padding());
    pads = {pad[0], pad[0], pad[1], pad[1], pad[2], pad[2]};

    // groups
    groups = static_cast<glow::unsigned_t>(packed_params->groups());
  } else {
    auto packed_params = qparamsMap_[inputs[input_mapping["packed_weights"]]]
                             .toCustomClass<ConvPackedParamsBase<2>>();
    std::tie(ptWeightTensor, ptBiasTensorTmp) = packed_params->unpack();
    // strides
    strides = castToGlowIntList(packed_params->stride());

    // dilations
    std::vector<glow::unsigned_t> dilations =
        castToGlowIntList(packed_params->dilation());
    DCHECK(dilations[0] == dilations[1]);
    dilation = dilations[0];

    // pads
    std::vector<glow::unsigned_t> pad =
        castToGlowIntList(packed_params->padding());
    DCHECK(pad[0] == pad[1]);
    pads = {pad[0], pad[0], pad[1], pad[1]};
    // groups
    groups = static_cast<glow::unsigned_t>(packed_params->groups());
  }

  bool isPerChannelQuantized =
      ptWeightTensor.is_quantized() &&
      ptWeightTensor.qscheme() == at::kPerChannelAffine;

  // unpacked weights
  auto ptWeightTensorContig = ptWeightTensor.contiguous();
  auto weightTensor = ptTensorToGlowTensor(ptWeightTensorContig);
  glow::Tensor weightTensorTransposed;
  std::string weightConstantName;
  if (isConv3d) {
    weightTensor.transpose(&weightTensorTransposed, NCTHW2NTHWC);
    weightConstantName = "quantized_conv3d_weights";
  } else {
    weightTensor.transpose(&weightTensorTransposed, NCHW2NHWC);
    weightConstantName = "quantized_conv2d_weights";
  }
  glow::Constant *weightConstant = F_.getParent()->createConstant(
      weightConstantName, std::move(weightTensorTransposed));
  weightConstant->ensureIsOwned();
  auto weight = weightConstant->getOutput();
  weight = rescaleUIntToInt(weight);

  // unpacked bias
  glow::Tensor biasTensor;
  if (ptBiasTensorTmp.has_value()) {
    auto ptBiasTensor = ptBiasTensorTmp.value().contiguous();
    biasTensor = ptTensorToGlowTensor(ptBiasTensor);
  } else {
    biasTensor = glow::Tensor(glow::ElemKind::FloatTy, {weight.dims()[0]});
    biasTensor.zero();
  }

  std::string biasConstantName;
  if (isConv3d) {
    biasConstantName = "quantized_conv3d_bias";
  } else {
    biasConstantName = "quantized_conv2d_bias";
  }
  glow::Constant *biasConstant =
      F_.getParent()->createConstant(biasConstantName, std::move(biasTensor));

  biasConstant->ensureIsOwned();
  glow::NodeValue bias = biasConstant->getOutput();

  // quantized params
  float outScale;
  ASSIGN_VALUE_OR_RETURN_ERR(outScale, iValToDouble(getGlowIValueForValue(
                                           inputs[input_mapping["scale"]])));

  int32_t outOffset;
  ASSIGN_VALUE_OR_RETURN_ERR(
      outOffset,
      iValToInt(getGlowIValueForValue(inputs[input_mapping["zero_point"]])));

  // calc output type
  glow::TypeRef outTy;
  std::vector<glow::unsigned_t> kernels;
  if (isConv3d) {
    glow::ShapeNTHWC input3DShape(input.dims());
    glow::ShapeNTHWC weight3DShape(weight.dims());
    kernels = {static_cast<glow::unsigned_t>(weight3DShape.t),
               static_cast<glow::unsigned_t>(weight3DShape.h),
               static_cast<glow::unsigned_t>(weight3DShape.w)};
    auto outSz = glow::calculate3DConvPoolOutputDims(
        input3DShape.t, input3DShape.h, input3DShape.w, kernels, strides, pads);
    std::array<glow::dim_t, 5> outDims = {{input.dims()[0],
                                           outSz.temporal_frames, outSz.height,
                                           outSz.width, weight.dims()[0]}};
    outTy =
        F_.getParent()->uniqueType(glow::ElemKind::Int8QTy, outDims, outScale,
                                   outOffset - UINT8_TO_INT8_SHIFT);

  } else {
    glow::ShapeNHWC inputShape(input.dims());
    glow::ShapeNHWC weightShape(weight.dims());
    kernels = {static_cast<glow::unsigned_t>(weightShape.h),
               static_cast<glow::unsigned_t>(weightShape.w)};
    auto outSz = glow::calculateConvPoolOutputDims(
        inputShape.h, inputShape.w, kernels, strides, pads, dilation);
    std::array<glow::dim_t, 4> outDims = {
        {input.dims()[0], outSz.first, outSz.second, weightShape.n}};
    outTy =
        F_.getParent()->uniqueType(glow::ElemKind::Int8QTy, outDims, outScale,
                                   outOffset - UINT8_TO_INT8_SHIFT);
  }

  // create qconv
  glow::NodeValue output_not_transposed;
  if (isPerChannelQuantized) {
    if (isConv3d) {
      RETURN_ERR_IF_NOT(
          dilation == 1,
          "Dilation not supported for channelwise quantized conv3d");
    }

    // extract qparams from ptWeightTensor.
    // Notice since the memory of qparams may not be continous
    // we CANNOT use the data ptr of this chunk of memory and
    // convert them into glow tensor directly by using PtTensorToGlowTensor.
    // Instead, we extract them one after one.
    std::vector<float> scalesVector;
    std::vector<int32_t> offsetsVector;
    std::vector<glow::dim_t> dims;
    const int n = ptWeightTensor.q_per_channel_scales().size(0);
    dims.push_back(n);
    for (int i = 0; i < n; i++) {
      float scale =
          ptWeightTensor.q_per_channel_scales().to(at::kFloat)[i].item<float>();
      int32_t offset = ptWeightTensor.q_per_channel_zero_points()
                           .to(at::kInt)[i]
                           .item<int32_t>();
      scalesVector.push_back(scale);
      offsetsVector.push_back(offset);
    }

    // construct qparam constants
    auto scaleType = glow::Type(ElemKind::FloatTy, dims);
    auto offsetType = glow::Type(ElemKind::Int32ITy, dims);
    auto wScalesTensor = glow::Tensor(scalesVector.data(), &scaleType);
    auto wOffsetsTensor = glow::Tensor(offsetsVector.data(), &offsetType);

    auto wScales = F_.getParent()->createConstant(
        "channel_wised_scales_of_qconv", std::move(wScalesTensor));
    wScales->ensureIsOwned();
    auto wOffsets = F_.getParent()->createConstant(
        "channel_wised_offsets_of_qconv", std::move(wOffsetsTensor));
    wOffsets->ensureIsOwned();

    // Quantize the filter automatically (only if it is float). The bias is NOT
    // quantized automatically and is left at the disposal of each Backend to
    // quantize it later using custom logic.
    auto qconv = F_.createChannelwiseQuantizedConv(
        "qconv_channel_wised", input, weightConstant, biasConstant, wScales,
        wOffsets, /* biasScales */ nullptr, /* biasOffsets */ nullptr, outTy,
        kernels, strides, pads, groups, dilation, /* quantizeFilter */ true,
        /* quantizeBias */ false);
    output_not_transposed = qconv->getResult();
  } else {
    if (isConv3d) {
      auto qconv = F_.createConv3D("qconv", input, weight, bias, outTy, kernels,
                                   strides, pads, groups);
      output_not_transposed = qconv->getResult();
    } else {
      auto qconv = F_.createConv("qconv", input, weight, bias, outTy, kernels,
                                 strides, pads, groups, dilation);
      output_not_transposed = qconv->getResult();
    }
  }
  if (isRelu) {
    glow::ReluNode *qrelu = F_.createRELU("qconv_relu", output_not_transposed);
    output_not_transposed = qrelu->getResult();
  }
  if (isConv3d) {
    output = F_.createTranspose("channel_wised_qconv_relu_output_transposed",
                                output_not_transposed, NTHWC2NCTHW);
  } else {
    output = F_.createTranspose("channel_wised_qconv_relu_output_transposed",
                                output_not_transposed, NHWC2NCHW);
  }
  return Expected<NodeValue>(output->getResult());
}

template <typename T>
NodeValue PyTorchModelLoader::loadNodeValueOrCreateBroadcastedConstant(
    const torch::jit::Value *value, llvm::StringRef name, const Type &ty,
    const T &val) {
  glow::NodeValue nodeValue;
  if (hasGlowNodeValueForValue(value)) {
    return EXIT_ON_ERR(getGlowNodeValueForValue(value));
  } else {
    glow::Tensor t(ty);
    t.init(glow::Tensor::InitKind::Broadcast, val, F_.getParent()->getPRNG());
    return F_.getParent()->createConstant(name, std::move(t))->getOutput();
  }
}

Error PyTorchModelLoader::loadQuantizedAdd(const torch::jit::Node *ptNode) {
  auto inputs = ptNode->inputs();
  auto outputs = ptNode->outputs();
  RETURN_IF_ERR(checkInputAndOutputSizes(inputs, 4, outputs, 1));

  glow::NodeValue lhs;
  ASSIGN_VALUE_OR_RETURN_ERR(
      lhs, getGlowNodeValueForValue(inputs[QuantizedAddInputs::lhs]));
  glow::NodeValue rhs;
  ASSIGN_VALUE_OR_RETURN_ERR(
      rhs, getGlowNodeValueForValue(inputs[QuantizedAddInputs::rhs]));

  // scale
  float outScale;
  ASSIGN_VALUE_OR_RETURN_ERR(outScale, iValToDouble(getGlowIValueForValue(
                                           inputs[QuantizedAddInputs::scale])));

  // zero_point
  int32_t outOffset;
  ASSIGN_VALUE_OR_RETURN_ERR(
      outOffset,
      iValToInt(getGlowIValueForValue(inputs[QuantizedAddInputs::zero_point])));

  TypeRef inputType = lhs.getType();
  auto outDims = inputType->dims();
  auto outTy = F_.getParent()->uniqueType(ElemKind::Int8QTy, outDims, outScale,
                                          outOffset - UINT8_TO_INT8_SHIFT);

  glow::AddNode *qadd = F_.createAdd("quantized_add", outTy, lhs, rhs);
  auto output = qadd->getResult();

  c10::ScalarType dtype;
  RETURN_IF_ERR(getCorrectTypeMapping(dtype, inputs[QuantizedAddInputs::lhs]));
  return addValueMapping(outputs[0], output, dtype);
}

Error PyTorchModelLoader::loadQuantizedAddRelu(const torch::jit::Node *ptNode) {
  auto inputs = ptNode->inputs();
  auto outputs = ptNode->outputs();
  RETURN_IF_ERR(checkInputAndOutputSizes(inputs, 4, outputs, 1));

  glow::NodeValue lhs;
  ASSIGN_VALUE_OR_RETURN_ERR(
      lhs, getGlowNodeValueForValue(inputs[QuantizedAddReluInputs::lhs]));
  glow::NodeValue rhs;
  ASSIGN_VALUE_OR_RETURN_ERR(
      rhs, getGlowNodeValueForValue(inputs[QuantizedAddReluInputs::rhs]));

  // scale
  float outScale;
  ASSIGN_VALUE_OR_RETURN_ERR(outScale,
                             iValToDouble(getGlowIValueForValue(
                                 inputs[QuantizedAddReluInputs::scale])));

  // zero_point
  int32_t outOffset;
  ASSIGN_VALUE_OR_RETURN_ERR(outOffset,
                             iValToInt(getGlowIValueForValue(
                                 inputs[QuantizedAddReluInputs::zero_point])));

  TypeRef inputType = lhs.getType();
  auto outDims = inputType->dims();
  auto outTy = F_.getParent()->uniqueType(ElemKind::Int8QTy, outDims, outScale,
                                          outOffset - UINT8_TO_INT8_SHIFT);

  glow::AddNode *qadd = F_.createAdd("quantized_add", outTy, lhs, rhs);
  glow::ReluNode *qrelu = F_.createRELU("quantized_relu", qadd);
  auto output = qrelu->getResult();

  c10::ScalarType dtype;
  RETURN_IF_ERR(
      getCorrectTypeMapping(dtype, inputs[QuantizedAddReluInputs::lhs]));
  return addValueMapping(outputs[0], output, dtype);
}

Error PyTorchModelLoader::loadQuantizedLinear(const torch::jit::Node *ptNode) {
  auto inputs = ptNode->inputs();
  auto outputs = ptNode->outputs();
  RETURN_IF_ERR(checkInputAndOutputSizes(inputs, 4, outputs, 1));

  glow::NodeValue input;
  ASSIGN_VALUE_OR_RETURN_ERR(
      input, getGlowNodeValueForValue(inputs[QuantizedLinearInputs::input]));

  CHECK(qparamsMap_.count(inputs[QuantizedLinearInputs::packed_weights]));
  auto packed_params =
      qparamsMap_[inputs[QuantizedLinearInputs::packed_weights]]
          .toCustomClass<LinearPackedParamsBase>();

  at::Tensor ptWeightTensor;
  c10::optional<at::Tensor> ptBiasTensorTmp;
  std::tie(ptWeightTensor, ptBiasTensorTmp) = packed_params->unpack();

  // unpacked weights
  auto weightTensor = ptTensorToGlowTensor(ptWeightTensor);
  glow::Constant *weightConstant = F_.getParent()->createConstant(
      "quantized_linear_weights", std::move(weightTensor));
  weightConstant->ensureIsOwned();
  RETURN_ERR_IF_NOT(weightConstant->dims().size() == 2,
                    "Expected 2d Linear weights");
  auto weight = weightConstant->getOutput();

  // unpacked bias
  glow::Tensor biasTensor;
  if (ptBiasTensorTmp.has_value()) {
    auto ptBiasTensor = ptBiasTensorTmp.value().contiguous();
    biasTensor = ptTensorToGlowTensor(ptBiasTensor);
  } else {
    biasTensor = glow::Tensor(glow::ElemKind::FloatTy, {weight.dims()[1]});
    biasTensor.zero();
  }

  glow::Constant *biasConstant = F_.getParent()->createConstant(
      "quantized_linear_bias", std::move(biasTensor));
  biasConstant->ensureIsOwned();
  RETURN_ERR_IF_NOT(biasConstant, "quantized::linear bias must be constant");

  auto bias = biasConstant->getOutput();

  float outScale;
  ASSIGN_VALUE_OR_RETURN_ERR(outScale,
                             to32Bit(iValToDouble(getGlowIValueForValue(
                                 inputs[QuantizedLinearInputs::scale]))));

  int64_t outZeroPoint;
  ASSIGN_VALUE_OR_RETURN_ERR(outZeroPoint,
                             iValToInt(getGlowIValueForValue(
                                 inputs[QuantizedLinearInputs::zero_point])));

<<<<<<< HEAD
  auto outTy = F_.getParent()->uniqueType(
      ElemKind::Int8QTy, {input.dims()[0], weight.dims()[0]}, outScale,
      outZeroPoint - UINT8_TO_INT8_SHIFT);
=======
  auto outTy = F_.getParent()->uniqueType(ElemKind::Int8QTy,
                                          {input.dims()[0], weight.dims()[0]},
                                          outScale, outZeroPoint - OFFSETSHIFT);

  bool isRowwiseQuantized = ptWeightTensor.is_quantized() &&
                            ptWeightTensor.qscheme() == at::kPerChannelAffine;

>>>>>>> 6798f6c8
  if (isRowwiseQuantized) {
    // extract qparams from ptWeightTensor.
    // Notice since the memory of qparams may not be continous
    // we CANNOT use the data ptr of this chunk of memory and
    // convert them into glow tensor directly by using PtTensorToGlowTensor.
    // Instead, we extract them one after one.
    std::vector<float> scalesVector;
    std::vector<int32_t> offsetsVector;
    std::vector<glow::dim_t> dims;
    const int n = ptWeightTensor.q_per_channel_scales().size(0);
    dims.push_back(n);
    for (int i = 0; i < n; i++) {
      float scale =
          ptWeightTensor.q_per_channel_scales().to(at::kFloat)[i].item<float>();
      int32_t offset = ptWeightTensor.q_per_channel_zero_points()
                           .to(at::kInt)[i]
                           .item<int32_t>();
      scalesVector.push_back(scale);
      offsetsVector.push_back(offset);
    }

    // construct qparam constants
    auto scaleType = glow::Type(ElemKind::FloatTy, dims);
    auto offsetType = glow::Type(ElemKind::Int32ITy, dims);
    auto wScalesTensor = glow::Tensor(scalesVector.data(), &scaleType);
    auto wOffsetsTensor = glow::Tensor(offsetsVector.data(), &offsetType);

    auto wScales = F_.getParent()->createConstant(
        "channel_wised_scales_of_qlinear", std::move(wScalesTensor));
    wScales->ensureIsOwned();
    auto wOffsets = F_.getParent()->createConstant(
        "channel_wised_offsets_of_qlinear", std::move(wOffsetsTensor));
    wOffsets->ensureIsOwned();
    auto rowwise_fc = F_.createRowwiseQuantizedFullyConnected(
        "rowwise_quantized_fc", input, weightConstant, wScales, wOffsets, bias,
        outTy);
    return addValueMapping(outputs[0], rowwise_fc->getResult());
  } else {
    weight = rescaleUIntToInt(weight);

    weight = F_.createTranspose("weight_transpose", weight, {1, 0});
    auto fc =
        F_.createFullyConnected("quantized_fc", input, weight, bias, outTy);

    c10::ScalarType dtype;
    RETURN_IF_ERR(
        getCorrectTypeMapping(dtype, inputs[QuantizedLinearInputs::input]));
    return addValueMapping(outputs[0], fc->getResult(), dtype);
  }
}

Error PyTorchModelLoader::loadQuantizedLinearUnpacked(
    const torch::jit::Node *ptNode) {
  auto inputs = ptNode->inputs();
  auto outputs = ptNode->outputs();
  RETURN_IF_ERR(checkInputAndOutputSizes(inputs, 5, outputs, 1));

  glow::NodeValue input;
  ASSIGN_VALUE_OR_RETURN_ERR(
      input,
      getGlowNodeValueForValue(inputs[QuantizedUnpackedLinearInputs::input]));

  glow::NodeValue weight;
  ASSIGN_VALUE_OR_RETURN_ERR(
      weight,
      getGlowNodeValueForValue(inputs[QuantizedUnpackedLinearInputs::weight]));
  weight = rescaleUIntToInt(weight);

  RETURN_ERR_IF_NOT(weight.dims().size() == 2, "Expected 2d Linear weights");

  weight = F_.createTranspose("weight_transpose", weight, {1, 0});

  float outScale;
  ASSIGN_VALUE_OR_RETURN_ERR(
      outScale, to32Bit(iValToDouble(getGlowIValueForValue(
                    inputs[QuantizedUnpackedLinearInputs::scale]))));

  int64_t outZeroPoint;
  ASSIGN_VALUE_OR_RETURN_ERR(
      outZeroPoint, iValToInt(getGlowIValueForValue(
                        inputs[QuantizedUnpackedLinearInputs::zero_point])));

  auto outTy = F_.getParent()->uniqueType(
      ElemKind::Int8QTy, {input.dims()[0], weight.dims()[1]}, outScale,
      outZeroPoint - UINT8_TO_INT8_SHIFT);

  // Get bias or create a zero bias if no bias is found.
  glow::NodeValue bias = loadNodeValueOrCreateBroadcastedConstant(
      inputs[QuantizedUnpackedLinearInputs::bias], "quantized_linear_bias",
      glow::Type(ElemKind::FloatTy, {weight.dims()[1]}), 0.0);

  // Choose bias quantization params and quantize it.
  glow::Constant *biasConstant = llvm::dyn_cast<glow::Constant>(bias.getNode());

  const auto biasHandle = biasConstant->getPayload().getHandle<float>();
  const auto biasMinMaxIdx = biasHandle.minMaxArg();

  const auto biasQParams = chooseQuantizationParams(
      {biasHandle.raw(biasMinMaxIdx.first),
       biasHandle.raw(biasMinMaxIdx.second)},
      glow::quantization::Schema::Asymmetric, glow::ElemKind::Int32QTy);

  const auto biasType =
      F_.getParent()->uniqueType(glow::ElemKind::Int32QTy, bias.dims(),
                                 biasQParams.scale, biasQParams.offset);

  bias = F_.createQuantize("quantize_bias", bias, biasType);

  auto fc = F_.createFullyConnected("quantized_fc", input, weight, bias, outTy);

  c10::ScalarType dtype;
  RETURN_IF_ERR(getCorrectTypeMapping(
      dtype, inputs[QuantizedUnpackedLinearInputs::input]));
  return addValueMapping(outputs[0], fc->getResult(), dtype);
}

Error PyTorchModelLoader::loadGlowFusedLinear(const torch::jit::Node *ptNode) {
  auto inputs = ptNode->inputs();
  auto outputs = ptNode->outputs();
  RETURN_IF_ERR(checkInputAndOutputSizes(inputs, 5, outputs, 1));

  glow::NodeValue input;
  ASSIGN_VALUE_OR_RETURN_ERR(
      input, getGlowNodeValueForValue(inputs[GlowFusedLinearInputs::input]));

  glow::NodeValue weights;
  ASSIGN_VALUE_OR_RETURN_ERR(
      weights,
      getGlowNodeValueForValue(inputs[GlowFusedLinearInputs::weights]));

  glow::NodeValue bias;
  ASSIGN_VALUE_OR_RETURN_ERR(
      bias, getGlowNodeValueForValue(inputs[GlowFusedLinearInputs::bias]));

  int64_t dim;
  ASSIGN_VALUE_OR_RETURN_ERR(dim, iValToInt(getGlowIValueForValue(
                                      inputs[GlowFusedLinearInputs::dim])));

  int64_t addScalar;
  ASSIGN_VALUE_OR_RETURN_ERR(addScalar,
                             iValToInt(getGlowIValueForValue(
                                 inputs[GlowFusedLinearInputs::add_scalar])));

  RETURN_ERR_IF_NOT(addScalar == 1,
                    glow::strFormat("Scalar must have value equal 1."));

  glow::NodeValue output;
  if (input.dims().size() == dim) {
    weights = F_.createTranspose("weights_transposed", weights, {1, 0});
    auto mmOutput =
        F_.createMatMul("fused_linear_mm", input, weights)->getResult();
    output = F_.createAdd("fused_linear_add", bias, mmOutput);
  } else {
    weights = F_.createTranspose("weights_transposed", weights, {1, 0});
    glow::NodeValue matmulOutput;
    ASSIGN_VALUE_OR_RETURN_ERR(matmulOutput, loadMatMulImpl(input, weights));
    output = F_.createNodeWithBroadcast<glow::AddNode>("add", /*axis*/ -1,
                                                       matmulOutput, bias);
  }

  return addValueMapping(outputs[0], output);
}

Expected<NodeValue> PyTorchModelLoader::loadNodeValueOrBroadcastedIValue(
    const torch::jit::Value *value, llvm::ArrayRef<glow::dim_t> dims,
    bool makeFloat) {
  if (hasGlowNodeValueForValue(value)) {
    return getGlowNodeValueForValue(value);
  } else {
    GlowIValue *ival;
    ASSIGN_VALUE_OR_RETURN_ERR(ival, getGlowIValueForValue(value));

    if (makeFloat) {
      float constVal;
      if (ival->isInt()) {
        ASSIGN_VALUE_OR_RETURN_ERR(constVal,
                                   static_cast_expected<float>(ival->toInt()));
      } else {
        ASSIGN_VALUE_OR_RETURN_ERR(
            constVal, static_cast_expected<float>(ival->toDouble()));
      }
      glow::Tensor t(glow::ElemKind::FloatTy, dims);
      t.init(glow::Tensor::InitKind::Broadcast, constVal,
             F_.getParent()->getPRNG());
      return F_.getParent()
          ->createConstant("constant", std::move(t))
          ->getOutput();
    } else /* makeInt */ {
      int64_t constVal;
      if (ival->isInt()) {
        ASSIGN_VALUE_OR_RETURN_ERR(
            constVal, static_cast_expected<int64_t>(ival->toInt()));
      } else {
        ASSIGN_VALUE_OR_RETURN_ERR(
            constVal, static_cast_expected<int64_t>(ival->toDouble()));
      }
      glow::Tensor t(glow::ElemKind::Int64ITy, dims);
      t.init(glow::Tensor::InitKind::Broadcast, constVal,
             F_.getParent()->getPRNG());
      return F_.getParent()
          ->createConstant("constant", std::move(t))
          ->getOutput();
    }
  }
}

Error PyTorchModelLoader::loadTypeAs(const torch::jit::Node *ptNode) {
  auto inputs = ptNode->inputs();
  auto outputs = ptNode->outputs();
  RETURN_IF_ERR(checkInputAndOutputSizes(inputs, 2, outputs, 1));

  glow::NodeValue dataValue;
  glow::NodeValue typeNode;
  ASSIGN_VALUE_OR_RETURN_ERR(dataValue, getGlowNodeValueForValue(inputs[0]));
  ASSIGN_VALUE_OR_RETURN_ERR(typeNode, getGlowNodeValueForValue(inputs[1]));
  auto typeAsType = typeNode.getType();
  auto inputShape = dataValue.getType();

  if (typeAsType->getElementType() == inputShape->getElementType()) {
    // nop conversion
    return addValueMapping(outputs[0], dataValue);
  }

  auto outType = F_.getParent()->uniqueType(typeAsType->getElementType(),
                                            inputShape->dims());

  glow::ConvertToNode *glowNode =
      F_.createConvertTo("typeas", dataValue, outType);

  return addValueMapping(outputs[0], glowNode->getResult());
}

Error PyTorchModelLoader::loadContiguous(const torch::jit::Node *ptNode) {
  auto inputs = ptNode->inputs();
  auto outputs = ptNode->outputs();
  RETURN_IF_ERR(checkInputAndOutputSizes(inputs, 2, outputs, 1));

  glow::NodeValue dataValue;
  ASSIGN_VALUE_OR_RETURN_ERR(dataValue, getGlowNodeValueForValue(inputs[0]));

  int64_t scalar;
  ASSIGN_VALUE_OR_RETURN_ERR(scalar,
                             iValToInt(getGlowIValueForValue(inputs[1])));
  RETURN_ERR_IF_NOT(scalar == (int64_t)at::MemoryFormat::Contiguous,
                    glow::strFormat("Scalar must have value equal 0."));

  return addValueMapping(outputs[0], dataValue);
}

template <typename GlowNode>
Expected<NodeValue>
PyTorchModelLoader::loadArithmeticNode(llvm::StringRef name,
                                       const torch::jit::Value *lhs,
                                       const torch::jit::Value *rhs) {
  glow::NodeValue lhsInput;
  glow::NodeValue rhsInput;

  if (hasGlowNodeValueForValue(lhs)) {
    ASSIGN_VALUE_OR_RETURN_ERR(lhsInput, getGlowNodeValueForValue(lhs));
    ASSIGN_VALUE_OR_RETURN_ERR(
        rhsInput,
        loadNodeValueOrBroadcastedIValue(
            rhs, lhsInput.dims(), isFloatElemKind(lhsInput.getElementType())));
  } else if (hasGlowNodeValueForValue(rhs)) {
    ASSIGN_VALUE_OR_RETURN_ERR(rhsInput, getGlowNodeValueForValue(rhs));
    ASSIGN_VALUE_OR_RETURN_ERR(
        lhsInput,
        loadNodeValueOrBroadcastedIValue(
            lhs, rhsInput.dims(), isFloatElemKind(rhsInput.getElementType())));
  } else {
    return MAKE_ERR("Either lhs or rhs of arithmetic node must be a tensor");
  }

  return F_
      .createNodeWithBroadcast<GlowNode>(name, /*axis*/ -1, lhsInput, rhsInput)
      ->getNthResult(0);
}

Error PyTorchModelLoader::loadMul(const torch::jit::Node *ptNode) {
  auto inputs = ptNode->inputs();
  auto outputs = ptNode->outputs();
  RETURN_IF_ERR(checkInputAndOutputSizes(inputs, 2, outputs, 1));

  glow::NodeValue res;
  ASSIGN_VALUE_OR_RETURN_ERR(
      res, loadArithmeticNode<glow::MulNode>("mul", inputs[0], inputs[1]));

  return addValueMapping(outputs[0], res);
}

Error PyTorchModelLoader::loadDiv(const torch::jit::Node *ptNode) {
  auto inputs = ptNode->inputs();
  auto outputs = ptNode->outputs();
  RETURN_IF_ERR(checkInputAndOutputSizes(inputs, 2, outputs, 1));

  glow::NodeValue res;
  ASSIGN_VALUE_OR_RETURN_ERR(
      res, loadArithmeticNode<glow::DivNode>("div", inputs[0], inputs[1]));

  return addValueMapping(outputs[0], res);
}

Error PyTorchModelLoader::loadAdd(const torch::jit::Node *ptNode) {
  auto inputs = ptNode->inputs();
  auto outputs = ptNode->outputs();
  RETURN_IF_ERR(checkInputAndOutputSizes(inputs, 3, outputs, 1));

  // TODO: extend this to allow non-constant scalars.
  int64_t scalar;
  ASSIGN_VALUE_OR_RETURN_ERR(scalar,
                             iValToInt(getGlowIValueForValue(inputs[2])));
  RETURN_ERR_IF_NOT(scalar == 1,
                    glow::strFormat("Scalar must have value equal 1."));

  glow::NodeValue res;
  ASSIGN_VALUE_OR_RETURN_ERR(
      res, loadArithmeticNode<glow::AddNode>("add", inputs[0], inputs[1]));

  return addValueMapping(outputs[0], res);
}

Error PyTorchModelLoader::loadSub(const torch::jit::Node *ptNode) {
  auto inputs = ptNode->inputs();
  auto outputs = ptNode->outputs();
  RETURN_IF_ERR(checkInputAndOutputSizes(inputs, 3, outputs, 1));

  // TODO: extend this to allow non-constant scalars.
  int64_t scalar;
  ASSIGN_VALUE_OR_RETURN_ERR(scalar,
                             iValToInt(getGlowIValueForValue(inputs[2])));
  RETURN_ERR_IF_NOT(scalar == 1,
                    glow::strFormat("Scalar must have value equal 1."));

  glow::NodeValue res;
  ASSIGN_VALUE_OR_RETURN_ERR(
      res, loadArithmeticNode<glow::SubNode>("sub", inputs[0], inputs[1]));

  return addValueMapping(outputs[0], res);
}

Error PyTorchModelLoader::loadRsub(const torch::jit::Node *ptNode) {
  auto inputs = ptNode->inputs();
  auto outputs = ptNode->outputs();
  RETURN_IF_ERR(checkInputAndOutputSizes(inputs, 3, outputs, 1));

  // TODO: extend this to allow non-constant scalars.
  int64_t scalar;
  ASSIGN_VALUE_OR_RETURN_ERR(scalar,
                             iValToInt(getGlowIValueForValue(inputs[2])));
  RETURN_ERR_IF_NOT(scalar == 1,
                    glow::strFormat("Scalar must have value equal 1."));

  glow::NodeValue res;
  ASSIGN_VALUE_OR_RETURN_ERR(
      res, loadArithmeticNode<glow::SubNode>("sub", inputs[1], inputs[0]));

  return addValueMapping(outputs[0], res);
}

Error PyTorchModelLoader::loadMax(const torch::jit::Node *ptNode) {
  auto inputs = ptNode->inputs();
  auto outputs = ptNode->outputs();
  RETURN_IF_ERR(checkInputAndOutputSizes(inputs, 2, outputs, 1));

  glow::NodeValue lhs;
  ASSIGN_VALUE_OR_RETURN_ERR(lhs, getGlowNodeValueForValue(inputs[0]));
  glow::NodeValue rhs;
  ASSIGN_VALUE_OR_RETURN_ERR(rhs, getGlowNodeValueForValue(inputs[1]));

  glow::MaxNode *glowNode = F_.createMax("max", lhs, rhs);
  return addValueMapping(outputs[0], glowNode->getResult());
}

Error PyTorchModelLoader::loadSize(const torch::jit::Node *ptNode) {
  auto inputs = ptNode->inputs();
  auto outputs = ptNode->outputs();
  RETURN_IF_ERR(checkInputAndOutputSizes(inputs, 2, outputs, 1));

  glow::NodeValue input;
  ASSIGN_VALUE_OR_RETURN_ERR(
      input, getGlowNodeValueForValue(inputs[SizeInputs::input]));

  int64_t dim;
  ASSIGN_VALUE_OR_RETURN_ERR(
      dim, iValToInt(getGlowIValueForValue(inputs[SizeInputs::dim])));

  // Convert negative dimension index into corresponding positive index
  auto origDim = dim;
  if (dim < 0) {
    dim += input.dims().size();
  }

  RETURN_ERR_IF_NOT(dim < input.dims().size() && dim >= 0,
                    strFormat("Dim value of %ld is out of range. Valid values "
                              "are in the range [-%ld, %ld]",
                              origDim, input.dims().size(),
                              input.dims().size() - 1));

  GlowIValue glowIVal;
  glowIVal.fromInt(input.dims()[dim]);

  return addValueMapping(outputs[0], std::move(glowIVal));
}

Error PyTorchModelLoader::loadListConstruct(const torch::jit::Node *ptNode) {
  auto inputs = ptNode->inputs();
  auto outputs = ptNode->outputs();
  // Requires -1 because this requires at least one input.
  RETURN_IF_ERR(checkInputAndOutputSizes(inputs, -1, outputs, 1));
  // Get the Tag of the first input to use for the whole list.
  GlowIValue *firstInputIVal;
  ASSIGN_VALUE_OR_RETURN_ERR(firstInputIVal, getGlowIValueForValue(inputs[0]));
  auto tag = firstInputIVal->getTag();

  GlowIValue glowIVal;
  if (tag == GlowIValue::Tag::Double) {
    std::vector<double> doubles;
    for (size_t i = 0; i < inputs.size(); ++i) {
      double x;
      ASSIGN_VALUE_OR_RETURN_ERR(
          x, iValToDouble(getGlowIValueForValue(inputs[i])));
      doubles.push_back(x);
    }
    glowIVal.fromDoubleList(std::move(doubles));
  } else if (tag == GlowIValue::Tag::Int) {
    std::vector<int64_t> ints;
    for (size_t i = 0; i < inputs.size(); ++i) {
      int x;
      ASSIGN_VALUE_OR_RETURN_ERR(x,
                                 iValToInt(getGlowIValueForValue(inputs[i])));
      ints.push_back(x);
    }
    glowIVal.fromIntList(std::move(ints));
  } else if (tag == GlowIValue::Tag::Bool) {
    std::vector<bool> bools;
    for (size_t i = 0; i < inputs.size(); ++i) {
      bool x;
      ASSIGN_VALUE_OR_RETURN_ERR(x,
                                 iValToBool(getGlowIValueForValue(inputs[i])));
      bools.push_back(x);
    }
    glowIVal.fromBoolList(std::move(bools));
  } else {
    RETURN_ERR("Encountered an unsupported GlowIValue type for ListConstruct");
  }

  return addValueMapping(outputs[0], std::move(glowIVal));
}

Error PyTorchModelLoader::loadFusedConcat(const torch::jit::Node *ptNode) {
  auto inputs = ptNode->inputs();
  auto outputs = ptNode->outputs();
  RETURN_IF_ERR(checkInputAndOutputSizes(inputs, -1, outputs, 1));

  // In the case of a single input, just return it.
  if (inputs.size() == 1) {
    glow::NodeValue input;
    ASSIGN_VALUE_OR_RETURN_ERR(input, getGlowNodeValueForValue(inputs[0]));
    return addValueMapping(outputs[0], input);
  }

  int64_t dim = ptNode->i(at::attr::dim);

  std::vector<glow::NodeValue> glowInputs;

  // Get number of input dimensions
  glow::NodeValue glowInput0;
  ASSIGN_VALUE_OR_RETURN_ERR(glowInput0, getGlowNodeValueForValue(inputs[0]));
  size_t numInputDims = glowInput0.dims().size();

  // Convert negative dimension index into corresponding positive index
  auto origDim = dim;
  if (dim < 0) {
    dim += numInputDims;
  }

  for (size_t i = 0; i < inputs.size(); ++i) {
    glow::NodeValue glowInput;
    ASSIGN_VALUE_OR_RETURN_ERR(glowInput, getGlowNodeValueForValue(inputs[i]));

    RETURN_ERR_IF_NOT(numInputDims == glowInput.dims().size(),
                      "All inputs must have the same number of dimensions.");

    RETURN_ERR_IF_NOT(dim < numInputDims && dim >= 0,
                      strFormat("Dim value of %ld is out of range. Valid "
                                "values are in the range [-%ld, %ld]",
                                origDim, numInputDims, numInputDims - 1));

    glowInputs.push_back(std::move(glowInput));
  }

  return addValueMapping(outputs[0], F_.createConcat("cat", glowInputs, dim));
}

Error PyTorchModelLoader::loadFusedStack(const torch::jit::Node *ptNode) {
  auto inputs = ptNode->inputs();
  auto outputs = ptNode->outputs();
  RETURN_IF_ERR(checkInputAndOutputSizes(inputs, -1, outputs, 1));

  // In the case of a single input, just return it.
  if (inputs.size() == 1) {
    glow::NodeValue input;
    ASSIGN_VALUE_OR_RETURN_ERR(input, getGlowNodeValueForValue(inputs[0]));
    return addValueMapping(outputs[0], input);
  }

  int64_t dim = ptNode->i(at::attr::dim);

  RETURN_ERR_IF_NOT(dim >= 0, "Negative stack dims not supported yet.");

  std::vector<glow::NodeValue> glowInputs;
  for (size_t i = 0; i < inputs.size(); ++i) {
    glow::NodeValue glowInput;
    ASSIGN_VALUE_OR_RETURN_ERR(glowInput, getGlowNodeValueForValue(inputs[i]));

    // +1 because stack adds an extra dimension
    RETURN_ERR_IF_NOT(
        dim < glowInput.dims().size() + 1,
        "Dim must be less than the rank of inputs plus the added dimension");

    glowInputs.push_back(std::move(glowInput));
  }

  auto concat = F_.createConcat("stack_concat", glowInputs, dim)->getResult();
  auto concatDims = concat.dims();

  size_t numInputs = inputs.size();
  std::vector<glow::dim_t> reshapeDims;

  for (size_t i = 0; i < concatDims.size(); ++i) {
    if (i == dim) {
      reshapeDims.push_back(numInputs);
      reshapeDims.push_back(concatDims[i] / numInputs);
    } else {
      reshapeDims.push_back(concatDims[i]);
    }
  }

  // Handle the case when dim is the innermost dimension.
  if (reshapeDims.size() == concatDims.size()) {
    reshapeDims.back() /= numInputs;
    reshapeDims.push_back(numInputs);
  }

  auto reshape =
      F_.createReshape("stack_reshape", concat, reshapeDims)->getResult();

  return addValueMapping(outputs[0], reshape);
}

Error PyTorchModelLoader::loadReshape(const torch::jit::Node *ptNode) {
  auto inputs = ptNode->inputs();
  auto outputs = ptNode->outputs();
  RETURN_IF_ERR(checkInputAndOutputSizes(inputs, 2, outputs, 1));

  glow::NodeValue input;
  ASSIGN_VALUE_OR_RETURN_ERR(
      input, getGlowNodeValueForValue(inputs[ReshapeInputs::input]));

  std::vector<int64_t> *shapeOrignal;
  ASSIGN_VALUE_OR_RETURN_ERR(shapeOrignal, iValToIntList(getGlowIValueForValue(
                                               inputs[ReshapeInputs::shape])));

  // Copy shape so we can modify it.
  std::vector<int64_t> shape = *shapeOrignal;

  // Get total size of input.
  size_t inputTotalDims = input.getType()->size();

  // Get total size of shape, count -1 as 1, store index of -1 if found.
  int64_t negOneIndex = -1;
  size_t shapeTotalDims = 1;
  for (size_t i = 0; i < shape.size(); ++i) {
    int64_t val = shape[i];
    if (val > 0) {
      shapeTotalDims *= val;
    } else if (val == -1) {
      RETURN_ERR_IF_NOT(negOneIndex == -1,
                        "At most one negative value allowed in shape");
      negOneIndex = i;
    } else {
      return MAKE_ERR(
          strFormat("Found an invalid shape input value: % " PRId64, val));
    }
  }

  // If there was a negative index, replace it with the remaining dims in input.
  if (negOneIndex >= 0) {
    shape[negOneIndex] = inputTotalDims / shapeTotalDims;
  }

  c10::ScalarType dtype;
  RETURN_IF_ERR(getCorrectTypeMapping(dtype, inputs[ReshapeInputs::input]));
  return addValueMapping(
      outputs[0], F_.createReshape("reshape", input, castVector<dim_t>(shape)),
      dtype);
}

Error PyTorchModelLoader::loadUpsampleNearest3D(
    const torch::jit::Node *ptNode) {
  auto inputs = ptNode->inputs();
  auto outputs = ptNode->outputs();
  RETURN_IF_ERR(checkInputAndOutputSizes(inputs, 5, outputs, 1));
  glow::NodeValue input;
  ASSIGN_VALUE_OR_RETURN_ERR(input, getGlowNodeValueForValue(inputs[0]));
  RETURN_ERR_IF_NOT(input.dims().size() == 5, "Expecting 5D input Tensor");

  std::vector<int64_t> *outputSize;
  ASSIGN_VALUE_OR_RETURN_ERR(outputSize,
                             iValToIntList(getGlowIValueForValue(inputs[1])));
  RETURN_ERR_IF_NOT((*outputSize).size() == 3, "Expecting 3D output size");

  dim_t ia = input.dims()[0];
  dim_t ib = input.dims()[1];
  dim_t ix = input.dims()[2];
  dim_t iy = input.dims()[3];
  dim_t iz = input.dims()[4];
  dim_t ox = (dim_t)(*outputSize)[0];
  dim_t oy = (dim_t)(*outputSize)[1];
  dim_t oz = (dim_t)(*outputSize)[2];

  // Special case when output size is 2x input in all 3 dims
  bool isUpsample2x = (ox == 2 * ix) && (oy == 2 * iy) && (oz == 2 * iz);
  if (isUpsample2x) {
    c10::ScalarType dtype;
    RETURN_IF_ERR(getCorrectTypeMapping(dtype, inputs[0]));
    return addValueMapping(
        outputs[0], F_.createUpsample("upsample_nearest3d", input, 3), dtype);
  } else {
    // Otherwise revert to Glow ResizeNearest, which only can handle 4D tensors
    std::vector<glow::SliceNode *> splitOutputs;
    std::vector<glow::NodeValue> concatInputs;
    F_.createSplit("upsample_nearest3d_split", input, ia, 0, {}, splitOutputs);
    for (auto &splitOutput : splitOutputs) {
      auto *reshape1 = F_.createReshape("upsample_nearest3d_reshape1",
                                        splitOutput, {ib, ix, iy, iz});
      auto resizeTy = F_.getParent()->uniqueTypeWithNewShape(input.getType(),
                                                             {ib, ox, oy, oz});
      auto *resize = F_.createResizeNearest("upsample_nearest3d_resize",
                                            reshape1, resizeTy);
      auto *reshape2 = F_.createReshape("upsample_nearest3d_reshape2", resize,
                                        {1, ib, ox, oy, oz});
      concatInputs.push_back(reshape2);
    }
    c10::ScalarType dtype;
    RETURN_IF_ERR(getCorrectTypeMapping(dtype, inputs[0]));
    return addValueMapping(
        outputs[0],
        F_.createConcat("upsample_nearest3d_concat", concatInputs, 0), dtype);
  }
}

Error PyTorchModelLoader::loadView(const torch::jit::Node *ptNode) {
  // loadView is just like Reshape, except reshape should call contiguous
  // for non-contiguous data and view should fail
  return PyTorchModelLoader::loadReshape(ptNode);
}

Error PyTorchModelLoader::loadRelu(const torch::jit::Node *ptNode) {
  auto inputs = ptNode->inputs();
  auto outputs = ptNode->outputs();
  RETURN_IF_ERR(checkInputAndOutputSizes(inputs, 1, outputs, 1));

  glow::NodeValue input;
  ASSIGN_VALUE_OR_RETURN_ERR(input, getGlowNodeValueForValue(inputs[0]));

  glow::ReluNode *glowNode = F_.createRELU("relu", input);

  c10::ScalarType dtype;
  RETURN_IF_ERR(getCorrectTypeMapping(dtype, inputs[0]));
  return addValueMapping(outputs[0], glowNode->getResult(), dtype);
}

Error PyTorchModelLoader::loadGelu(const torch::jit::Node *ptNode) {
  auto inputs = ptNode->inputs();
  auto outputs = ptNode->outputs();
  RETURN_IF_ERR(checkInputAndOutputSizes(inputs, 1, outputs, 1));

  glow::NodeValue input;
  ASSIGN_VALUE_OR_RETURN_ERR(input, getGlowNodeValueForValue(inputs[0]));

  auto output = F_.createGELU("gelu", input)->getNthResult(0);
  return addValueMapping(outputs[0], output);
}

Error PyTorchModelLoader::loadTanh(const torch::jit::Node *ptNode) {
  auto inputs = ptNode->inputs();
  auto outputs = ptNode->outputs();
  RETURN_IF_ERR(checkInputAndOutputSizes(inputs, 1, outputs, 1));

  glow::NodeValue input;
  ASSIGN_VALUE_OR_RETURN_ERR(input, getGlowNodeValueForValue(inputs[0]));

  glow::TanhNode *glowNode = F_.createTanh("tanh", input);
  return addValueMapping(outputs[0], glowNode->getResult());
}

Error PyTorchModelLoader::loadExp(const torch::jit::Node *ptNode) {
  auto inputs = ptNode->inputs();
  auto outputs = ptNode->outputs();
  RETURN_IF_ERR(checkInputAndOutputSizes(inputs, 1, outputs, 1));

  glow::NodeValue input;
  ASSIGN_VALUE_OR_RETURN_ERR(input, getGlowNodeValueForValue(inputs[0]));

  glow::ExpNode *glowNode = F_.createExp("exp", input);
  return addValueMapping(outputs[0], glowNode->getResult());
}

Error PyTorchModelLoader::loadPow(const torch::jit::Node *ptNode) {
  auto inputs = ptNode->inputs();
  auto outputs = ptNode->outputs();
  RETURN_IF_ERR(checkInputAndOutputSizes(inputs, 2, outputs, 1));

  glow::NodeValue input;
  ASSIGN_VALUE_OR_RETURN_ERR(input, getGlowNodeValueForValue(inputs[0]));

  // NB: exponent may also be a Tensor. Will support if needed.
  float exponent;
  ASSIGN_VALUE_OR_RETURN_ERR(exponent,
                             iValToDouble(getGlowIValueForValue(inputs[1])));

  glow::PowNode *glowNode = F_.createPow("pow", input, exponent);
  return addValueMapping(outputs[0], glowNode->getResult());
}

Error PyTorchModelLoader::loadSqrt(const torch::jit::Node *ptNode) {
  auto inputs = ptNode->inputs();
  auto outputs = ptNode->outputs();
  RETURN_IF_ERR(checkInputAndOutputSizes(inputs, 1, outputs, 1));

  glow::NodeValue input;
  ASSIGN_VALUE_OR_RETURN_ERR(input, getGlowNodeValueForValue(inputs[0]));

  glow::PowNode *glowNode = F_.createPow("sqrt", input, /*exp=*/0.5);
  return addValueMapping(outputs[0], glowNode->getResult());
}

Error PyTorchModelLoader::loadSigmoid(const torch::jit::Node *ptNode) {
  auto inputs = ptNode->inputs();
  auto outputs = ptNode->outputs();
  RETURN_IF_ERR(checkInputAndOutputSizes(inputs, 1, outputs, 1));

  glow::NodeValue input;
  ASSIGN_VALUE_OR_RETURN_ERR(input, getGlowNodeValueForValue(inputs[0]));

  glow::SigmoidNode *glowNode = F_.createSigmoid("sigmoid", input);
  return addValueMapping(outputs[0], glowNode->getResult());
}

Error PyTorchModelLoader::loadReciprocal(const torch::jit::Node *ptNode) {
  auto inputs = ptNode->inputs();
  auto outputs = ptNode->outputs();
  RETURN_IF_ERR(checkInputAndOutputSizes(inputs, 1, outputs, 1));

  glow::NodeValue input;
  ASSIGN_VALUE_OR_RETURN_ERR(input, getGlowNodeValueForValue(inputs[0]));
  glow::PowNode *glowNode = F_.createPow("reciprocal", input, /*exp=*/-1);
  return addValueMapping(outputs[0], glowNode->getResult());
}

Error PyTorchModelLoader::loadConvolution(const torch::jit::Node *ptNode) {
  auto inputs = ptNode->inputs();
  auto outputs = ptNode->outputs();
  RETURN_IF_ERR(checkInputAndOutputSizes(inputs, 12, outputs, 1));

  // Glow expects conv inputs to be in NHWC but PyTorch keeps them in NCHW so
  // we transpose them.
  glow::NodeValue input;
  ASSIGN_VALUE_OR_RETURN_ERR(
      input, getGlowNodeValueForValue(inputs[ConvInputs::input]));

  // Glow expects conv weights to be in CRSK but PyTorch keeps them in CKRS
  // so we transpose them. C - output_depth, R - filter_height, S -
  // filter_width, K - input_depth.
  glow::NodeValue weights;
  ASSIGN_VALUE_OR_RETURN_ERR(
      weights, getGlowNodeValueForValue(inputs[ConvInputs::weights]));

  RETURN_ERR_IF_NOT((input.dims().size() == 4 || input.dims().size() == 5) &&
                        input.dims().size() == weights.dims().size(),
                    "Expect 4 dims in input and weights for conv2d and 5 dims "
                    "in input and weights for conv3d");
  bool isConv3d = input.dims().size() == 5;
  if (isConv3d) {
    input = F_.createTranspose("conv_input_transposed", input, NCTHW2NTHWC);
    weights =
        F_.createTranspose("conv_weights_transposed", weights, NCTHW2NTHWC);
  } else {
    input = F_.createTranspose("conv_input_transposed", input, NCHW2NHWC);
    weights = F_.createTranspose("conv_weights_transposed", weights, NCHW2NHWC);
  }

  // If a bias was provided then use it otherwise create a 0 bias.
  glow::dim_t biasDim = weights.dims()[0];
  glow::NodeValue bias = loadNodeValueOrCreateBroadcastedConstant(
      inputs[ConvInputs::bias], "conv_bias",
      glow::Type(ElemKind::FloatTy, {biasDim}), 0);

  std::vector<glow::unsigned_t> strides;
  ASSIGN_VALUE_OR_RETURN_ERR(
      strides, castVector<glow::unsigned_t>(expandIntIValIfNeeded(
                   getGlowIValueForValue(inputs[ConvInputs::stride]),
                   input.dims().size() - 2)));

  std::vector<glow::unsigned_t> pads;
  if (isConv3d) {
    std::vector<glow::unsigned_t> pad;

    ASSIGN_VALUE_OR_RETURN_ERR(
        pad, castVector<glow::unsigned_t>(expandIntIValIfNeeded(
                 getGlowIValueForValue(inputs[ConvInputs::padding]), 3)));
    pads = {pad[0], pad[0], pad[1], pad[1], pad[2], pad[2]};
  } else {
    glow::unsigned_t pad;
    ASSIGN_VALUE_OR_RETURN_ERR(
        pad, static_cast_expected<glow::unsigned_t>(contractIntIValIfNeeded(
                 getGlowIValueForValue(inputs[ConvInputs::padding]))));
    pads = {pad, pad, pad, pad};
  }

  glow::unsigned_t dilation;
  ASSIGN_VALUE_OR_RETURN_ERR(
      dilation, static_cast_expected<glow::unsigned_t>(contractIntIValIfNeeded(
                    getGlowIValueForValue(inputs[ConvInputs::dilation]))));

  // Don't support transposed convolutions yet.
  bool transposed;
  ASSIGN_VALUE_OR_RETURN_ERR(transposed, iValToBool(getGlowIValueForValue(
                                             inputs[ConvInputs::transposed])));
  RETURN_ERR_IF_NOT(!transposed, "Transposed convolutions not supported.");

  glow::unsigned_t groups;
  ASSIGN_VALUE_OR_RETURN_ERR(
      groups, static_cast_expected<glow::unsigned_t>(iValToInt(
                  getGlowIValueForValue(inputs[ConvInputs::groups]))));
  std::vector<glow::unsigned_t> kernels;
  if (isConv3d) {
    glow::ShapeNTHWC weights3DShape(weights.dims());
    kernels = {static_cast<glow::unsigned_t>(weights3DShape.t),
               static_cast<glow::unsigned_t>(weights3DShape.h),
               static_cast<glow::unsigned_t>(weights3DShape.w)};
  } else {
    glow::ShapeNHWC weightsShape(weights.dims());
    kernels = {static_cast<glow::unsigned_t>(weightsShape.h),
               static_cast<glow::unsigned_t>(weightsShape.w)};
  }

  glow::TypeRef outTy;
  if (isConv3d) {
    glow::ShapeNTHWC input3DShape(input.dims());
    auto outSz = glow::calculate3DConvPoolOutputDims(
        input3DShape.t, input3DShape.h, input3DShape.w, kernels, strides, pads);
    std::array<glow::dim_t, 5> outDims = {{input.dims()[0],
                                           outSz.temporal_frames, outSz.height,
                                           outSz.width, weights.dims()[0]}};
    outTy = F_.getParent()->uniqueType(glow::ElemKind::FloatTy, outDims);
  } else {
    glow::ShapeNHWC inputShape(input.dims());
    auto outSz = glow::calculateConvPoolOutputDims(
        inputShape.h, inputShape.w, kernels, strides, pads, dilation);
    std::array<glow::dim_t, 4> outDims = {
        {input.dims()[0], outSz.first, outSz.second, weights.dims()[0]}};
    outTy = F_.getParent()->uniqueType(glow::ElemKind::FloatTy, outDims);
  }

  glow::TransposeNode *output = nullptr;
  if (isConv3d) {
    glow::Convolution3DNode *conv = F_.createConv3D(
        "conv3d", input, weights, bias, outTy, kernels, strides, pads, groups);
    output = F_.createTranspose("conv_output_transposed", conv->getResult(),
                                NTHWC2NCTHW);
  } else {
    glow::ConvolutionNode *conv =
        F_.createConv("conv", input, weights, bias, outTy, kernels, strides,
                      pads, groups, dilation);
    output = F_.createTranspose("conv_output_transposed", conv->getResult(),
                                NHWC2NCHW);
  }
  return addValueMapping(outputs[0], output->getResult());
}

Error PyTorchModelLoader::loadConv2D(const torch::jit::Node *ptNode) {
  auto inputs = ptNode->inputs();
  auto outputs = ptNode->outputs();
  RETURN_IF_ERR(checkInputAndOutputSizes(inputs, 7, outputs, 1));

  // Glow expects conv inputs to be in NHWC but PyTorch keeps them in NCHW so
  // we transpose them.
  glow::NodeValue input;
  ASSIGN_VALUE_OR_RETURN_ERR(
      input, getGlowNodeValueForValue(inputs[Conv2DInputs::input]));

  // Glow expects conv weights to be in CRSK but PyTorch keeps them in CKRS
  // so we transpose them. C - output_depth, R - filter_height, S -
  // filter_width, K - input_depth.
  glow::NodeValue weights;
  ASSIGN_VALUE_OR_RETURN_ERR(
      weights, getGlowNodeValueForValue(inputs[Conv2DInputs::weights]));

  RETURN_ERR_IF_NOT(input.dims().size() == 4 &&
                        input.dims().size() == weights.dims().size(),
                    "Expect 4 dims in input and weights for conv2d");

  input = F_.createTranspose("conv_input_transposed", input, NCHW2NHWC);
  weights = F_.createTranspose("conv_weights_transposed", weights, NCHW2NHWC);

  // If a bias was provided then use it otherwise create a 0 bias.
  glow::dim_t biasDim = weights.dims()[0];
  glow::NodeValue bias = loadNodeValueOrCreateBroadcastedConstant(
      inputs[Conv2DInputs::bias], "conv_bias",
      glow::Type(ElemKind::FloatTy, {biasDim}), 0);

  std::vector<glow::unsigned_t> strides;
  ASSIGN_VALUE_OR_RETURN_ERR(
      strides, castVector<glow::unsigned_t>(expandIntIValIfNeeded(
                   getGlowIValueForValue(inputs[Conv2DInputs::stride]),
                   input.dims().size() - 2)));

  std::vector<glow::unsigned_t> pads;
  glow::unsigned_t pad;
  ASSIGN_VALUE_OR_RETURN_ERR(
      pad, static_cast_expected<glow::unsigned_t>(contractIntIValIfNeeded(
               getGlowIValueForValue(inputs[Conv2DInputs::padding]))));
  pads = {pad, pad, pad, pad};

  glow::unsigned_t dilation;
  ASSIGN_VALUE_OR_RETURN_ERR(
      dilation, static_cast_expected<glow::unsigned_t>(contractIntIValIfNeeded(
                    getGlowIValueForValue(inputs[Conv2DInputs::dilation]))));

  glow::unsigned_t groups;
  ASSIGN_VALUE_OR_RETURN_ERR(
      groups, static_cast_expected<glow::unsigned_t>(iValToInt(
                  getGlowIValueForValue(inputs[Conv2DInputs::groups]))));
  std::vector<glow::unsigned_t> kernels;
  glow::ShapeNHWC weightsShape(weights.dims());
  kernels = {static_cast<glow::unsigned_t>(weightsShape.h),
             static_cast<glow::unsigned_t>(weightsShape.w)};

  glow::TypeRef outTy;
  glow::ShapeNHWC inputShape(input.dims());
  auto outSz = glow::calculateConvPoolOutputDims(
      inputShape.h, inputShape.w, kernels, strides, pads, dilation);
  std::array<glow::dim_t, 4> outDims = {
      {input.dims()[0], outSz.first, outSz.second, weights.dims()[0]}};
  outTy = F_.getParent()->uniqueType(glow::ElemKind::FloatTy, outDims);

  glow::ConvolutionNode *conv =
      F_.createConv("conv", input, weights, bias, outTy, kernels, strides, pads,
                    groups, dilation);
  glow::TransposeNode *output = F_.createTranspose(
      "conv_output_transposed", conv->getResult(), NHWC2NCHW);
  return addValueMapping(outputs[0], output->getResult());
}

Error PyTorchModelLoader::loadLayerNorm(const torch::jit::Node *ptNode) {
  auto inputs = ptNode->inputs();
  auto outputs = ptNode->outputs();
  RETURN_IF_ERR(checkInputAndOutputSizes(inputs, 6, outputs, 1));

  glow::NodeValue input;
  ASSIGN_VALUE_OR_RETURN_ERR(
      input, getGlowNodeValueForValue(inputs[LayerNormInputs::input]));

  float eps = 1e-5;
  if (hasGlowIValueForValue(inputs[LayerNormInputs::eps])) {
    ASSIGN_VALUE_OR_RETURN_ERR(
        eps, iValToDouble(getGlowIValueForValue(inputs[LayerNormInputs::eps])));
  }

  std::vector<int64_t> *normalizedShape;
  ASSIGN_VALUE_OR_RETURN_ERR(normalizedShape,
                             iValToIntList(getGlowIValueForValue(
                                 inputs[LayerNormInputs::normalized_shape])));

  std::vector<glow::dim_t> normalizedShapeCast =
      castVector<glow::dim_t>(*normalizedShape);

  glow::NodeValue weight = loadNodeValueOrCreateBroadcastedConstant(
      inputs[LayerNormInputs::weight], "layernorm_weight",
      glow::Type(ElemKind::FloatTy, normalizedShapeCast), 1.0);

  glow::NodeValue bias = loadNodeValueOrCreateBroadcastedConstant(
      inputs[LayerNormInputs::bias], "layernorm_bias",
      glow::Type(ElemKind::FloatTy, normalizedShapeCast), 0.0);

  auto output =
      F_.createLayerNormalization("layernorm", input, weight, bias, eps)
          ->getResult();

  return addValueMapping(outputs[0], output);
}

Error PyTorchModelLoader::loadBatchNorm(const torch::jit::Node *ptNode) {
  auto inputs = ptNode->inputs();
  auto outputs = ptNode->outputs();
  RETURN_IF_ERR(checkInputAndOutputSizes(inputs, 9, outputs, 1));

  bool training;
  ASSIGN_VALUE_OR_RETURN_ERR(training, iValToBool(getGlowIValueForValue(
                                           inputs[BatchNormInputs::training])));
  RETURN_ERR_IF_NOT(training == false, "Don't support BatchNorm training yet.");

  glow::NodeValue input;
  ASSIGN_VALUE_OR_RETURN_ERR(
      input, getGlowNodeValueForValue(inputs[BatchNormInputs::input]));
  RETURN_ERR_IF_NOT(
      input.dims().size() == 4,
      glow::strFormat("Number input dimensions must be equal to 4, got %lu",
                      input.dims().size()));

  size_t numChannels = input.dims()[1];

  glow::NodeValue weights = loadNodeValueOrCreateBroadcastedConstant(
      inputs[BatchNormInputs::weights], "batchnorm_weights",
      glow::Type(ElemKind::FloatTy, {numChannels}), 1.0);

  glow::NodeValue bias = loadNodeValueOrCreateBroadcastedConstant(
      inputs[BatchNormInputs::bias], "batchnorm_bias",
      glow::Type(ElemKind::FloatTy, {numChannels}), 0.0);

  glow::NodeValue mean;
  ASSIGN_VALUE_OR_RETURN_ERR(
      mean, getGlowNodeValueForValue(inputs[BatchNormInputs::running_mean]));

  glow::NodeValue var;
  ASSIGN_VALUE_OR_RETURN_ERR(
      var, getGlowNodeValueForValue(inputs[BatchNormInputs::running_var]));

  float momentum;
  ASSIGN_VALUE_OR_RETURN_ERR(
      momentum, to32Bit(iValToDouble(
                    getGlowIValueForValue(inputs[BatchNormInputs::momentum]))));

  float epsilon;
  ASSIGN_VALUE_OR_RETURN_ERR(
      epsilon, to32Bit(iValToDouble(
                   getGlowIValueForValue(inputs[BatchNormInputs::eps]))));

  // Input is in NCHW.
  glow::unsigned_t channelIdx = 1;

  glow::BatchNormalizationNode *bn =
      F_.createBatchNormalization("batchnorm", input, bias, weights, mean, var,
                                  channelIdx, epsilon, momentum);
  return addValueMapping(outputs[0], bn->getResult());
}

Error PyTorchModelLoader::loadDropout(const torch::jit::Node *ptNode) {
  auto inputs = ptNode->inputs();
  auto outputs = ptNode->outputs();
  RETURN_IF_ERR(checkInputAndOutputSizes(inputs, 3, outputs, 1));

  glow::NodeValue input;
  ASSIGN_VALUE_OR_RETURN_ERR(
      input, getGlowNodeValueForValue(inputs[DropoutInputs::input]));

  bool training;
  ASSIGN_VALUE_OR_RETURN_ERR(training, iValToBool(getGlowIValueForValue(
                                           inputs[DropoutInputs::training])));
  RETURN_ERR_IF_NOT(!training, "Glow doesn't support dropout training yet");

  // Dropout not in training mode is a noop.
  return addValueMapping(outputs[0], input);
}

Error PyTorchModelLoader::loadQuantize(const torch::jit::Node *ptNode) {
  auto inputs = ptNode->inputs();
  auto outputs = ptNode->outputs();
  RETURN_IF_ERR(checkInputAndOutputSizes(inputs, 4, outputs, 1));

  glow::NodeValue input;
  ASSIGN_VALUE_OR_RETURN_ERR(
      input, getGlowNodeValueForValue(inputs[QuantizeInputs::input]));

  // scale
  float outScale;
  ASSIGN_VALUE_OR_RETURN_ERR(
      outScale, to32Bit(iValToDouble(
                    getGlowIValueForValue(inputs[QuantizeInputs::scale]))));

  // zero_point
  int32_t outOffset;
  ASSIGN_VALUE_OR_RETURN_ERR(
      outOffset,
      iValToInt(getGlowIValueForValue(inputs[QuantizeInputs::zero_point])));

  // dtype, we only support quantize to int8 for now
  int32_t outDtype;
  ASSIGN_VALUE_OR_RETURN_ERR(outDtype, iValToInt(getGlowIValueForValue(
                                           inputs[QuantizeInputs::dtype])));

  glow::TypeRef inputType = input.getType();
  auto outDims = inputType->dims();

  glow::TypeRef outTy;
  c10::ScalarType dtype;
  if (outDtype == (int32_t)at::ScalarType::QUInt8) {
    outTy = F_.getParent()->uniqueType(ElemKind::Int8QTy, outDims, outScale,
                                       outOffset - UINT8_TO_INT8_SHIFT);
    dtype = c10::ScalarType::QUInt8;

  } else if (outDtype == (int32_t)at::ScalarType::QInt8) {
    outTy = F_.getParent()->uniqueType(ElemKind::Int8QTy, outDims, outScale,
                                       outOffset);
    dtype = c10::ScalarType::QInt8;
  } else {
    return MAKE_ERR("Quantize only supports QUInt8 and QInt8");
  }
  glow::QuantizeNode *qn = F_.createQuantize("quantize", input, outTy);

  return addValueMapping(outputs[0], qn->getResult(), dtype);
}

Error PyTorchModelLoader::loadDequantize(const torch::jit::Node *ptNode) {
  auto inputs = ptNode->inputs();
  auto outputs = ptNode->outputs();
  RETURN_IF_ERR(checkInputAndOutputSizes(inputs, 1, outputs, 1));

  glow::NodeValue input;
  ASSIGN_VALUE_OR_RETURN_ERR(input, getGlowNodeValueForValue(inputs[0]));

  glow::DequantizeNode *dn =
      F_.createDequantize("dequantize", input, ElemKind::FloatTy);

  c10::ScalarType dtype;
  RETURN_IF_ERR(getCorrectTypeMapping(dtype, inputs[0]));
  return addValueMapping(outputs[0], dn->getResult(), dtype);
}

Error PyTorchModelLoader::loadQuantizedConvRelu(
    const torch::jit::Node *ptNode) {
  auto inputs = ptNode->inputs();
  auto outputs = ptNode->outputs();
  glow::NodeValue output;
  ASSIGN_VALUE_OR_RETURN_ERR(output,
                             loadQuantizedConvImpl(ptNode, true /* isRelu */));

  c10::ScalarType dtype;
  RETURN_IF_ERR(getCorrectTypeMapping(dtype, inputs[0]));
  return addValueMapping(outputs[0], output, dtype);
}

Error PyTorchModelLoader::loadQuantizedConv(const torch::jit::Node *ptNode) {
  auto inputs = ptNode->inputs();
  auto outputs = ptNode->outputs();
  glow::NodeValue output;
  ASSIGN_VALUE_OR_RETURN_ERR(output,
                             loadQuantizedConvImpl(ptNode, false /* isRelu */));

  c10::ScalarType dtype;
  RETURN_IF_ERR(getCorrectTypeMapping(dtype, inputs[0]));
  return addValueMapping(outputs[0], output, dtype);
}

Error PyTorchModelLoader::loadQuantizedConvUnpacked(
    const torch::jit::Node *ptNode) {
  return loadQuantizedConvUnpackedImpl(ptNode, /*isRelu*/ false);
}

Error PyTorchModelLoader::loadQuantizedConvReluUnpacked(
    const torch::jit::Node *ptNode) {
  return loadQuantizedConvUnpackedImpl(ptNode, /*isRelu*/ true);
}

Error PyTorchModelLoader::loadQuantizedConvUnpackedImpl(
    const torch::jit::Node *ptNode, bool isRelu) {
  auto inputs = ptNode->inputs();
  auto outputs = ptNode->outputs();
  RETURN_IF_ERR(checkInputAndOutputSizes(inputs, 9, outputs, 1));

  glow::NodeValue input;
  ASSIGN_VALUE_OR_RETURN_ERR(input, getGlowNodeValueForValue(inputs[0]));

  bool isConv3d = input.dims().size() == 5;
  if (isConv3d) {
    input = F_.createTranspose("qconv_input_transposed", input, NCTHW2NTHWC);
  } else {
    input = F_.createTranspose("qconv_input_transposed", input, NCHW2NHWC);
  }
  std::unordered_map<std::string, int8_t> input_mapping = {};
  if (isConv3d) {
    input_mapping["input"] = QuantizedUnpackedConv3dInputs::input;
    input_mapping["weights"] = QuantizedUnpackedConv3dInputs::weights;
    input_mapping["bias"] = QuantizedUnpackedConv3dInputs::bias;
    input_mapping["stride"] = QuantizedUnpackedConv3dInputs::stride;
    input_mapping["padding"] = QuantizedUnpackedConv3dInputs::padding;
    input_mapping["group"] = QuantizedUnpackedConv3dInputs::group;
    input_mapping["scale"] = QuantizedUnpackedConv3dInputs::scale;
    input_mapping["zero_point"] = QuantizedUnpackedConv3dInputs::zero_point;

  } else {
    input_mapping["input"] = QuantizedUnpackedConv2dInputs::input;
    input_mapping["weights"] = QuantizedUnpackedConv2dInputs::weights;
    input_mapping["bias"] = QuantizedUnpackedConv2dInputs::bias;
    input_mapping["stride"] = QuantizedUnpackedConv2dInputs::stride;
    input_mapping["padding"] = QuantizedUnpackedConv2dInputs::padding;
    input_mapping["dilation"] = QuantizedUnpackedConv2dInputs::dilation;
    input_mapping["group"] = QuantizedUnpackedConv2dInputs::group;
    input_mapping["scale"] = QuantizedUnpackedConv2dInputs::scale;
    input_mapping["zero_point"] = QuantizedUnpackedConv2dInputs::zero_point;
  }

  glow::NodeValue weights;
  ASSIGN_VALUE_OR_RETURN_ERR(
      weights, getGlowNodeValueForValue(inputs[input_mapping["weights"]]));
  weights = rescaleUIntToInt(weights);
  if (isConv3d) {
    weights =
        F_.createTranspose("qconv_weights_transposed", weights, NCTHW2NTHWC);
  } else {
    weights =
        F_.createTranspose("qconv_weights_transposed", weights, NCHW2NHWC);
  }

  glow::NodeValue bias = loadNodeValueOrCreateBroadcastedConstant(
      inputs[input_mapping["bias"]], "qconv_bias",
      glow::Type(ElemKind::FloatTy, {weights.dims()[0]}), 0.0);

  auto biasType = F_.getParent()->uniqueType(
      glow::ElemKind::Int32QTy, bias.dims(),
      input.getType()->getScale() * weights.getType()->getScale(), 0);
  bias = F_.createQuantize("quantize_bias", bias, biasType);

  std::vector<glow::unsigned_t> strides;
  ASSIGN_VALUE_OR_RETURN_ERR(
      strides, castVector<glow::unsigned_t>(expandIntIValIfNeeded(
                   getGlowIValueForValue(inputs[input_mapping["stride"]]),
                   input.dims().size() - 2)));

  // pads
  std::vector<glow::unsigned_t> pads;
  if (isConv3d) {
    std::vector<glow::unsigned_t> pad;

    ASSIGN_VALUE_OR_RETURN_ERR(
        pad, castVector<glow::unsigned_t>(expandIntIValIfNeeded(
                 getGlowIValueForValue(inputs[input_mapping["padding"]]), 3)));
    pads = {pad[0], pad[0], pad[1], pad[1], pad[2], pad[2]};
  } else {
    glow::unsigned_t pad;
    ASSIGN_VALUE_OR_RETURN_ERR(
        pad, static_cast_expected<glow::unsigned_t>(contractIntIValIfNeeded(
                 getGlowIValueForValue(inputs[input_mapping["padding"]]))));
    pads = {pad, pad, pad, pad};
  }

  glow::unsigned_t groups;
  ASSIGN_VALUE_OR_RETURN_ERR(
      groups, static_cast_expected<glow::unsigned_t>(iValToInt(
                  getGlowIValueForValue(inputs[input_mapping["group"]]))));

  float outScale;
  ASSIGN_VALUE_OR_RETURN_ERR(outScale, iValToDouble(getGlowIValueForValue(
                                           inputs[input_mapping["scale"]])));

  int32_t outOffset;
  ASSIGN_VALUE_OR_RETURN_ERR(
      outOffset,
      iValToInt(getGlowIValueForValue(inputs[input_mapping["zero_point"]])));

  // calc output type
  glow::unsigned_t dilation = 0;
  glow::TypeRef outTy;
  std::vector<glow::unsigned_t> kernels;
  if (isConv3d) {
    glow::ShapeNTHWC input3DShape(input.dims());
    glow::ShapeNTHWC weight3DShape(weights.dims());
    kernels = {static_cast<glow::unsigned_t>(weight3DShape.t),
               static_cast<glow::unsigned_t>(weight3DShape.h),
               static_cast<glow::unsigned_t>(weight3DShape.w)};

    auto outSz = glow::calculate3DConvPoolOutputDims(
        input3DShape.t, input3DShape.h, input3DShape.w, kernels, strides, pads);
    std::array<glow::dim_t, 5> outDims = {{input.dims()[0],
                                           outSz.temporal_frames, outSz.height,
                                           outSz.width, weights.dims()[0]}};
    outTy =
        F_.getParent()->uniqueType(glow::ElemKind::Int8QTy, outDims, outScale,
                                   outOffset - UINT8_TO_INT8_SHIFT);
  } else {
    glow::ShapeNHWC inputShape(input.dims());
    glow::ShapeNHWC weightShape(weights.dims());
    kernels = {static_cast<glow::unsigned_t>(weightShape.h),
               static_cast<glow::unsigned_t>(weightShape.w)};
    ASSIGN_VALUE_OR_RETURN_ERR(
        dilation, static_cast_expected<glow::unsigned_t>(
                      contractIntIValIfNeeded(getGlowIValueForValue(
                          inputs[QuantizedUnpackedConv2dInputs::dilation]))));
    auto outSz = glow::calculateConvPoolOutputDims(
        inputShape.h, inputShape.w, kernels, strides, pads, dilation);
    std::array<glow::dim_t, 4> outDims = {
        {input.dims()[0], outSz.first, outSz.second, weightShape.n}};
    outTy =
        F_.getParent()->uniqueType(glow::ElemKind::Int8QTy, outDims, outScale,
                                   outOffset - UINT8_TO_INT8_SHIFT);
  }

  glow::NodeValue output_not_transposed;
  if (isConv3d) {
    glow::Convolution3DNode *qconv = F_.createConv3D(
        "qconv", input, weights, bias, outTy, kernels, strides, pads, groups);
    output_not_transposed = qconv->getResult();
  } else {
    glow::ConvolutionNode *qconv =
        F_.createConv("qconv", input, weights, bias, outTy, kernels, strides,
                      pads, groups, dilation);
    output_not_transposed = qconv->getResult();
  }

  if (isRelu) {
    glow::ReluNode *qrelu = F_.createRELU("qconv_relu", output_not_transposed);
    output_not_transposed = qrelu->getResult();
  }

  glow::TransposeNode *output;
  if (isConv3d) {
    output = F_.createTranspose("qconv_output_transposed",
                                output_not_transposed, NTHWC2NCTHW);
  } else {
    output = F_.createTranspose("qconv_output_transposed",
                                output_not_transposed, NHWC2NCHW);
  }

  c10::ScalarType dtype;
  RETURN_IF_ERR(getCorrectTypeMapping(dtype, inputs[0]));
  return addValueMapping(outputs[0], output->getResult(), dtype);
}

Error PyTorchModelLoader::loadMaxPool2d(const torch::jit::Node *ptNode) {
  auto inputs = ptNode->inputs();
  auto outputs = ptNode->outputs();
  RETURN_IF_ERR(checkInputAndOutputSizes(inputs, 6, outputs, 1));

  glow::NodeValue input;
  ASSIGN_VALUE_OR_RETURN_ERR(
      input, getGlowNodeValueForValue(inputs[MaxPoolInputs::input]));

  input = F_.createTranspose("maxpool2d_input_transposed", input, NCHW2NHWC);

  std::vector<glow::unsigned_t> kernels;
  ASSIGN_VALUE_OR_RETURN_ERR(
      kernels,
      castVector<glow::unsigned_t>(expandIntIValIfNeeded(
          getGlowIValueForValue(inputs[MaxPoolInputs::kernel_size]), 2)));

  std::vector<glow::unsigned_t> padsPair;
  ASSIGN_VALUE_OR_RETURN_ERR(
      padsPair, castVector<glow::unsigned_t>(expandIntIValIfNeeded(
                    getGlowIValueForValue(inputs[MaxPoolInputs::padding]), 2)));
  std::vector<glow::unsigned_t> pads = {padsPair[0], padsPair[1], padsPair[0],
                                        padsPair[1]};

  // Stride defaults to kernel_size.
  std::vector<glow::unsigned_t> strides;
  if (hasGlowIValueForValue(inputs[MaxPoolInputs::stride])) {
    ASSIGN_VALUE_OR_RETURN_ERR(
        strides, castVector<glow::unsigned_t>(expandIntIValIfNeeded(
                     getGlowIValueForValue(inputs[MaxPoolInputs::stride]), 2)));
  } else {
    strides = kernels;
  }

  // Glow doesn't support maxpool dilation.
  int64_t dilation;
  ASSIGN_VALUE_OR_RETURN_ERR(
      dilation, contractIntIValIfNeeded(
                    getGlowIValueForValue(inputs[MaxPoolInputs::dilation])));
  RETURN_ERR_IF_NOT(dilation == 1, "Dilation value must be equal to 1, "
                                   "maxpool dilation not yet supported.");

  // Glow doesn't support maxpool ceil mode.
  bool ceilMode;
  ASSIGN_VALUE_OR_RETURN_ERR(ceilMode, iValToBool(getGlowIValueForValue(
                                           inputs[MaxPoolInputs::ceil_mode])));
  RETURN_ERR_IF_NOT(ceilMode == false,
                    "ceilMode must be scalar with false value.");

  glow::MaxPoolNode *mp =
      F_.createMaxPool("maxpool2d", input, kernels, strides, pads);
  glow::NodeValue output = mp->getResult();
  output = F_.createTranspose("maxpool2d_output_transposed", output, NHWC2NCHW);

  c10::ScalarType dtype;
  RETURN_IF_ERR(getCorrectTypeMapping(dtype, inputs[MaxPoolInputs::input]));
  return addValueMapping(outputs[0], output, dtype);
}

Expected<NodeValue>
PyTorchModelLoader::loadAvgPoolImpl(const torch::jit::Node *ptNode,
                                    int numDims) {
  auto inputs = ptNode->inputs();
  auto outputs = ptNode->outputs();
  RETURN_IF_ERR(checkInputAndOutputSizes(inputs, 7, outputs, 1));

  glow::NodeValue input;
  ASSIGN_VALUE_OR_RETURN_ERR(
      input, getGlowNodeValueForValue(inputs[AvgPoolInputs::input]));
  bool isConv3d = (numDims == 3);
  std::string opName = isConv3d ? "avgpool3d" : "avgpool2d";

  if (isConv3d) {
    input =
        F_.createTranspose(opName + "_input_transposed", input, NCTHW2NTHWC);
  } else {
    input = F_.createTranspose(opName + "_input_transposed", input, NCHW2NHWC);
  }

  std::vector<glow::unsigned_t> kernels;
  ASSIGN_VALUE_OR_RETURN_ERR(
      kernels,
      castVector<glow::unsigned_t>(expandIntIValIfNeeded(
          getGlowIValueForValue(inputs[AvgPoolInputs::kernel_size]), numDims)));

  std::vector<glow::unsigned_t> padsPair;
  ASSIGN_VALUE_OR_RETURN_ERR(
      padsPair,
      castVector<glow::unsigned_t>(expandIntIValIfNeeded(
          getGlowIValueForValue(inputs[AvgPoolInputs::padding]), numDims)));
  RETURN_ERR_IF_NOT(padsPair.size() == numDims,
                    "Number of pad values is incorrect");
  std::vector<glow::unsigned_t> pads;
  if (isConv3d) {
    pads = {padsPair[0], padsPair[1], padsPair[2],
            padsPair[0], padsPair[1], padsPair[2]};
  } else {
    pads = {padsPair[0], padsPair[1], padsPair[0], padsPair[1]};
  }

  // Stride defaults to kernel_size.
  std::vector<glow::unsigned_t> strides;
  if (hasGlowIValueForValue(inputs[AvgPoolInputs::stride])) {
    ASSIGN_VALUE_OR_RETURN_ERR(
        strides,
        castVector<glow::unsigned_t>(expandIntIValIfNeeded(
            getGlowIValueForValue(inputs[AvgPoolInputs::stride]), numDims)));
  } else {
    strides = kernels;
  }

  // Glow doesn't support avgpool ceil mode.
  bool ceilMode;
  ASSIGN_VALUE_OR_RETURN_ERR(ceilMode, iValToBool(getGlowIValueForValue(
                                           inputs[AvgPoolInputs::ceil_mode])));
  RETURN_ERR_IF_NOT(ceilMode == false,
                    "ceilMode must be scalar with false value.");

  // Glow always includes zero-padding in the averaging calculation.
  bool countIncludePad;
  ASSIGN_VALUE_OR_RETURN_ERR(countIncludePad,
                             iValToBool(getGlowIValueForValue(
                                 inputs[AvgPoolInputs::count_include_pad])));
  RETURN_ERR_IF_NOT(countIncludePad, "countIncludePad must be true.");

  glow::AvgPoolNode *ap = F_.createAvgPool(opName, input, kernels, strides,
                                           pads, (isConv3d ? NTHWC : NHWC));
  glow::NodeValue ap_output = ap->getResult();
  const glow::TransposeNode *output;

  if (isConv3d) {
    output = F_.createTranspose(opName + "_output_transposed", ap_output,
                                NTHWC2NCTHW);
  } else {
    output =
        F_.createTranspose(opName + "_output_transposed", ap_output, NHWC2NCHW);
  }

  return Expected<NodeValue>(output->getResult());
}

Error PyTorchModelLoader::loadAvgPool2d(const torch::jit::Node *ptNode) {
  auto inputs = ptNode->inputs();
  auto outputs = ptNode->outputs();
  glow::NodeValue output;
  ASSIGN_VALUE_OR_RETURN_ERR(output, loadAvgPoolImpl(ptNode, 2 /* numDims */));

  c10::ScalarType dtype;
  RETURN_IF_ERR(getCorrectTypeMapping(dtype, inputs[0]));
  return addValueMapping(outputs[0], output, dtype);
}

Error PyTorchModelLoader::loadAvgPool3d(const torch::jit::Node *ptNode) {
  auto inputs = ptNode->inputs();
  auto outputs = ptNode->outputs();
  glow::NodeValue output;
  ASSIGN_VALUE_OR_RETURN_ERR(output, loadAvgPoolImpl(ptNode, 3 /* numDims */));

  c10::ScalarType dtype;
  RETURN_IF_ERR(getCorrectTypeMapping(dtype, inputs[0]));
  return addValueMapping(outputs[0], output, dtype);
}

Error PyTorchModelLoader::loadClamp(const torch::jit::Node *ptNode) {
  auto inputs = ptNode->inputs();
  auto outputs = ptNode->outputs();
  RETURN_IF_ERR(checkInputAndOutputSizes(inputs, 3, outputs, 1));

  glow::NodeValue input;
  ASSIGN_VALUE_OR_RETURN_ERR(
      input, getGlowNodeValueForValue(inputs[ClampInputs::input]));

  double minDouble;
  ASSIGN_VALUE_OR_RETURN_ERR(
      minDouble, iValToDouble(getGlowIValueForValue(inputs[ClampInputs::min])));
  float min;
  ASSIGN_VALUE_OR_RETURN_ERR(min, to32Bit(minDouble));

  double maxDouble;
  ASSIGN_VALUE_OR_RETURN_ERR(
      maxDouble, iValToDouble(getGlowIValueForValue(inputs[ClampInputs::max])));
  float max;
  ASSIGN_VALUE_OR_RETURN_ERR(max, to32Bit(maxDouble));

  auto output = F_.createClip("clip", input, min, max);
  return addValueMapping(outputs[0], output);
}

Error PyTorchModelLoader::loadAdaptiveAvgPool2d(
    const torch::jit::Node *ptNode) {
  auto inputs = ptNode->inputs();
  auto outputs = ptNode->outputs();
  RETURN_IF_ERR(checkInputAndOutputSizes(inputs, 2, outputs, 1));

  // Glow expects inputs to be in NHWC but PyTorch keeps them in NCHW so we
  // transpose them.
  glow::NodeValue input;
  ASSIGN_VALUE_OR_RETURN_ERR(
      input, getGlowNodeValueForValue(inputs[AdaptiveAvgPoolInputs::input]));

  size_t inputH = input.dims()[1];
  size_t inputW = input.dims()[2];
  input = F_.createTranspose("adaptive_avg_pool2d_input_transposed", input,
                             NCHW2NHWC);

  // OutputSize defaults to size of input if not provided.
  std::vector<glow::dim_t> outputSize;
  if (hasGlowIValueForValue(inputs[AdaptiveAvgPoolInputs::output_size])) {
    ASSIGN_VALUE_OR_RETURN_ERR(
        outputSize,
        castVector<glow::dim_t>(expandIntIValIfNeeded(
            getGlowIValueForValue(inputs[AdaptiveAvgPoolInputs::output_size]),
            2)));
  } else {
    outputSize = {inputH, inputW};
  }

  auto idim = glow::ShapeNHWC(input.dims());
  auto outTy = F_.getParent()->uniqueTypeWithNewShape(
      input.getType(), {idim.n, outputSize[0], outputSize[1], idim.c});

  glow::NodeValue output =
      F_.createAdaptiveAvgPool("adaptive_avg_pool2d", input, outTy);
  output = F_.createTranspose("adaptive_avg_pool2d_output_transposed", output,
                              NHWC2NCHW);

  c10::ScalarType dtype;
  RETURN_IF_ERR(
      getCorrectTypeMapping(dtype, inputs[AdaptiveAvgPoolInputs::input]));
  return addValueMapping(outputs[0], output, dtype);
}

Error PyTorchModelLoader::loadT(const torch::jit::Node *ptNode) {
  auto inputs = ptNode->inputs();
  auto outputs = ptNode->outputs();
  RETURN_IF_ERR(checkInputAndOutputSizes(inputs, 1, outputs, 1));

  glow::NodeValue input;
  ASSIGN_VALUE_OR_RETURN_ERR(input, getGlowNodeValueForValue(inputs[0]));

  glow::NodeValue output;
  if (input.dims().size() == 1) {
    output = input;
  } else if (input.dims().size() == 2) {
    output = F_.createTranspose("transpose", input, {1, 0});
  } else {
    RETURN_ERR("Transpose requires input to have rank <= 2");
  }

  c10::ScalarType dtype;
  RETURN_IF_ERR(getCorrectTypeMapping(dtype, inputs[0]));
  return addValueMapping(outputs[0], output, dtype);
}

Error PyTorchModelLoader::loadTranspose(const torch::jit::Node *ptNode) {
  auto inputs = ptNode->inputs();
  auto outputs = ptNode->outputs();
  RETURN_IF_ERR(checkInputAndOutputSizes(inputs, 3, outputs, 1));

  glow::NodeValue input;
  ASSIGN_VALUE_OR_RETURN_ERR(
      input, getGlowNodeValueForValue(inputs[TransposeInputs::input]));

  int64_t dim0;
  ASSIGN_VALUE_OR_RETURN_ERR(
      dim0, iValToInt(getGlowIValueForValue(inputs[TransposeInputs::dim0])));

  int64_t dim1;
  ASSIGN_VALUE_OR_RETURN_ERR(
      dim1, iValToInt(getGlowIValueForValue(inputs[TransposeInputs::dim1])));

  // Adjust dim0 for negative dimensions
  auto origDim0 = dim0;
  if (dim0 < 0) {
    dim0 += input.dims().size();
  }

  RETURN_ERR_IF_NOT(dim0 < input.dims().size() && dim0 >= 0,
                    strFormat("Dim0 value of %ld is out of range. Valid values "
                              "are in the range [-%ld, %ld]",
                              origDim0, input.dims().size(),
                              input.dims().size() - 1));

  // Adjust dim1 for negative dimensions
  auto origDim1 = dim1;
  if (dim1 < 0) {
    dim1 += input.dims().size();
  }

  RETURN_ERR_IF_NOT(dim1 < input.dims().size() && dim1 >= 0,
                    strFormat("Dim1 value of %ld is out of range. Valid values "
                              "are in the range [-%ld, %ld]",
                              origDim1, input.dims().size(),
                              input.dims().size() - 1));

  std::vector<glow::unsigned_t> shuffle(input.dims().size());
  std::iota(shuffle.begin(), shuffle.end(), 0);
  std::swap(shuffle[dim0], shuffle[dim1]);

  auto *output = F_.createTranspose("transpose", input, shuffle);

  c10::ScalarType dtype;
  RETURN_IF_ERR(getCorrectTypeMapping(dtype, inputs[TransposeInputs::input]));
  return addValueMapping(outputs[0], output->getResult(), dtype);
}

Error PyTorchModelLoader::loadMin(const torch::jit::Node *ptNode) {
  auto inputs = ptNode->inputs();
  auto outputs = ptNode->outputs();
  RETURN_IF_ERR(checkInputAndOutputSizes(inputs, 2, outputs, 1));

  glow::NodeValue lhs;
  ASSIGN_VALUE_OR_RETURN_ERR(lhs, getGlowNodeValueForValue(inputs[0]));
  glow::NodeValue rhs;
  ASSIGN_VALUE_OR_RETURN_ERR(rhs, getGlowNodeValueForValue(inputs[1]));

  auto output = F_.createMin("min", lhs, rhs);
  return addValueMapping(outputs[0], output);
}

Error PyTorchModelLoader::loadMean(const torch::jit::Node *ptNode) {
  auto inputs = ptNode->inputs();
  auto outputs = ptNode->outputs();
  RETURN_IF_ERR(checkInputAndOutputSizes(inputs, -2, outputs, 1));

  glow::NodeValue input;
  ASSIGN_VALUE_OR_RETURN_ERR(
      input, getGlowNodeValueForValue(inputs[MeanInputs::input]));

  std::vector<int64_t> *axis;
  if (hasGlowIValueForValue(inputs[MeanInputs::axis],
                            /*ignoreNones*/ true)) {
    ASSIGN_VALUE_OR_RETURN_ERR(
        axis, iValToIntList(getGlowIValueForValue(inputs[MeanInputs::axis])));
    std::sort(axis->begin(), axis->end(), std::greater<int64_t>());
    for (auto i : *axis) {
      input = F_.createBatchedReduceMean("mean", input, i);
    }
  } else {
    for (int i = input.dims().size() - 1; i >= 0; i--) {
      input = F_.createBatchedReduceMean("mean", input, i);
    }
  }

  if (inputs.size() > 2 &&
      hasGlowIValueForValue(inputs[MeanInputs::keepdims])) {
    bool keepdims;
    ASSIGN_VALUE_OR_RETURN_ERR(keepdims, iValToBool(getGlowIValueForValue(
                                             inputs[MeanInputs::keepdims])));
    if (keepdims == true) {
      RETURN_ERR("We don't currently support keeping dims");
    }
  }

  return addValueMapping(outputs[0], input);
}

Expected<glow::NodeValue>
PyTorchModelLoader::loadMatMulImpl(glow::NodeValue lhs, glow::NodeValue rhs) {
  glow::NodeValue output;

  auto lhsRank = lhs.dims().size();
  auto rhsRank = rhs.dims().size();

  if (lhsRank == 1 && rhsRank == 1) {
    // NOTE: Only Glow's 2d dotproduct operator accumulates so we prepend
    // 1 to dims to turn inputs into 2d.
    lhs = F_.createReshape("reshape_matmul_lhs", lhs, {1, lhs.dims()[0]});
    rhs = F_.createReshape("reshape_matmul_rhs", rhs, {1, rhs.dims()[0]});
    output = F_.createDotProduct("dotprod", lhs, rhs);
  } else if (lhsRank == 2 && rhsRank == 2) {
    output = F_.createMatMul("matmul", lhs, rhs);
  } else if (lhsRank == 1 && rhsRank == 2) {
    // Prepend a 1 to lhs's shape if it's 1d.
    lhs = F_.createReshape("reshape_matmul_lhs", lhs, {1, lhs.dims()[0]});
    output = F_.createMatMul("matmul", lhs, rhs);
    output = F_.createReshape("reshape_matmul_output", output, {rhs.dims()[1]});
  } else if (lhsRank == 2 && rhsRank == 1) {
    // Append a 1 to rhs's shape if it's 1d.
    rhs = F_.createReshape("reshape_matmul_rhs", rhs, {rhs.dims()[0], 1});
    output = F_.createMatMul("matmul", lhs, rhs);
    output = F_.createReshape("reshape_matmul_output", output, {lhs.dims()[0]});
  } else {
    // Prepend a 1 to lhs or append 1 to rhs so that they are both at least
    // rank 2.
    const bool lhsPrepend = lhsRank == 1;
    const bool rhsAppend = rhsRank == 1;
    if (lhsPrepend) {
      std::vector<glow::dim_t> newDims = lhs.dims();
      newDims.insert(newDims.begin(), 1);
      lhs = F_.createReshape("reshape_matmul_lhs", lhs, newDims);
    }
    if (rhsAppend) {
      std::vector<glow::dim_t> newDims = rhs.dims();
      newDims.push_back(1);
      rhs = F_.createReshape("reshape_matmul_rhs", rhs, newDims);
    }

    // Reshape inputs to be the same size, pad outer dimensions with 1s.
    size_t maxRank = std::max(lhsRank, rhsRank);
    lhs = F_.createReshape("reshape_matmul_lhs", lhs,
                           getExpandDims(lhs.dims(), maxRank));
    rhs = F_.createReshape("reshape_matmul_rhs", rhs,
                           getExpandDims(rhs.dims(), maxRank));

    // Compute target dims template (0s for the innermost dimensions)
    std::vector<glow::dim_t> targetDims;
    ASSIGN_VALUE_OR_RETURN_ERR(
        targetDims, computeBroadcastedMatMulTargetDims(lhs.dims(), rhs.dims()));

    // Compute the dimensions that lhs should be broadcast to.
    auto lhsTargetDims = targetDims;
    std::copy(lhs.dims().end() - 2, lhs.dims().end(), lhsTargetDims.end() - 2);

    // Compute the dimensions that rhs should be broadcast to.
    auto rhsTargetDims = targetDims;
    std::copy(rhs.dims().end() - 2, rhs.dims().end(), rhsTargetDims.end() - 2);

    // Compute the dimensions for the final output of batched matmul.
    auto outputTargetDims = targetDims;
    outputTargetDims[outputTargetDims.size() - 2] =
        lhsTargetDims[lhsTargetDims.size() - 2];
    outputTargetDims[outputTargetDims.size() - 1] =
        rhsTargetDims[rhsTargetDims.size() - 1];

    // Broadcast lhs and rhs so that they match their targetDims.
    lhs = F_.createBroadcast("lhsBroadcast", lhs, lhsTargetDims, 0);
    rhs = F_.createBroadcast("rhsBroadcast", rhs, rhsTargetDims, 0);

    // Reshape both inputs to be rank 3 by collapsing their outer dimensions
    // since BatchMatMul can only handle rank 3 inputs.
    lhs = F_.createReshape("reshape_matmul_lhs", lhs,
                           getContractDims(lhs.dims(), 3));
    rhs = F_.createReshape("reshape_matmul_rhs", rhs,
                           getContractDims(rhs.dims(), 3));

    // Perform BatchMatMul
    output = F_.createBatchMatMul("matmul", lhs, rhs);

    // Reshape the output of BatchMatMul to expand the outer dimensions again.
    output =
        F_.createReshape("matmul_output_reshape", output, outputTargetDims);

    // If a 1 was prepended to lhs or a 1 was appended to rhs at the beginning,
    // undo that now.
    if (lhsPrepend) {
      std::vector<glow::dim_t> newDims(output.dims().begin(),
                                       output.dims().end() - 2);
      newDims.push_back(*(output.dims().end() - 1));
      output = F_.createReshape("matmul_output_reshape", output, newDims);
    }
    if (rhsAppend) {
      std::vector<glow::dim_t> newDims(output.dims().begin(),
                                       output.dims().end() - 1);
      output = F_.createReshape("matmul_output_reshape", output, newDims);
    }
  }

  return output;
}

Error PyTorchModelLoader::loadMatMul(const torch::jit::Node *ptNode) {
  auto inputs = ptNode->inputs();
  auto outputs = ptNode->outputs();
  RETURN_IF_ERR(checkInputAndOutputSizes(inputs, 2, outputs, 1));

  glow::NodeValue lhs;
  ASSIGN_VALUE_OR_RETURN_ERR(lhs, getGlowNodeValueForValue(inputs[0]));
  glow::NodeValue rhs;
  ASSIGN_VALUE_OR_RETURN_ERR(rhs, getGlowNodeValueForValue(inputs[1]));

  glow::NodeValue output;
  ASSIGN_VALUE_OR_RETURN_ERR(output, loadMatMulImpl(lhs, rhs));

  return addValueMapping(outputs[0], output);
}

Error PyTorchModelLoader::loadMM(const torch::jit::Node *ptNode) {
  auto inputs = ptNode->inputs();
  auto outputs = ptNode->outputs();
  RETURN_IF_ERR(checkInputAndOutputSizes(inputs, 2, outputs, 1));

  glow::NodeValue lhs;
  ASSIGN_VALUE_OR_RETURN_ERR(lhs, getGlowNodeValueForValue(inputs[0]));
  glow::NodeValue rhs;
  ASSIGN_VALUE_OR_RETURN_ERR(rhs, getGlowNodeValueForValue(inputs[1]));

  // Check dimensions of inputs
  if (lhs.dims().size() != 2 || rhs.dims().size() != 2) {
    RETURN_ERR("aten::mm expects 2D matrices");
  }

  if (lhs.dims()[1] != rhs.dims()[0]) {
    RETURN_ERR("aten::mm does not broadcast");
  }

  auto output = F_.createMatMul("mm", lhs, rhs)->getResult();
  return addValueMapping(outputs[0], output);
}

Error PyTorchModelLoader::loadBmm(const torch::jit::Node *ptNode) {
  auto inputs = ptNode->inputs();
  auto outputs = ptNode->outputs();
  RETURN_IF_ERR(checkInputAndOutputSizes(inputs, 2, outputs, 1));

  glow::NodeValue lhs;
  ASSIGN_VALUE_OR_RETURN_ERR(lhs, getGlowNodeValueForValue(inputs[0]));
  glow::NodeValue rhs;
  ASSIGN_VALUE_OR_RETURN_ERR(rhs, getGlowNodeValueForValue(inputs[1]));

  // Check dimensions of inputs
  if (lhs.dims().size() != 3 || rhs.dims().size() != 3) {
    RETURN_ERR("aten::bmm expects 3D tensors");
  }

  if (lhs.dims()[2] != rhs.dims()[1]) {
    RETURN_ERR("aten::bmm does not broadcast");
  }

  auto output = F_.createBatchMatMul("bmm", lhs, rhs)->getResult();
  return addValueMapping(outputs[0], output);
}

Error PyTorchModelLoader::loadAddMM(const torch::jit::Node *ptNode) {
  auto inputs = ptNode->inputs();
  auto outputs = ptNode->outputs();
  RETURN_IF_ERR(checkInputAndOutputSizes(inputs, 5, outputs, 1));

  auto getScalar = [&](const torch::jit::Value *val) -> Expected<float> {
    if (!hasGlowIValueForValue(val)) {
      return 1.0;
    }

    GlowIValue *ival;
    ASSIGN_VALUE_OR_RETURN_ERR(ival, getGlowIValueForValue(val));

    if (ival->isDouble()) {
      return ival->toDouble();
    } else if (ival->isInt()) {
      return static_cast_expected<float>(ival->toInt());
    } else if (ival->isNone()) {
      return 1.0;
    } else {
      return MAKE_ERR("Unexpected scalar type");
    }
  };

  float alpha;
  ASSIGN_VALUE_OR_RETURN_ERR(alpha, getScalar(inputs[AddMMInputs::alpha]));

  float beta;
  ASSIGN_VALUE_OR_RETURN_ERR(beta, getScalar(inputs[AddMMInputs::beta]));

  glow::NodeValue input;
  ASSIGN_VALUE_OR_RETURN_ERR(
      input, getGlowNodeValueForValue(inputs[AddMMInputs::input]));

  if (beta != 1.0) {
    glow::Tensor t(ElemKind::FloatTy, input.dims());
    t.init(Tensor::InitKind::Broadcast, beta, F_.getParent()->getPRNG());
    auto *constant = F_.getParent()->createConstant("beta", std::move(t));
    input = F_.createMul("mul", constant, input)->getResult();
  }

  glow::NodeValue mat1;
  ASSIGN_VALUE_OR_RETURN_ERR(
      mat1, getGlowNodeValueForValue(inputs[AddMMInputs::mat1]));

  glow::NodeValue mat2;
  ASSIGN_VALUE_OR_RETURN_ERR(
      mat2, getGlowNodeValueForValue(inputs[AddMMInputs::mat2]));

  // Check dimensions of mat1 and mat2
  if (mat1.dims().size() != 2 || mat2.dims().size() != 2) {
    RETURN_ERR("aten::addmm expects 2D matrices");
  }

  if (mat1.dims()[1] != mat2.dims()[0]) {
    RETURN_ERR("aten::addmm does not broadcast mat1 or mat2");
  }

  auto matmul = F_.createMatMul("mm", mat1, mat2)->getResult();

  if (alpha != 1.0) {
    glow::Tensor t(ElemKind::FloatTy, matmul.dims());
    t.init(Tensor::InitKind::Broadcast, alpha, F_.getParent()->getPRNG());
    auto *constant = F_.getParent()->createConstant("alpha", std::move(t));
    matmul = F_.createMul("mul", constant, matmul)->getResult();
  }

  auto add = F_.createNodeWithBroadcast<glow::AddNode>("add", /*axis*/ -1,
                                                       input, matmul)
                 ->getResult();

  return addValueMapping(outputs[0], add);
}

Error PyTorchModelLoader::loadPRelu(const torch::jit::Node *ptNode) {
  auto inputs = ptNode->inputs();
  auto outputs = ptNode->outputs();
  RETURN_IF_ERR(checkInputAndOutputSizes(inputs, 2, outputs, 1));

  glow::NodeValue in;
  ASSIGN_VALUE_OR_RETURN_ERR(
      in, getGlowNodeValueForValue(inputs[PReluInputs::input]));
  glow::NodeValue weight;
  ASSIGN_VALUE_OR_RETURN_ERR(
      weight, getGlowNodeValueForValue(inputs[PReluInputs::weight]));

  // Do broadcasting.
  auto targetDim = in.dims();
  auto weightDim = weight.dims();
  RETURN_ERR_IF_NOT(
      weightDim.size() == targetDim.size() || weightDim.size() == 1,
      glow::strFormat(
          "Weight dimensions must be 1, or the number of channels, got %lu",
          weightDim.size()));
  // Sets the axis of each inputs so that the trailing-most dimensions of
  // input tensors and the target shape are aligned.
  int axis = targetDim.size() - weight.dims().size();
  auto *slope = F_.createBroadcast("broadcast", weight, targetDim, axis);
  auto *glowNode = F_.createPRELU("prelu", in, slope);
  return addValueMapping(outputs[0], glowNode);
}

Error PyTorchModelLoader::loadSlice(const torch::jit::Node *ptNode) {
  auto inputs = ptNode->inputs();
  auto outputs = ptNode->outputs();
  RETURN_IF_ERR(checkInputAndOutputSizes(inputs, 5, outputs, 1));

  glow::NodeValue input;
  ASSIGN_VALUE_OR_RETURN_ERR(
      input, getGlowNodeValueForValue(inputs[SliceInputs::input]));

  int64_t dim, start, end, step = 1;
  ASSIGN_VALUE_OR_RETURN_ERR(
      dim, iValToInt(getGlowIValueForValue(inputs[SliceInputs::dim])));
  ASSIGN_VALUE_OR_RETURN_ERR(
      start, iValToInt(getGlowIValueForValue(inputs[SliceInputs::start])));
  ASSIGN_VALUE_OR_RETURN_ERR(
      end, iValToInt(getGlowIValueForValue(inputs[SliceInputs::end])));
  ASSIGN_VALUE_OR_RETURN_ERR(
      step, iValToInt(getGlowIValueForValue(inputs[SliceInputs::step])));

  RETURN_ERR_IF_NOT(step == 1, "loadSlice only supports step == 1");
  int dimsSize = input.dims().size();
  std::vector<glow::dim_t> begins(dimsSize);
  std::vector<glow::dim_t> ends(dimsSize);

  for (int i = 0; i < dimsSize; ++i) {
    if (i == dim) {
      begins[i] = start;
      ends[i] = end > input.dims()[i] ? input.dims()[i] : end;
    } else {
      begins[i] = 0;
      ends[i] = input.dims()[i];
    }
  }
  auto *glowNode = F_.createSlice("sliceOutput", input, begins, ends);

  c10::ScalarType dtype;
  RETURN_IF_ERR(getCorrectTypeMapping(dtype, inputs[SliceInputs::input]));
  return addValueMapping(outputs[0], glowNode, dtype);
}

/// TODO: check Dtype is float (optional value).
Error PyTorchModelLoader::loadSoftMax(const torch::jit::Node *ptNode) {
  auto inputs = ptNode->inputs();
  auto outputs = ptNode->outputs();
  RETURN_IF_ERR(checkInputAndOutputSizes(inputs, 3, outputs, 1));

  glow::NodeValue in;
  ASSIGN_VALUE_OR_RETURN_ERR(
      in, getGlowNodeValueForValue(inputs[SoftMaxInputs::input]));

  int64_t dim;
  ASSIGN_VALUE_OR_RETURN_ERR(
      dim, iValToInt(getGlowIValueForValue(inputs[SoftMaxInputs::dim])));

  // Convert negative dimension index into corresponding positive index
  auto origDim = dim;
  if (dim < 0) {
    dim += in.dims().size();
  }

  RETURN_ERR_IF_NOT(dim < in.dims().size() && dim >= 0,
                    strFormat("Dim value of %ld is out of range. Valid values "
                              "are in the range [-%ld, %ld]",
                              origDim, in.dims().size(), in.dims().size() - 1));

  auto selected = F_.getParent()->createConstant(glow::ElemKind::Int64ITy,
                                                 {in.dims()[0], 1}, "selected");

  auto *FN = F_.createFlatten("reshapeInput", in, dim);
  auto *SM = F_.createSoftMax("SoftMax", FN, selected);
  auto origInDims = in.getType()->dims();
  auto *glowNode = F_.createReshape("reshapeOutput", SM, origInDims);
  return addValueMapping(outputs[0], glowNode);
}

Error PyTorchModelLoader::loadPermute(const torch::jit::Node *ptNode) {
  auto inputs = ptNode->inputs();
  auto outputs = ptNode->outputs();
  RETURN_IF_ERR(checkInputAndOutputSizes(inputs, 2, outputs, 1));

  glow::NodeValue in;
  ASSIGN_VALUE_OR_RETURN_ERR(in, getGlowNodeValueForValue(inputs[0]));
  size_t inDims = in.dims().size();

  std::vector<int64_t> *shuffle;
  ASSIGN_VALUE_OR_RETURN_ERR(shuffle,
                             iValToIntList(getGlowIValueForValue(inputs[1])));

  for (const int64_t dim : *shuffle) {
    RETURN_ERR_IF_NOT(dim >= 0,
                      "Negative shuffle dimensions not supported by Glow yet.");
    RETURN_ERR_IF_NOT(
        dim < inDims,
        "All shuffle dimensions must be less than the rank of the input.");
  }

  RETURN_ERR_IF_NOT(shuffle->size() == inDims,
                    "Shuffle for permute must has the same number of "
                    "dimensions as the input tensor.");

  auto output = F_.createTranspose("reshapeInput", in,
                                   castVector<glow::unsigned_t>(*shuffle))
                    ->getResult();

  c10::ScalarType dtype;
  RETURN_IF_ERR(getCorrectTypeMapping(dtype, inputs[0]));
  return addValueMapping(outputs[0], output, dtype);
}

Error PyTorchModelLoader::loadTo(const torch::jit::Node *ptNode) {
  auto inputs = ptNode->inputs();
  auto outputs = ptNode->outputs();
  RETURN_IF_ERR(checkInputAndOutputSizes(inputs, 5, outputs, 1));

  // TODO: use ConvertTo
  glow::NodeValue in;
  ASSIGN_VALUE_OR_RETURN_ERR(in, getGlowNodeValueForValue(inputs[0]));

  return addValueMapping(outputs[0], in);
}

Error PyTorchModelLoader::loadFlatten(const torch::jit::Node *ptNode) {
  auto inputs = ptNode->inputs();
  auto outputs = ptNode->outputs();
  RETURN_IF_ERR(checkInputAndOutputSizes(inputs, 3, outputs, 1));

  glow::NodeValue in;
  ASSIGN_VALUE_OR_RETURN_ERR(
      in, getGlowNodeValueForValue(inputs[FlattenInputs::input]));

  int64_t startDimRaw;
  ASSIGN_VALUE_OR_RETURN_ERR(
      startDimRaw,
      iValToInt(getGlowIValueForValue(inputs[FlattenInputs::start_dim])));
  int64_t startDim;
  ASSIGN_VALUE_OR_RETURN_ERR(startDim,
                             getPositiveIndex(startDimRaw, in.dims().size()));

  int64_t endDimRaw;
  ASSIGN_VALUE_OR_RETURN_ERR(endDimRaw, iValToInt(getGlowIValueForValue(
                                            inputs[FlattenInputs::end_dim])));

  int64_t endDim;
  ASSIGN_VALUE_OR_RETURN_ERR(endDim,
                             getPositiveIndex(endDimRaw, in.dims().size()));

  auto xDim = glow::flattenCdr(in.dims(), startDim);
  auto *glowNode = F_.createReshape("flatten", in, {xDim.first, xDim.second});

  c10::ScalarType dtype;
  RETURN_IF_ERR(getCorrectTypeMapping(dtype, inputs[FlattenInputs::input]));
  return addValueMapping(outputs[0], glowNode->getResult(), dtype);
}

Error PyTorchModelLoader::loadTopK(const torch::jit::Node *ptNode) {
  auto inputs = ptNode->inputs();
  auto outputs = ptNode->outputs();
  RETURN_IF_ERR(checkInputAndOutputSizes(inputs, 5, outputs, 2));

  glow::NodeValue input;
  ASSIGN_VALUE_OR_RETURN_ERR(
      input, getGlowNodeValueForValue(inputs[TopKInputs::input]));

  int64_t k;
  ASSIGN_VALUE_OR_RETURN_ERR(
      k, iValToInt(getGlowIValueForValue(inputs[TopKInputs::k])));

  if (hasGlowIValueForValue(inputs[TopKInputs::dim],
                            /*ignoreNones*/ true)) {
    int64_t dim;
    ASSIGN_VALUE_OR_RETURN_ERR(
        dim, iValToInt(getGlowIValueForValue(inputs[TopKInputs::dim])));
    RETURN_ERR_IF_NOT(dim != input.dims().size() - 1,
                      "topk is only supported along the last dimension");
  }

  if (hasGlowIValueForValue(inputs[TopKInputs::largest],
                            /*ignoreNones*/ true)) {
    bool largest;
    ASSIGN_VALUE_OR_RETURN_ERR(largest, iValToBool(getGlowIValueForValue(
                                            inputs[TopKInputs::largest])));
    RETURN_ERR_IF_NOT(largest, "topk is only supported with largest");
  }

  auto *glowNode = F_.createTopK("TopK", input, (unsigned_t)k);

  RETURN_IF_ERR(addValueMapping(outputs[0], glowNode->getValues()));
  RETURN_IF_ERR(addValueMapping(outputs[1], glowNode->getIndices()));
  return Error::success();
}

Error PyTorchModelLoader::loadConstantChunk(const torch::jit::Node *ptNode) {
  auto inputs = ptNode->inputs();
  auto outputs = ptNode->outputs();
  RETURN_IF_ERR(checkInputAndOutputSizes(inputs, 1, outputs, -1));

  int64_t chunks = ptNode->i(at::attr::chunks);
  int64_t dimRaw = ptNode->i(at::attr::dim);

  RETURN_ERR_IF_NOT(chunks > 0, "There needs to be at least one chunk!");
  RETURN_ERR_IF_NOT(chunks == outputs.size(),
                    "Chunks must be equal to outputs.size()!");

  glow::NodeValue input;
  ASSIGN_VALUE_OR_RETURN_ERR(input, getGlowNodeValueForValue(inputs[0]));

  int64_t dim;
  ASSIGN_VALUE_OR_RETURN_ERR(dim,
                             getPositiveIndex(dimRaw, input.dims().size()));

  size_t dimsSize = input.dims().size();
  std::vector<glow::dim_t> begins(dimsSize);
  std::vector<glow::dim_t> ends(dimsSize);
  for (int i = 0; i < dimsSize; ++i) {
    begins[i] = 0;
    ends[i] = input.dims()[i];
  }

  // We can do this because chunks == output size. Otherwise this may not be
  // correct.
  size_t cur = 0;
  size_t end = input.dims()[dim];
  size_t step = ((end - cur) + (chunks - 1)) / chunks;

  for (int i = 0; i < outputs.size(); ++i) {
    begins[dim] = cur;
    cur = cur + step > end ? end : cur + step;
    ends[dim] = cur;
    RETURN_IF_ERR(addValueMapping(
        outputs[i], F_.createSlice("FusedChunkOut", input, begins, ends)));
  }
  return Error::success();
}

Error PyTorchModelLoader::loadConstant(const torch::jit::Node *ptNode) {
  auto inputs = ptNode->inputs();
  auto outputs = ptNode->outputs();
  RETURN_IF_ERR(checkInputAndOutputSizes(inputs, 0, outputs, 1));

  auto optionalIValue = torch::jit::toIValue(outputs[0]);
  RETURN_ERR_IF_NOT(optionalIValue.has_value(),
                    "Constants should have IValue outputs.");
  const torch::jit::IValue iVal = *optionalIValue;

  GlowIValue glowIVal;
  RETURN_IF_ERR(glowIVal.fromIValue(iVal));

  // Consider empty lists as not existing because for example MaxPool2d
  // requires this.
  if (glowIVal.isIntList()) {
    std::vector<int64_t> *ints;
    ASSIGN_VALUE_OR_RETURN_ERR(ints, glowIVal.toIntList());
    if (ints->empty()) {
      return Error::success();
    }
  } else if (glowIVal.isDoubleList()) {
    std::vector<double> *doubles;
    ASSIGN_VALUE_OR_RETURN_ERR(doubles, glowIVal.toDoubleList());
    if (doubles->empty()) {
      return Error::success();
    }
  } else if (glowIVal.isBoolList()) {
    std::vector<bool> *bools;
    ASSIGN_VALUE_OR_RETURN_ERR(bools, glowIVal.toBoolList());
    if (bools->empty()) {
      return Error::success();
    }
  }

  if (glowIVal.isTensor()) {
    glow::Tensor *t;
    ASSIGN_VALUE_OR_RETURN_ERR(t, glowIVal.toTensor());
    glow::Constant *glowConstant =
        F_.getParent()->createConstant("constant", std::move(*t));
    if (copyTensorMemory_) {
      glowConstant->ensureIsOwned();
    }
    RETURN_IF_ERR(addValueMapping(outputs[0], glowConstant->getOutput()));
  } else {
    RETURN_IF_ERR(addValueMapping(outputs[0], std::move(glowIVal)));
  }

  return Error::success();
}

Error PyTorchModelLoader::loadCustomOp(const torch::jit::Node *ptNode) {
  CustomPyTorchOpLoader *customLoader =
      getCustomPyTorchOpLoaderForSymbol(ptNode->kind());

  RETURN_ERR_IF_NOT(
      customLoader,
      strFormat("Expected a custom loader to be found for symbol: %s",
                ptNode->kind().toQualString()));

  return customLoader->loadNode(*this, ptNode);
}

Error PyTorchModelLoader::loadEmbeddingBag(const torch::jit::Node *ptNode) {
  auto inputs = ptNode->inputs();
  auto outputs = ptNode->outputs();
  RETURN_IF_ERR(checkInputAndOutputSizes(inputs, -7, outputs, 4));

  glow::NodeValue weight;
  ASSIGN_VALUE_OR_RETURN_ERR(
      weight, getGlowNodeValueForValue(inputs[EmbeddingBagInputs::weight]));
  glow::NodeValue indices;
  ASSIGN_VALUE_OR_RETURN_ERR(
      indices, getGlowNodeValueForValue(inputs[EmbeddingBagInputs::indices]));
  glow::NodeValue offsets;
  ASSIGN_VALUE_OR_RETURN_ERR(
      offsets, getGlowNodeValueForValue(inputs[EmbeddingBagInputs::offsets]));

  // If no indices are provided, replace the op with a zero Constant.
  if (indices.dims()[0] == 0) {
    glow::Tensor t(
        ElemKind::FloatTy,
        {offsets.dims()[0] > 0 ? offsets.dims()[0] - 1 : 0, weight.dims()[1]});
    t.zero();
    glow::Constant *glowConstant =
        F_.getParent()->createConstant("EmptyEmbeddingBag", std::move(t));
    return addValueMapping(outputs[0], glowConstant->getOutput());
  }

  glow::NodeValue perSampleWeights = loadNodeValueOrCreateBroadcastedConstant(
      inputs[EmbeddingBagInputs::per_sample_weights], "EmbeddingBag.ones",
      glow::Type(weight.getElementType(), {indices.dims()[0]}), 1.0);

  bool scaleGradByFreq;
  ASSIGN_VALUE_OR_RETURN_ERR(
      scaleGradByFreq, iValToBool(getGlowIValueForValue(
                           inputs[EmbeddingBagInputs::scale_grad_by_freq])));

  RETURN_ERR_IF_NOT(scaleGradByFreq == false,
                    "Currently only support scale_grad_by_freq == 'false'");

  int mode;
  ASSIGN_VALUE_OR_RETURN_ERR(
      mode, iValToInt(getGlowIValueForValue(inputs[EmbeddingBagInputs::mode])));

  RETURN_ERR_IF_NOT(mode == 0, "Currently only support mode='sum'");

  bool sparse;
  ASSIGN_VALUE_OR_RETURN_ERR(sparse, iValToBool(getGlowIValueForValue(
                                         inputs[EmbeddingBagInputs::sparse])));

  auto *EB = F_.createEmbeddingBag("EmbeddingBag", weight, perSampleWeights,
                                   indices, offsets, true);

  return addValueMapping(outputs[0], EB->getResult());
}

Error PyTorchModelLoader::loadEmbeddingBagByteRowwiseOffsetsHelper(
    const torch::jit::Node *ptNode, bool is4Bit) {
  auto inputs = ptNode->inputs();
  auto outputs = ptNode->outputs();
  RETURN_IF_ERR(checkInputAndOutputSizes(inputs, -7, outputs, 1));

  glow::NodeValue weight;
  ASSIGN_VALUE_OR_RETURN_ERR(
      weight, getGlowNodeValueForValue(
                  inputs[EmbeddingBagByteRowwiseOffsetsInputs::weight]));
  glow::NodeValue indices;
  ASSIGN_VALUE_OR_RETURN_ERR(
      indices, getGlowNodeValueForValue(
                   inputs[EmbeddingBagByteRowwiseOffsetsInputs::indices]));
  glow::NodeValue offsets;
  ASSIGN_VALUE_OR_RETURN_ERR(
      offsets, getGlowNodeValueForValue(
                   inputs[EmbeddingBagByteRowwiseOffsetsInputs::offsets]));

  bool scaleGradByFreq;
  ASSIGN_VALUE_OR_RETURN_ERR(
      scaleGradByFreq,
      iValToBool(getGlowIValueForValue(
          inputs[EmbeddingBagByteRowwiseOffsetsInputs::scale_grad_by_freq])));

  RETURN_ERR_IF_NOT(scaleGradByFreq == false,
                    "Currently only support scale_grad_by_freq == 'false'");

  int mode;
  ASSIGN_VALUE_OR_RETURN_ERR(
      mode, iValToInt(getGlowIValueForValue(
                inputs[EmbeddingBagByteRowwiseOffsetsInputs::mode])));

  RETURN_ERR_IF_NOT(mode == 0, "Currently only support mode='sum'");

  bool sparse;
  ASSIGN_VALUE_OR_RETURN_ERR(
      sparse, iValToBool(getGlowIValueForValue(
                  inputs[EmbeddingBagByteRowwiseOffsetsInputs::sparse])));

  RETURN_ERR_IF_NOT(sparse == false, "Currently only support sparse='false'");

  // If no indices are provided, replace the op with a zero Constant.
  if (indices.dims()[0] == 0) {
    // Assuming hasEndOffset = true, so the output.dims[0] should be
    // offsets.dims[0] - 1, if offsets is not empty
    glow::Tensor t(ElemKind::FloatTy,
                   {offsets.dims()[0] > 0 ? offsets.dims()[0] - 1 : 0,
                    weight.dims()[1] - 2 * sizeof(float)});
    t.zero();
    glow::Constant *glowConstant = F_.getParent()->createConstant(
        "EmptyEmbeddingBagByteRowwiseOffsets", std::move(t));
    return addValueMapping(outputs[0], glowConstant->getOutput());
  }

  glow::NodeValue perSampleWeights = loadNodeValueOrCreateBroadcastedConstant(
      inputs[EmbeddingBagByteRowwiseOffsetsInputs::per_sample_weights],
      (is4Bit ? "EmbeddingBag4BitRowwiseOffsets.ones"
              : "EmbeddingBagByteRowwiseOffsets.ones"),
      glow::Type((is4Bit ? ElemKind::Float16Ty : ElemKind::FloatTy),
                 {indices.dims()[0]}),
      1.0);

  glow::Constant *weightConstant =
      llvm::dyn_cast<glow::Constant>(weight.getNode());

  RETURN_ERR_IF_NOT(weightConstant,
                    strFormat("Expected Weight to be a Constant but found: %s",
                              weight.getNode()->getKindName()));

  TypeRef fusedTy = F_.getParent()->uniqueType(
      (is4Bit ? ElemKind::UInt4FusedFP16QTy : ElemKind::UInt8FusedQTy),
      weight.dims(), 0.0, 0);

  weightConstant->setType(Storage::OutputIdx, fusedTy);
  weightConstant->setPayloadType(fusedTy);

  auto *EB = F_.createEmbeddingBagByteRowwiseOffsets(
      (is4Bit ? "EmbeddingBag4BitRowwiseOffsets"
              : "EmbeddingBagByteRowwiseOffsets"),
      weightConstant->getOutput(), perSampleWeights, indices, offsets, false,
      true /* hasEndOffset */);

  return addValueMapping(outputs[0], EB->getResult());
}

Error PyTorchModelLoader::loadEmbeddingBagByteRowwiseOffsets(
    const torch::jit::Node *ptNode) {
  return loadEmbeddingBagByteRowwiseOffsetsHelper(ptNode);
}

Error PyTorchModelLoader::loadEmbeddingBag4BitRowwiseOffsets(
    const torch::jit::Node *ptNode) {
  return loadEmbeddingBagByteRowwiseOffsetsHelper(ptNode, true);
}

Error PyTorchModelLoader::loadAttributes(
    const torch::jit::Graph &graph,
    const at::ArrayRef<torch::jit::IValue> inputs) {
  // Map from the Value in the Graph of an ivalue::Object to the Object and a
  // string representing it's place in the module hierarchy.
  std::unordered_map<const torch::jit::Value *,
                     std::pair<const c10::ivalue::Object *, std::string>>
      objectTree;

  // Load graph inputs that are Objects.
  auto graphInputValues = graph.inputs();
  for (size_t i = 0; i < inputs.size(); ++i) {
    const auto &input = inputs[i];
    if (!input.isObject()) {
      continue;
    }

    const auto &object = input.toObjectRef();

    objectTree[graphInputValues[i]] =
        std::make_pair(&object, object.type()->str().c_str());
  }

  // Load prim::GetAttr nodes.
  for (const auto &node : graph.nodes()) {
    if (node->kind() != torch::jit::prim::GetAttr) {
      continue;
    }

    RETURN_IF_ERR(
        checkInputAndOutputSizes(node->inputs(), 1, node->outputs(), 1));

    const auto *inputValue = node->input();
    const auto *outputValue = node->output();

    RETURN_ERR_IF_NOT(objectTree.count(inputValue),
                      "Missing input for prim::getAttr");

    const auto &parent = objectTree.at(inputValue);
    const auto *parentObject = parent.first;

    const auto attrName = node->s(torch::jit::attr::name);
    const auto ival = parentObject->getAttr(attrName);

    // Concatenation of names of Objects and fields referenced in the Module
    // tree.
    const auto &nameHierarchy = parent.second;
    const auto newNameHierarchy =
        strFormat("%s_%s", nameHierarchy.c_str(), attrName.c_str());

    if (ival.isObject()) {
      if (isPackedQParamNode(node)) {
        qparamsMap_[outputValue] = ival;
      } else {
        objectTree[outputValue] =
            std::make_pair(&ival.toObjectRef(), newNameHierarchy);
      }
      continue;
    } else if (ival.isTensor()) {
      GlowIValue glowIVal;
      // PyTorch Tensor extracted type is kByte
      // indicate it is the address of stored weights of quantized
      // linear or conv.
      if (isPackedQParamNode(node)) {
        const auto ptTensor = ival.toTensor();
        CHECK(ptTensor.is_contiguous());
        glowIVal.fromPTTensor(ptTensor);
        RETURN_IF_ERR(addValueMapping(outputValue, std::move(glowIVal)));
      } else {
        RETURN_IF_ERR(glowIVal.fromIValue(ival));
        glow::Tensor *t;
        ASSIGN_VALUE_OR_RETURN_ERR(t, glowIVal.toTensor());
        glow::Constant *glowConstant =
            F_.getParent()->createConstant(newNameHierarchy, std::move(*t));

        if (copyTensorMemory_) {
          glowConstant->ensureIsOwned();
        }
        RETURN_IF_ERR(addValueMapping(outputValue, glowConstant->getOutput()));
      }
    } else {
      GlowIValue glowIVal;
      RETURN_IF_ERR(glowIVal.fromIValue(ival));
      RETURN_IF_ERR(addValueMapping(outputValue, std::move(glowIVal)));
    }
  }

  return Error::success();
}

/*static*/
Error PyTorchModelLoader::loadJITGraph(
    glow::Function &F, const torch::jit::Graph &graph,
    std::vector<glow::Placeholder *> &inputPlaceholders,
    std::vector<glow::Placeholder *> &outputPlaceholders,
    std::vector<c10::ScalarType> &outputCorrectType,
    const PyTorchLoaderSettings &settings,
    const at::ArrayRef<torch::jit::IValue> inputs,
    const std::vector<InputMeta> &inputMeta) {
  Error error = Error::empty();
  PyTorchModelLoader loader(F, graph, inputPlaceholders, outputPlaceholders,
                            outputCorrectType, error, settings, inputs,
                            inputMeta);
  return error;
}

PyTorchModelLoader::PyTorchModelLoader(
    glow::Function &F, const torch::jit::Graph &graph,
    std::vector<glow::Placeholder *> &inputPlaceholders,
    std::vector<glow::Placeholder *> &outputPlaceholders,
    std::vector<c10::ScalarType> &outputCorrectType, Error &error,
    const PyTorchLoaderSettings &settings,
    const at::ArrayRef<torch::jit::IValue> inputs,
    const std::vector<InputMeta> &inputMeta)
    : F_(F), inputs_(inputs), copyTensorMemory_(false) {
  auto loadFn = [&]() -> Error {
    auto graphInputValues = graph.inputs();

    RETURN_ERR_IF_NOT(
        inputs.size() == graphInputValues.size() ||
            inputMeta.size() == graphInputValues.size(),
        glow::strFormat("Number of Graph inputs %lu must match the "
                        "number of provided inputs %lu.",
                        graphInputValues.size(), inputs.size()));
    // Create Glow Placeholders for inputs.
    for (size_t i = 0; i < graphInputValues.size(); ++i) {
      const torch::jit::Value *inputValue = graphInputValues[i];
      c10::ScalarType inputScalarType;
      glow::Placeholder *ph;
      if (!inputMeta.empty()) {
        if (inputValue->type()->kind() == c10::TypeKind::TensorType) {
          inputScalarType = inputMeta[i].type;
          glow::ElemKind elemKind;
          if (inputMeta[i].type != at::kQUInt8) {
            elemKind = scalarTypeToElemKind(inputMeta[i].type);
          } else {
            elemKind = ElemKind::Int8QTy;
          }
          glow::Type t(elemKind, inputMeta[i].dims);

          ph = F_.getParent()->createPlaceholder(&t, "input",
                                                 /*isTrainable*/ false);

        } else {
          // Here we assume it's scalar type
          glow::Type t(typeKindToElemKind(inputValue->type()->kind()), {});
          ph = F_.getParent()->createPlaceholder(&t, "input", false);
          inputScalarType = elemKindToScalarType(t.getElementType());
        }
        RETURN_IF_ERR(
            addValueMapping(inputValue, ph->getOutput(), inputScalarType));
        inputPlaceholders.push_back(ph);
        inputPlaceholdersReverseIndex_[ph] = i;
      } else {
        const c10::IValue inputIValue = inputs.at(i);
        // Objects will be used to load model parameters.
        if (inputIValue.isObject()) {
          continue;
        }
        GlowIValue glowIVal;
        RETURN_IF_ERR(glowIVal.fromIValue(inputIValue));
        if (glowIVal.isTensor()) {
          glow::Tensor *t;
          ASSIGN_VALUE_OR_RETURN_ERR(t, glowIVal.toTensor());
          auto oldType = t->getType();
          if (oldType.getElementType() == ElemKind::UInt8QTy) {
            auto newType = glow::Type(
                ElemKind::Int8QTy, oldType.dims(), oldType.getScale(),
                oldType.getOffset() - UINT8_TO_INT8_SHIFT);
            ph = F_.getParent()->createPlaceholder(&newType, "input",
                                                   /*isTrainable*/ false);
          } else {
            ph = F_.getParent()->createPlaceholder(&t->getType(), "input",
                                                   /*isTrainable*/ false);
          }
          inputScalarType = inputIValue.toTensor().scalar_type();
          RETURN_IF_ERR(
              addValueMapping(inputValue, ph->getOutput(), inputScalarType));
          inputPlaceholders.push_back(ph);
          inputPlaceholdersReverseIndex_[ph] = i;
        } else {

          RETURN_IF_ERR(addValueMapping(inputValue, std::move(glowIVal)));
        }
      }
    }

    RETURN_IF_ERR(loadAttributes(graph, inputs));
    RETURN_IF_ERR(loadNodes(graph));

    // Create Glow Placeholders for outputs.
    for (const torch::jit::Value *output : graph.outputs()) {
      glow::NodeValue outputNodeValue;
      // Only allow tensor outputs from Glow subgraph.
      ASSIGN_VALUE_OR_RETURN_ERR(outputNodeValue,
                                 getGlowNodeValueForValue(output));
      auto *save = F_.createSave("save", outputNodeValue);
      outputPlaceholders.push_back(save->getPlaceholder());

      c10::ScalarType outputScalarType;
      RETURN_IF_ERR(getCorrectTypeMapping(outputScalarType, output));
      outputCorrectType.push_back(outputScalarType);
    }

    if (settings.dumpGlowDag) {
      F_.dumpDAG(strFormat("%s.dot", F_.getName().data()));
    }

    if (settings.writeToOnnx) {
      RETURN_IF_ERR(dumpOnnxModel(F, /* zipMode */ false));
    }

    return Error::success();
  };
  error = loadFn();

  if (error) {
    DLOG(ERROR) << "Encountered error while loading graph:" << std::endl
                << graph << std::endl;
  }
}

/*static*/
Error PyTorchModelLoader::loadJITGraphForOnnxTraining(
    glow::Function &F, const torch::jit::Graph &graph,
    const at::ArrayRef<torch::jit::IValue> inputs,
    const std::vector<torch::jit::IValue> &parameters,
    std::vector<glow::Placeholder *> &inputPlaceholders,
    std::vector<glow::Placeholder *> &outputPlaceholders) {
  Error error = Error::empty();
  PyTorchModelLoader loader(F, graph, parameters, inputPlaceholders,
                            outputPlaceholders, error, inputs);
  return error;
}

PyTorchModelLoader::PyTorchModelLoader(
    glow::Function &F, const torch::jit::Graph &graph,
    const std::vector<torch::jit::IValue> &parameters,
    std::vector<glow::Placeholder *> &inputPlaceholders,
    std::vector<glow::Placeholder *> &outputPlaceholders, Error &error,
    const at::ArrayRef<torch::jit::IValue> inputs)
    : F_(F), inputs_(inputs), copyTensorMemory_(true) {

  auto setup = [&]() -> Error {
    auto graphInputValues = graph.inputs();
    RETURN_ERR_IF_NOT(
        inputs.size() + parameters.size() == graphInputValues.size(),
        glow::strFormat("Number of Graph inputs %lu must match the "
                        "number of placeholders %lu + number of "
                        "provided inputs %lu.",
                        graphInputValues.size(), parameters.size(),
                        inputs.size()));

    size_t graphIdx = 0;

    // Create Glow Placeholders for inputs.
    for (size_t i = 0; i < inputs.size(); ++i, ++graphIdx) {
      const torch::jit::Value *inputValue = graphInputValues[graphIdx];
      const c10::IValue inputIValue = inputs.at(i);
      GlowIValue glowIVal;
      RETURN_IF_ERR(glowIVal.fromIValue(inputIValue));
      if (glowIVal.isTensor()) {
        glow::Tensor *t;
        ASSIGN_VALUE_OR_RETURN_ERR(t, glowIVal.toTensor());
        glow::Placeholder *ph = F_.getParent()->createPlaceholder(
            &t->getType(), "input", /*isTrainable*/ false);
        RETURN_IF_ERR(addValueMapping(inputValue, ph->getOutput()));
        inputPlaceholders.push_back(ph);
        inputPlaceholdersReverseIndex_[ph] = i;
      } else {
        RETURN_IF_ERR(addValueMapping(inputValue, std::move(glowIVal)));
      }
    }

    // Create Glow Placeholders for training parameters (don't put them in
    // inputPlaceholders though).
    for (size_t i = 0; i < parameters.size(); ++i, ++graphIdx) {
      DCHECK(parameters[i].isTensor()) << "Expecting parameters to be Tensor";
      glow::Constant *C = F_.getParent()->createConstant(
          "parameter", ptTensorToGlowTensor(parameters[i].toTensor()));
      C->ensureIsOwned();

      RETURN_IF_ERR(
          addValueMapping(graphInputValues[graphIdx], C->getOutput()));
    }

    RETURN_IF_ERR(loadNodes(graph));

    // Create Glow Placeholders for outputs.
    for (const torch::jit::Value *output : graph.outputs()) {
      glow::NodeValue outputNodeValue;
      // Only allow tensor outputs from Glow subgraph.
      ASSIGN_VALUE_OR_RETURN_ERR(outputNodeValue,
                                 getGlowNodeValueForValue(output));
      auto *save = F_.createSave("save", outputNodeValue);
      outputPlaceholders.push_back(save->getPlaceholder());
    }

    return Error::success();
  };

  error = setup();
}

ValueMappingType ValueMapping::getMappingType() const { return mappingType_; }

c10::ScalarType ValueMapping::getCorrectType() const { return correctType_; }

void ValueMapping::setCorrectType(c10::ScalarType dtype) {
  correctType_ = dtype;
}

ValueMapping::ValueMapping(NodeValue nodeValue) {
  mappingType_ = ValueMappingType::NodeValue;
  nodeValue_ = std::move(nodeValue);
}

ValueMapping::ValueMapping(GlowIValue glowIValue) {
  mappingType_ = ValueMappingType::IValue;
  glowIValue_ = glow::make_unique<GlowIValue>(std::move(glowIValue));
}

Expected<NodeValue> ValueMapping::getMappedNodeValue() {
  if (mappingType_ == ValueMappingType::IValue) {
    RETURN_ERR("ValueMapping doesn't contain a NodeValue");
  } else {
    return nodeValue_;
  }
}

Expected<GlowIValue *> ValueMapping::getMappedGlowIValue() {
  if (mappingType_ == ValueMappingType::IValue) {
    return glowIValue_.get();
  } else {
    RETURN_ERR("ValueMapping doesn't contain a GlowIValue");
  }
}

Expected<const GlowIValue *> ValueMapping::getMappedGlowIValue() const {
  if (mappingType_ == ValueMappingType::IValue) {
    return glowIValue_.get();
  } else {
    RETURN_ERR("ValueMapping doesn't contain a GlowIValue");
  }
}

} // namespace glow<|MERGE_RESOLUTION|>--- conflicted
+++ resolved
@@ -1418,19 +1418,13 @@
                              iValToInt(getGlowIValueForValue(
                                  inputs[QuantizedLinearInputs::zero_point])));
 
-<<<<<<< HEAD
   auto outTy = F_.getParent()->uniqueType(
       ElemKind::Int8QTy, {input.dims()[0], weight.dims()[0]}, outScale,
       outZeroPoint - UINT8_TO_INT8_SHIFT);
-=======
-  auto outTy = F_.getParent()->uniqueType(ElemKind::Int8QTy,
-                                          {input.dims()[0], weight.dims()[0]},
-                                          outScale, outZeroPoint - OFFSETSHIFT);
 
   bool isRowwiseQuantized = ptWeightTensor.is_quantized() &&
                             ptWeightTensor.qscheme() == at::kPerChannelAffine;
 
->>>>>>> 6798f6c8
   if (isRowwiseQuantized) {
     // extract qparams from ptWeightTensor.
     // Notice since the memory of qparams may not be continous
