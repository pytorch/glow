/**
 * Copyright (c) Glow Contributors. See CONTRIBUTORS file.
 *
 * Licensed under the Apache License, Version 2.0 (the "License");
 * you may not use this file except in compliance with the License.
 * You may obtain a copy of the License at
 *
 *     http://www.apache.org/licenses/LICENSE-2.0
 *
 * Unless required by applicable law or agreed to in writing, software
 * distributed under the License is distributed on an "AS IS" BASIS,
 * WITHOUT WARRANTIES OR CONDITIONS OF ANY KIND, either express or implied.
 * See the License for the specific language governing permissions and
 * limitations under the License.
 */

#include "PyTorchModelLoader.h"
#include "CustomPyTorchOpLoader.h"
#include "PyTorchCommon.h"

#include "glow/Exporter/ONNXModelWriter.h"
#include "glow/Quantization/Base/Base.h"
#include "glow/Support/Error.h"
#include "glow/Support/Support.h"

#include <ATen/ATen.h>
#include <ATen/core/dispatch/Dispatcher.h>
#include <ATen/native/c10_utils.h>
#include <torch/csrc/jit/ir/ir.h>

namespace glow {

namespace {
/// For the quantized PyTorch ops, the activations are quantized to uint_8.
/// In Glow, the activations are quantized to int_8. Therefore, for the offset
/// read from quantized pytorch model, we need to subtract 128(i.e. INT8_MIN) to
/// make the activations becomes int8_t.

/// Downcast a double to a float.
Expected<float> to32Bit(double val) {
  RETURN_ERR_IF_NOT(val <= std::numeric_limits<float>::max() ||
                        val >= std::numeric_limits<float>::lowest(),
                    glow::strFormat("Value %f is out of limit.", val));
  return Expected<float>(static_cast<float>(val));
}

/// Unwrap a Expected and call to32Bit(double) or any contained return
/// Error.
Expected<float> to32Bit(Expected<double> expectedVal) {
  if (expectedVal) {
    return to32Bit(*expectedVal);
  } else {
    return expectedVal.takeError();
  }
}

/// Given a GlowIValue \p glowIVal and \p size, will return an std::vector
/// of the GlowIValue in the case it's a IntList or Tuple of Ints checking there
/// are exactly size elements or if the GlowIValue is an Int then it will
/// replicate it size times then return that.
Expected<std::vector<int64_t>> expandIntIValIfNeeded(const GlowIValue &glowIVal,
                                                     size_t size) {
  // If the GlowIValue is a single int then make size copies of it.
  if (glowIVal.isInt()) {
    std::vector<int64_t> out;
    int64_t elem;
    ASSIGN_VALUE_OR_RETURN_ERR(elem, glowIVal.toInt());
    for (size_t i = 0; i < size; ++i) {
      out.push_back(elem);
    }
    return out;
  }

  // If the GlowIValue is an IntList then check that its size is size then
  // return it.
  else if (glowIVal.isIntList()) {
    const std::vector<int64_t> *listPtr;
    ASSIGN_VALUE_OR_RETURN_ERR(listPtr, glowIVal.toIntList());
    RETURN_ERR_IF_NOT(
        listPtr->size() == size,
        strFormat("Expected a list of size %lu but found a list of size %lu",
                  size, listPtr->size()));
    return *listPtr;
  }

  // If the GlowIValue is a Tuple with size number of elements and all elements
  // are ints then put those ints in a vector.
  else if (glowIVal.isTuple()) {
    const std::vector<GlowIValue> *tuplePtr;
    ASSIGN_VALUE_OR_RETURN_ERR(tuplePtr, glowIVal.toTuple());
    RETURN_ERR_IF_NOT(
        tuplePtr->size() == size,
        strFormat("Expected a tuple of size %lu but found a tuple of size %lu",
                  size, tuplePtr->size()));
    std::vector<int64_t> out;
    for (const auto &ival : *tuplePtr) {
      int64_t elem;
      ASSIGN_VALUE_OR_RETURN_ERR(elem, ival.toInt());
      out.push_back(elem);
    }
    return out;
  }

  // Any other type of GlowIValue is invalid.
  else {
    RETURN_ERR(
        strFormat("Unexpected GlowIValue type: %s", glowIVal.getTagString()));
  }
}

/// Unwrap Expected<GlowIValue *> and call
/// expandIntIValIfNeeded(GlowIValue), propagates any Errors.
Expected<std::vector<int64_t>>
expandIntIValIfNeeded(Expected<GlowIValue *> expectedGlowIVal, size_t size) {
  if (expectedGlowIVal) {
    return expandIntIValIfNeeded(**expectedGlowIVal, size);
  } else {
    return expectedGlowIVal.takeError();
  }
}

/// Given a GlowIValue \p glowIVal, \returns if the GlowIValue is an Int return
/// it's value, if it's a IntList or Tuple of Ints then check that all elements
/// are the same then return the first one.
Expected<int64_t> contractIntIValIfNeeded(const GlowIValue &glowIVal) {
  if (glowIVal.isInt()) {
    return glowIVal.toInt();
  }

  // If the GlowIValue is an int list then check that its size is size then
  // return it.
  else if (glowIVal.isIntList()) {
    const std::vector<int64_t> *listPtr;
    ASSIGN_VALUE_OR_RETURN_ERR(listPtr, glowIVal.toIntList());
    RETURN_ERR_IF_NOT(!listPtr->empty(), "Unexpected empty list");
    int64_t value = (*listPtr)[0];
    for (size_t i = 1; i < listPtr->size(); ++i) {
      int64_t elem = (*listPtr)[i];
      RETURN_ERR_IF_NOT(value == elem,
                        "Expected all elements of list to be the same.");
    }
    return value;
  }

  // If the GlowIValue is a tuple with size number of elements and all elements
  // are ints then put those ints in a vector.
  else if (glowIVal.isTuple()) {
    const std::vector<GlowIValue> *tuplePtr;
    ASSIGN_VALUE_OR_RETURN_ERR(tuplePtr, glowIVal.toTuple());
    RETURN_ERR_IF_NOT(!tuplePtr->empty(), "Unexpected empty tuple");
    int64_t value;
    ASSIGN_VALUE_OR_RETURN_ERR(value, (*tuplePtr)[0].toInt());
    for (size_t i = 1; i < tuplePtr->size(); ++i) {
      int64_t elem;
      ASSIGN_VALUE_OR_RETURN_ERR(elem, (*tuplePtr)[i].toInt());
      RETURN_ERR_IF_NOT(value == elem,
                        "Expected all elements of tuple to be the same.");
    }
    return value;
  }

  // Any other type of GlowIValue is invalid.
  else {
    RETURN_ERR(
        strFormat("Unexpected GlowIValue type: %s", glowIVal.getTagString()));
  }
}

/// Unwrap a Expected<GlowIValue *> \p expectedGlowIVal and call
/// contractIntIValIfNeeded(GlowIValue), propogate any Errors.
Expected<int64_t>
contractIntIValIfNeeded(Expected<GlowIValue *> expectedGlowIVal) {
  if (expectedGlowIVal) {
    return contractIntIValIfNeeded(**expectedGlowIVal);
  } else {
    return expectedGlowIVal.takeError();
  }
}

/// Given a vector \p original containing elements of some type, \returns a
/// vector of each element cast to another type T.
template <typename T, typename OriginalT>
std::vector<T> castVector(const std::vector<OriginalT> &original) {
  std::vector<T> out;
  out.reserve(original.size());
  for (const auto &elem : original) {
    out.push_back(static_cast<T>(elem));
  }
  return out;
}

/// Unwrap a Expected<std::vector<>> \p originalExpected and calls
/// castVector() with the contents, propagates any Errors.
template <typename T, typename OriginalT>
Expected<std::vector<T>>
castVector(Expected<std::vector<OriginalT>> originalExpected) {
  if (originalExpected) {
    return castVector<T>(*originalExpected);
  } else {
    return originalExpected.takeError();
  }
}

/// Unwrap a Expected<OriginalT> \p originalExpected and calls
/// static_cast() with the contents, propagates any Errors.
template <typename T, typename OriginalT>
Expected<T> static_cast_expected(Expected<OriginalT> originalExpected) {
  if (originalExpected) {
    return static_cast<T>(*originalExpected);
  } else {
    return originalExpected.takeError();
  }
}

/// Given the dimensions of two inputs of equal length and at least rank 3 \p
/// lhsDims and \p rhsDims, \returns the broadcast for each dimension with the
/// inner-most two dimensions set to 0 because they will not be broadcast for
/// matmul. This is a helper for loading matmul.
Expected<std::vector<glow::dim_t>>
computeBroadcastedMatMulTargetDims(llvm::ArrayRef<glow::dim_t> lhsDims,
                                   llvm::ArrayRef<glow::dim_t> rhsDims) {

  size_t lhsRank = lhsDims.size();
  size_t rhsRank = lhsDims.size();

  RETURN_ERR_IF_NOT(
      lhsRank == rhsRank,
      "Both inputs must have the same rank to compute broadcast.");

  RETURN_ERR_IF_NOT(lhsRank >= 3,
                    "Inputs must have at least rank 3 to compute broadcast.");

  std::vector<glow::dim_t> targetDims;

  // Reverse both inputs dims.
  auto lhsDimsRev = std::vector<glow::dim_t>(lhsDims.rbegin(), lhsDims.rend());
  auto rhsDimsRev = std::vector<glow::dim_t>(rhsDims.rbegin(), rhsDims.rend());

  // Insert 0 placeholders for the final two dims.
  targetDims.push_back(0);
  targetDims.push_back(0);

  // Start at index 2 because we don't broadcast the inner-most dims (these are
  // the first two dims in this case since these are reversed).
  for (size_t i = 2; i < lhsRank; ++i) {
    size_t lhsTarget = lhsDimsRev[i];
    size_t rhsTarget = rhsDimsRev[i];

    if (lhsTarget == rhsTarget || lhsTarget == 1 || rhsTarget == 1) {
      targetDims.push_back(std::max(lhsTarget, rhsTarget));
    } else {
      return MAKE_ERR(strFormat("Cannot broadcast dim %d with %d",
                                (int32_t)lhsTarget, (int32_t)rhsTarget));
    }
  }

  // Reverse the dimensions back before return.
  std::reverse(targetDims.begin(), targetDims.end());
  return targetDims;
}

/// Given dims \p inputDims, returns an expansion of these dims to rank \p
/// targetRank by prepending 1s. This is a helper for loading matmul.
std::vector<glow::dim_t> getExpandDims(llvm::ArrayRef<glow::dim_t> inputDims,
                                       size_t targetRank) {
  DCHECK_LE(inputDims.size(), targetRank)
      << "The rank of inputDims can't be expanded if it's already larger than "
         "targetRank.";

  std::vector<glow::dim_t> newShape;
  for (size_t i = 0, e = targetRank - inputDims.size(); i < e; ++i) {
    newShape.push_back(1);
  }
  for (size_t d : inputDims) {
    newShape.push_back(d);
  }
  return newShape;
}

/// Given dims \p inputDims, \returns these dims contracted to rank \p by
/// combining the outer most dimensions. This is a helper for loading matmul.
std::vector<glow::dim_t> getContractDims(llvm::ArrayRef<glow::dim_t> inputDims,
                                         size_t targetRank) {
  size_t inputRank = inputDims.size();

  DCHECK_GE(inputRank, targetRank)
      << "Can't contract dims if there are less than targetRank to begin with.";

  if (inputRank == targetRank) {
    return inputDims;
  }

  std::vector<glow::dim_t> newShape;

  size_t inputIndex = 0;

  // Combine outer dimension into a single dimension.
  newShape.push_back(1);
  for (size_t i = 0, e = inputRank - (targetRank - 1); i < e;
       ++i, ++inputIndex) {
    newShape[0] *= inputDims[inputIndex];
  }

  // Copy the inner dimensions.
  for (; inputIndex < inputRank; ++inputIndex) {
    newShape.push_back(inputDims[inputIndex]);
  }

  return newShape;
}

/// Helper function check that indices are valid and convert negative indices to
/// positive indices using Python's negative indexing. \p index is the raw
/// index, it could be positive or negative, dimSize is the size of the
/// container being indexed into.
Expected<int64_t> getPositiveIndex(int64_t index, int64_t dimSize) {
  RETURN_ERR_IF_NOT(dimSize > 0, "Can't index into an empty container");

  const int64_t minIndex = 0 - dimSize;
  const int64_t maxIndex = dimSize - 1;

  RETURN_ERR_IF_NOT(minIndex <= index && index <= maxIndex,
                    strFormat("Invalid index, expected to be in range of "
                              "[%" PRId64 ", %" PRId64 "], but got %" PRId64,
                              minIndex, maxIndex, index));

  return index >= 0 ? index : dimSize + index;
}

// TODO: replace this with PyTorch's cpp_custom_type_hack::isa
/// \returns true if output of \p node is used only by a packed quantized node.
bool isPackedQParamNode(const torch::jit::Node *node) {
  static std::unordered_set<torch::jit::Symbol> packedQuantNodeKinds = {
      torch::jit::Symbol::fromQualString("quantized::linear"),
      torch::jit::Symbol::fromQualString("quantized::conv2d"),
      torch::jit::Symbol::fromQualString("quantized::conv2d_relu"),
      torch::jit::Symbol::fromQualString("quantized::conv3d"),
      torch::jit::Symbol::fromQualString("quantized::conv3d_relu"),
  };

  const auto uses = node->output()->uses();
  if (uses.empty()) {
    return false;
  }

  const auto userKind = uses[0].user->kind();

  if (packedQuantNodeKinds.count(userKind)) {
    DCHECK_EQ(uses.size(), 1) << "Expected packed quantization parameters to "
                                 "only be used by one node";
    return true;
  }

  return false;
}

/// Writes the given Function \p F to file using ONNXModelWriter. If \p zipMode
/// is set then zipMode will be used for the writer. \returns an Error if one
/// occurred.
Error dumpOnnxModel(glow::Function &F, bool zipMode) {
  constexpr size_t kIrVer = 7, kOpsetVer = 9;
  std::string fileName = F.getName().str() + (zipMode ? ".zip" : ".onnxtxt");
  LOG(INFO) << "Writing ONNX model to " << fileName;
  Error err = Error::empty();
  ONNXModelWriter onnxWriter(fileName, F, kIrVer, kOpsetVer, &err,
                             /* textMode */ !zipMode, /* zipMode */ zipMode,
                             /* useGlowCustomOps */ true);
  return err;
}

/// Indexes of aten::_convolution inputs.
struct ConvInputs {
  enum {
    input = 0, // NCHW
    weights = 1,
    bias = 2,
    stride = 3,
    padding = 4,
    dilation = 5,
    transposed = 6,
    output_padding = 7,
    groups = 8,
    benchmark = 9,
    deterministic = 10,
    cudnn_enabled = 11
  };
};

/// Indexes of aten::mean inputs.
struct MeanInputs {
  enum {
    input = 0,
    axis = 1,
    keepdims = 2,
    output = 3,
  };
};

/// Indexes of aten::batch_norm inputs.
struct BatchNormInputs {
  enum {
    input = 0, // NCHW
    weights = 1,
    bias = 2,
    running_mean = 3,
    running_var = 4,
    training = 5,
    momentum = 6,
    eps = 7,
    cuddnn_enabled = 8,
  };
};

/// Indexes of aten::layer_norm inputs.
struct LayerNormInputs {
  enum {
    input = 0,
    normalized_shape = 1,
    weight = 2,
    bias = 3,
    eps = 4,
    cuddnn_enabled = 5,
  };
};

/// Indexes of aten::dropout inputs.
struct DropoutInputs {
  enum {
    input = 0,
    p = 1,
    training = 2,
  };
};

/// Indexes of aten::avg_pool2d inputs.
struct AvgPoolInputs {
  enum {
    input = 0,
    kernel_size = 1,
    stride = 2,
    padding = 3,
    ceil_mode = 4,
    count_include_pad = 5,
    divisor_override = 6,
  };
};

/// Indexes of aten::max_pool2d inputs.
struct MaxPoolInputs {
  enum {
    input = 0, // NCHW
    kernel_size = 1,
    stride = 2,
    padding = 3,
    dilation = 4,
    ceil_mode = 5,
  };
};

/// Indices of aten::Pow inputs.
struct PowInputs {
  enum {
    input = 0,
    exponent = 1,
  };
};

/// Indices of aten::clamp inputs.
struct ClampInputs {
  enum {
    input = 0,
    min = 1,
    max = 2,
  };
};

/// Indexes of aten::adaptive_avg_pool2d inputs.
struct AdaptiveAvgPoolInputs {
  enum {
    input = 0, // NCHW
    output_size = 1,
  };
};

/// Indexes of glow::unpacked_quantized_conv2d inputs.
struct QuantizedUnpackedConv2dInputs {
  enum {
    input = 0, // NCHW
    weights = 1,
    bias = 2,
    stride = 3,
    padding = 4,
    dilation = 5,
    group = 6,
    scale = 7,
    zero_point = 8,
  };
};

/// Indexes of glow::unpacked_quantized_conv3d inputs.
struct QuantizedUnpackedConv3dInputs {
  enum {
    input = 0, // NCTHW
    weights = 1,
    bias = 2,
    stride = 3,
    padding = 4,
    dilation = 5,
    group = 6,
    scale = 7,
    zero_point = 8,
  };
};

/// Indexes of quantized::conv2d and quantized::conv2d_relu inputs.
struct QuantizedConv2dInputs {
  enum {
    input = 0, // NCHW
    packed_weights = 1,
    stride = 2,
    padding = 3,
    dilation = 4,
    group = 5,
    scale = 6,
    zero_point = 7,
  };
};

/// Indexes of quantized::conv3d and quantized::conv3d_relu inputs.
struct QuantizedConv3dInputs {
  enum {
    input = 0, // NCTHW
    packed_weights = 1,
    stride = 2,
    padding = 3,
    dilation = 4,
    group = 5,
    scale = 6,
    zero_point = 7,
  };
};

/// Indexes of quantized::add_relu inputs.
struct QuantizedAddReluInputs {
  enum {
    lhs = 0,
    rhs = 1,
    scale = 2,
    zero_point = 3,
  };
};

/// Indexes of quantized::add inputs.
struct QuantizedAddInputs {
  enum {
    lhs = 0,
    rhs = 1,
    scale = 2,
    zero_point = 3,
  };
};

/// Indexes of glow::unpacked_quantized_linear inputs.
struct QuantizedUnpackedLinearInputs {
  enum {
    input = 0,
    weight = 1,
    bias = 2,
    scale = 3,
    zero_point = 4,
  };
};

/// Indexes of quantized::linear inputs.
struct QuantizedLinearInputs {
  enum {
    input = 0,
    packed_weights = 1,
    scale = 2,
    zero_point = 3,
  };
};

/// Indexes of aten::quantize_per_tensor inputs.
struct QuantizeInputs {
  enum {
    input = 0,
    scale = 1,
    zero_point = 2,
    dtype = 3,
  };
};

/// Indexes of aten::prelu inputs.
struct PReluInputs {
  enum {
    input = 0,
    weight = 1,
  };
};

/// Indexes of aten::slice inputs.
struct SliceInputs {
  enum {
    input = 0,
    dim = 1,
    start = 2,
    end = 3,
    step = 4,
  };
};

/// Indexes of aten::softmax inputs.
struct SoftMaxInputs {
  enum {
    input = 0,
    dim = 1,
    dtype = 2,
  };
};

/// Indexes of aten::flatten inputs.
struct FlattenInputs {
  enum {
    input = 0,
    start_dim = 1,
    end_dim = 2,
  };
};

/// Indexes of aten::topk inputs.
struct TopKInputs {
  enum {
    input = 0,
    k = 1,
    dim = 2,
    largest = 3,
    sorted = 4,
  };
};

/// Indexes of aten::size inputs.
struct SizeInputs {
  enum {
    input = 0,
    dim = 1,
  };
};

/// Indexes of aten::reshape inputs.
struct ReshapeInputs {
  enum {
    input = 0,
    shape = 1,
  };
};

/// Indexes of aten::addmm inputs.
struct AddMMInputs {
  enum {
    input = 0,
    mat1 = 1,
    mat2 = 2,
    beta = 3,
    alpha = 4,
  };
};

/// Indexes of aten::transpose inputs.
struct TransposeInputs {
  enum {
    input = 0,
    dim0 = 1,
    dim1 = 2,
  };
};

/// Indexes of glow::fused_linear inputs.
struct GlowFusedLinearInputs {
  enum {
    input = 0,
    weights = 1,
    bias = 2,
    dim = 3,
    add_scalar = 4,
  };
};

/// Indexes of aten::embedding_bag inputs.
struct EmbeddingBagInputs {
  enum {
    weight,
    indices,
    offsets,
    scale_grad_by_freq,
    mode,
    sparse,
    per_sample_weights,
  };
};

/// Indexes of fb::embedding_bag_byte_rowwise_offsets inputs.
struct EmbeddingBagByteRowwiseOffsetsInputs {
  enum {
    weight,
    indices,
    offsets,
    scale_grad_by_freq,
    mode,
    sparse,
    per_sample_weights,
  };
};
} // namespace

// static
const PyTorchModelLoader::MappingOfMemberFunctions
PyTorchModelLoader::buildSymbolsMapping() {
  // First build mapping with standard PyTorch operators.
  auto symbolLoaderMapping = MappingOfMemberFunctions({
      {{"aten::type_as"}, &PyTorchModelLoader::loadTypeAs},
      {{"aten::contiguous"}, &PyTorchModelLoader::loadContiguous},
      {{"prim::Constant"}, &PyTorchModelLoader::loadConstant},
      {{"aten::mul", "aten::mul_"}, &PyTorchModelLoader::loadMul},
      {{"aten::div", "aten::div_"}, &PyTorchModelLoader::loadDiv},
      {{"aten::add", "aten::add_"}, &PyTorchModelLoader::loadAdd},
      {{"aten::sub", "aten::sub_"}, &PyTorchModelLoader::loadSub},
      {{"aten::rsub"}, &PyTorchModelLoader::loadRsub},
      {{"aten::sigmoid", "aten::sigmoid_"}, &PyTorchModelLoader::loadSigmoid},
      {{"aten::relu", "aten::relu_"}, &PyTorchModelLoader::loadRelu},
      {{"aten::gelu"}, &PyTorchModelLoader::loadGelu},
      {{"aten::tanh", "aten::tanh_"}, &PyTorchModelLoader::loadTanh},
      {{"aten::t", "aten::t_"}, &PyTorchModelLoader::loadT},
      {{"aten::permute"}, &PyTorchModelLoader::loadPermute},
      {{"aten::transpose", "aten::transpose_"},
       &PyTorchModelLoader::loadTranspose},
      {{"aten::min"}, &PyTorchModelLoader::loadMin},
      {{"aten::max"}, &PyTorchModelLoader::loadMax},
      {{"aten::exp"}, &PyTorchModelLoader::loadExp},
      {{"prim::FusedConcat"}, &PyTorchModelLoader::loadFusedConcat},
      {{"glow::fused_stack"}, &PyTorchModelLoader::loadFusedStack},
      {{"aten::mean"}, &PyTorchModelLoader::loadMean},
      {{"aten::pow"}, &PyTorchModelLoader::loadPow},
      {{"aten::dropout", "aten::dropout_"}, &PyTorchModelLoader::loadDropout},
      {{"aten::sqrt", "aten::sqrt_"}, &PyTorchModelLoader::loadSqrt},
      {{"aten::clamp"}, &PyTorchModelLoader::loadClamp},
      {{"quantized::add"}, &PyTorchModelLoader::loadQuantizedAdd},
      {{"quantized::add_relu"}, &PyTorchModelLoader::loadQuantizedAddRelu},
      {{"glow::fused_linear"}, &PyTorchModelLoader::loadGlowFusedLinear},
      {{"glow::unpacked_quantized_conv2d"},
       &PyTorchModelLoader::loadQuantizedConvUnpacked},
      {{"glow::unpacked_quantized_conv3d"},
       &PyTorchModelLoader::loadQuantizedConvUnpacked},
      {{"glow::unpacked_quantized_linear"},
       &PyTorchModelLoader::loadQuantizedLinearUnpacked},
      {{"quantized::linear"}, &PyTorchModelLoader::loadQuantizedLinear},
      {{"quantized::conv2d"}, &PyTorchModelLoader::loadQuantizedConv},
      {{"quantized::conv3d"}, &PyTorchModelLoader::loadQuantizedConv},
      {{"quantized::conv2d_relu"}, &PyTorchModelLoader::loadQuantizedConvRelu},
      {{"quantized::conv3d_relu"}, &PyTorchModelLoader::loadQuantizedConvRelu},
      {{"aten::quantize_per_tensor"}, &PyTorchModelLoader::loadQuantize},
      {{"aten::dequantize"}, &PyTorchModelLoader::loadDequantize},
      {{"aten::size"}, &PyTorchModelLoader::loadSize},
      {{"prim::ListConstruct"}, &PyTorchModelLoader::loadListConstruct},
      {{"aten::reciprocal", "aten::reciprocal_"},
       &PyTorchModelLoader::loadReciprocal},
      {{"aten::adaptive_avg_pool2d"},
       &PyTorchModelLoader::loadAdaptiveAvgPool2d},
      {{"aten::reshape"}, &PyTorchModelLoader::loadReshape},
      {{"aten::view"}, &PyTorchModelLoader::loadView},
      {{"aten::_convolution"}, &PyTorchModelLoader::loadConvolution},
      {{"aten::batch_norm"}, &PyTorchModelLoader::loadBatchNorm},
      {{"aten::layer_norm"}, &PyTorchModelLoader::loadLayerNorm},
      {{"aten::max_pool2d"}, &PyTorchModelLoader::loadMaxPool2d},
      {{"aten::avg_pool2d"}, &PyTorchModelLoader::loadAvgPool2d},
      {{"aten::matmul"}, &PyTorchModelLoader::loadMatMul},
      {{"aten::mm"}, &PyTorchModelLoader::loadMM},
      {{"aten::bmm"}, &PyTorchModelLoader::loadBmm},
      {{"aten::addmm"}, &PyTorchModelLoader::loadAddMM},
      {{"aten::flatten"}, &PyTorchModelLoader::loadFlatten},
      {{"aten::prelu"}, &PyTorchModelLoader::loadPRelu},
      {{"aten::slice"}, &PyTorchModelLoader::loadSlice},
      {{"aten::softmax"}, &PyTorchModelLoader::loadSoftMax},
      {{"aten::topk"}, &PyTorchModelLoader::loadTopK},
      {{"prim::ConstantChunk"}, &PyTorchModelLoader::loadConstantChunk},
      {{"aten::embedding_bag"}, &PyTorchModelLoader::loadEmbeddingBag},
      {{"fb::embedding_bag_byte_rowwise_offsets"},
       &PyTorchModelLoader::loadEmbeddingBagByteRowwiseOffsets},
  });

  // Add in custom operator loaders.
  for (const auto &symbolAndLoader : getCustomPyTorchOpLoaders()) {
    const char *symbolStr = symbolAndLoader.first.toQualString();
    MappingOfMemberFunctionsValue val({symbolStr},
                                      &PyTorchModelLoader::loadCustomOp);
    auto res = symbolLoaderMapping.insert({symbolAndLoader.first, val});
    DCHECK(res.second)
        << "Tried to create a custom op loader for a symbol that "
           "already has a registered loader: "
        << symbolStr;
  }

  return symbolLoaderMapping;
}

// static
const PyTorchModelLoader::MappingOfMemberFunctions &
PyTorchModelLoader::getSymbolsMapping() {
  /// Static map of the set of PyTorch symbols to load, the PyTorchModelLoader
  /// for loading these symbols, and the set of inputs that should be considered
  /// immutable between inference invocations by Glow and loaded as Constants
  /// instead of Placeholders.
  static auto symbolLoaderMapping = buildSymbolsMapping();

  return symbolLoaderMapping;
}

// static
bool PyTorchModelLoader::isNodeSupported(const torch::jit::Node *ptNode) {
  const auto kind = ptNode->kind();

  // Special case for prim::GetAttr, it's loaded separately from other ops.
  if (kind == torch::jit::prim::GetAttr) {
    return true;
  }

  const auto &mapping = getSymbolsMapping();

  return mapping.count(kind) != 0;
}

Error PyTorchModelLoader::loadNodes(const torch::jit::Graph &graph) {
  const auto &mapping = getSymbolsMapping();
  // Nodes are topologically sorted.
  for (const auto &node : graph.nodes()) {
    const auto kind = node->kind();
    // prim::GetAttr is loaded separately.
    if (kind == torch::jit::prim::GetAttr) {
      continue;
    }

    auto it = mapping.find(kind);

    RETURN_ERR_IF_NOT(it != mapping.end(),
                      glow::strFormat("Node kind %s is not supported by Glow",
                                      node->kind().toDisplayString()));

    RETURN_IF_ERR((this->*it->second.loadFn)(node));
  }

  return Error::success();
}

Error PyTorchModelLoader::getCorrectTypeMapping(c10::ScalarType &dest,
                                                const torch::jit::Value *src) {
  auto it = valueMap_.find(src);
  RETURN_ERR_IF_NOT(
      it != valueMap_.end(),
      glow::strFormat(
          "Cannot find value %s when trying to propagate its correct type",
          src->debugNameBase().c_str()));
  dest = it->second.getCorrectType();
  return Error::success();
}

Error PyTorchModelLoader::addValueMapping(const torch::jit::Value *value,
                                          glow::NodeValue nodeValue,
                                          c10::ScalarType correctType) {

  ValueMapping mapping(std::move(nodeValue));
  mapping.setCorrectType(correctType);
  auto p = valueMap_.emplace(value, std::move(mapping));

  RETURN_ERR_IF_NOT(p.second, glow::strFormat("Value %s is already mapped",
                                              value->debugNameBase().c_str()));
  return Error::success();
}

Error PyTorchModelLoader::addValueMapping(const torch::jit::Value *value,
                                          glow::NodeValue nodeValue) {
  auto correctType =
      elemKindToScalarType(nodeValue.getType()->getElementType());
  return addValueMapping(value, nodeValue, correctType);
}

void PyTorchModelLoader::removeValueMapping(const torch::jit::Value *value) {
  valueMap_.erase(value);
}

Error PyTorchModelLoader::addValueMapping(const torch::jit::Value *value,
                                          glow::GlowIValue glowIValue,
                                          c10::ScalarType correctType) {
  glow::Constant *glowConstant = nullptr;
  if (glowIValue.isTensor()) {
    glow::Tensor *t;
    ASSIGN_VALUE_OR_RETURN_ERR(t, glowIValue.toTensor());
    glowConstant = F_.getParent()->createConstant("constant", std::move(*t));
    RETURN_IF_ERR(
        addValueMapping(value, glowConstant->getOutput(), correctType));
  } else {
    ValueMapping mapping(std::move(glowIValue));
    mapping.setCorrectType(correctType);
    auto p = valueMap_.emplace(value, std::move(mapping));

    RETURN_ERR_IF_NOT(p.second,
                      glow::strFormat("Value %s is already mapped",
                                      value->debugNameBase().c_str()));
  }

  return Error::success();
}

Error PyTorchModelLoader::addValueMapping(const torch::jit::Value *value,
                                          glow::GlowIValue glowIValue) {
  auto correctType = c10::ScalarType::Undefined;
  // We dont propagate IValue's type unless the type is given,
  // since it has too many posibilities.
  return addValueMapping(value, std::move(glowIValue), correctType);
}

bool PyTorchModelLoader::hasGlowNodeValueForValue(
    const torch::jit::Value *value) const {
  const auto it = valueMap_.find(value);
  if (it == valueMap_.end()) {
    return false;
  }
  const auto mappingType = it->second.getMappingType();
  return mappingType != ValueMappingType::IValue;
}

bool PyTorchModelLoader::hasGlowIValueForValue(const torch::jit::Value *value,
                                               bool ignoreNones) const {
  const auto it = valueMap_.find(value);
  if (it == valueMap_.end()) {
    return false;
  }
  const auto mappingType = it->second.getMappingType();

  if (mappingType != ValueMappingType::IValue) {
    return false;
  }

  if (ignoreNones) {
    // Already checked ValueMappingType above.
    const auto *glowIVal = EXIT_ON_ERR(it->second.getMappedGlowIValue());
    return !glowIVal->isNone();
  }

  return true;
}

Expected<glow::NodeValue>
PyTorchModelLoader::getGlowNodeValueForValue(const torch::jit::Value *value) {
  auto it = valueMap_.find(value);
  if (it == valueMap_.end()) {
    RETURN_ERR(glow::strFormat("No mapping found fo Value %s",
                               value->debugNameBase().c_str()));
  }
  auto &mappingValue = it->second;
  if (mappingValue.getMappingType() == ValueMappingType::IValue) {
    RETURN_ERR(glow::strFormat(
        "Found a GlowIValue instead of a NodeValue for this Value: %s",
        value->debugNameBase().c_str()));
  }

  return mappingValue.getMappedNodeValue();
}

Expected<glow::GlowIValue *>
PyTorchModelLoader::getGlowIValueForValue(const torch::jit::Value *value) {
  auto it = valueMap_.find(value);
  if (it == valueMap_.end()) {
    RETURN_ERR(glow::strFormat("No mapping found fo Value %s",
                               value->debugNameBase().c_str()));
  }
  auto &mappingValue = it->second;
  if (mappingValue.getMappingType() != ValueMappingType::IValue) {
    RETURN_ERR(glow::strFormat(
        "Found a NodeValue instead of a GlowIValue for this Value: %s",
        value->debugNameBase().c_str()));
  }
  return mappingValue.getMappedGlowIValue();
}

glow::NodeValue PyTorchModelLoader::rescaleUIntToInt(glow::NodeValue input) {
  auto *inputTy = input.getType();
  if (inputTy->getElementType() == ElemKind::UInt8QTy) {
    auto dqInput = F_.createDequantize("dequantize", input);
    auto *outputTy = F_.getParent()->uniqueType(
        ElemKind::Int8QTy, inputTy->dims(), inputTy->getScale(),
        inputTy->getOffset() - OFFSETSHIFT);
    auto *qOut = F_.createQuantize("quantize", dqInput, outputTy);
    return qOut->getResult();
  } else {
    return input;
  }
}

glow::NodeValue PyTorchModelLoader::rescaleIntToUint(glow::NodeValue input) {
  auto *inputTy = input.getType();
  if (inputTy->getElementType() == ElemKind::Int8QTy) {
    auto dqInput = F_.createDequantize("dequantize", input);
    auto *outputTy = F_.getParent()->uniqueType(
        ElemKind::UInt8QTy, inputTy->dims(), inputTy->getScale(),
        inputTy->getOffset() + OFFSETSHIFT);
    auto *qOut = F_.createQuantize("quantize", dqInput, outputTy);
    return qOut->getResult();
  } else {
    return input;
  }
}

Expected<NodeValue>
PyTorchModelLoader::loadQuantizedConvImpl(const torch::jit::Node *ptNode,
                                          const bool isRelu) {
  auto inputs = ptNode->inputs();
  auto outputs = ptNode->outputs();
  const glow::TransposeNode *output;

  RETURN_IF_ERR(checkInputAndOutputSizes(inputs, 8, outputs, 1));

  // input
  glow::NodeValue input;
  ASSIGN_VALUE_OR_RETURN_ERR(input, getGlowNodeValueForValue(inputs[0]));

  bool isConv3d = input.dims().size() == 5;
  if (isConv3d) {
    input = F_.createTranspose("qconv_input_transposed", input, NCTHW2NTHWC);
  } else {
    input = F_.createTranspose("qconv_input_transposed", input, NCHW2NHWC);
  }
  std::unordered_map<std::string, int8_t> input_mapping = {};
  if (isConv3d) {
    input_mapping["input"] = QuantizedConv3dInputs::input;
    input_mapping["packed_weights"] = QuantizedConv3dInputs::packed_weights;
    input_mapping["stride"] = QuantizedConv3dInputs::stride;
    input_mapping["padding"] = QuantizedConv3dInputs::padding;
    input_mapping["group"] = QuantizedConv3dInputs::group;
    input_mapping["scale"] = QuantizedConv3dInputs::scale;
    input_mapping["zero_point"] = QuantizedConv3dInputs::zero_point;

  } else {
    input_mapping["input"] = QuantizedConv2dInputs::input;
    input_mapping["packed_weights"] = QuantizedConv2dInputs::packed_weights;
    input_mapping["stride"] = QuantizedConv2dInputs::stride;
    input_mapping["padding"] = QuantizedConv2dInputs::padding;
    input_mapping["dilation"] = QuantizedConv2dInputs::dilation;
    input_mapping["group"] = QuantizedConv2dInputs::group;
    input_mapping["scale"] = QuantizedConv2dInputs::scale;
    input_mapping["zero_point"] = QuantizedConv2dInputs::zero_point;
  }

  // weight and bias
  at::Tensor *ptTensor;
  ASSIGN_VALUE_OR_RETURN_ERR(ptTensor,
                             iValToPTTensor(getGlowIValueForValue(
                                 inputs[input_mapping["packed_weights"]])));

  // groups
  glow::unsigned_t groups;
  ASSIGN_VALUE_OR_RETURN_ERR(
      groups, static_cast_expected<glow::unsigned_t>(iValToInt(
                  getGlowIValueForValue(inputs[input_mapping["group"]]))));

  std::string unpack_op_name;
  if (isConv3d) {
    unpack_op_name = "quantized::conv3d_unpack";
  } else {
    unpack_op_name = "quantized::conv2d_unpack";
  }
  auto op = c10::Dispatcher::singleton().findSchema({unpack_op_name, ""});

  CHECK(op.has_value());
  auto unpackedParams = callOp(*op, *ptTensor);
  const at::Tensor ptWeightTensor = unpackedParams[0].toTensor().contiguous();

  const c10::optional<at::Tensor> ptBiasTensorTmp =
      unpackedParams[1].toOptional<at::Tensor>();

  bool isPerChannelQuantized =
      ptWeightTensor.is_quantized() &&
      ptWeightTensor.qscheme() == at::kPerChannelAffine;

  // unpacked weights
  auto weightTensor = ptTensorToGlowTensor(ptWeightTensor);
  glow::Tensor weightTensorTransposed;
  std::string weightConstantName;
  if (isConv3d) {
    weightTensor.transpose(&weightTensorTransposed, NCTHW2NTHWC);
    weightConstantName = "quantized_conv3d_weights";
  } else {
    weightTensor.transpose(&weightTensorTransposed, NCHW2NHWC);
    weightConstantName = "quantized_conv2d_weights";
  }
  glow::Constant *weightConstant = F_.getParent()->createConstant(
      weightConstantName, std::move(weightTensorTransposed));
  weightConstant->ensureIsOwned();
  auto weight = weightConstant->getOutput();
  weight = rescaleUIntToInt(weight);

  // unpacked bias
  glow::Tensor biasTensor;
  if (ptBiasTensorTmp.has_value()) {
    auto ptBiasTensor = ptBiasTensorTmp.value().contiguous();
    biasTensor = ptTensorToGlowTensor(ptBiasTensor);
  } else {
    biasTensor = glow::Tensor(glow::ElemKind::FloatTy, {weight.dims()[0]});
    biasTensor.zero();
  }

  std::string biasConstantName;
  if (isConv3d) {
    biasConstantName = "quantized_conv3d_bias";
  } else {
    biasConstantName = "quantized_conv2d_bias";
  }
  glow::Constant *biasConstant =
      F_.getParent()->createConstant(biasConstantName, std::move(biasTensor));

  biasConstant->ensureIsOwned();
  glow::NodeValue bias = biasConstant->getOutput();

  // strides
  std::vector<glow::unsigned_t> strides;
  ASSIGN_VALUE_OR_RETURN_ERR(
      strides, castVector<glow::unsigned_t>(expandIntIValIfNeeded(
                   getGlowIValueForValue(inputs[input_mapping["stride"]]),
                   input.dims().size() - 2)));

  // pads
  std::vector<glow::unsigned_t> pads;
  if (isConv3d) {
    std::vector<glow::unsigned_t> pad;

    ASSIGN_VALUE_OR_RETURN_ERR(
        pad, castVector<glow::unsigned_t>(expandIntIValIfNeeded(
                 getGlowIValueForValue(inputs[input_mapping["padding"]]), 3)));
    pads = {pad[0], pad[0], pad[1], pad[1], pad[2], pad[2]};
  } else {
    glow::unsigned_t pad;
    ASSIGN_VALUE_OR_RETURN_ERR(
        pad, static_cast_expected<glow::unsigned_t>(contractIntIValIfNeeded(
                 getGlowIValueForValue(inputs[input_mapping["padding"]]))));
    pads = {pad, pad, pad, pad};
  }

  // quantized params
  float outScale;
  ASSIGN_VALUE_OR_RETURN_ERR(outScale, iValToDouble(getGlowIValueForValue(
                                           inputs[input_mapping["scale"]])));

  int32_t outOffset;
  ASSIGN_VALUE_OR_RETURN_ERR(
      outOffset,
      iValToInt(getGlowIValueForValue(inputs[input_mapping["zero_point"]])));

  // calc output type
  glow::unsigned_t dilation = 0;
  glow::TypeRef outTy;
  std::vector<glow::unsigned_t> kernels;
  if (isConv3d) {
    glow::ShapeNTHWC input3DShape(input.dims());
    glow::ShapeNTHWC weight3DShape(weight.dims());
    kernels = {static_cast<glow::unsigned_t>(weight3DShape.t),
               static_cast<glow::unsigned_t>(weight3DShape.h),
               static_cast<glow::unsigned_t>(weight3DShape.w)};
    auto outSz = glow::calculate3DConvPoolOutputDims(
        input3DShape.t, input3DShape.h, input3DShape.w, kernels, strides, pads);
    std::array<glow::dim_t, 5> outDims = {{input.dims()[0],
                                           outSz.temporal_frames, outSz.height,
                                           outSz.width, weight.dims()[0]}};
    outTy = F_.getParent()->uniqueType(glow::ElemKind::Int8QTy, outDims,
                                       outScale, outOffset - OFFSETSHIFT);

  } else {
    glow::ShapeNHWC inputShape(input.dims());
    glow::ShapeNHWC weightShape(weight.dims());
    kernels = {static_cast<glow::unsigned_t>(weightShape.h),
               static_cast<glow::unsigned_t>(weightShape.w)};
    ASSIGN_VALUE_OR_RETURN_ERR(
        dilation,
        static_cast_expected<glow::unsigned_t>(contractIntIValIfNeeded(
            getGlowIValueForValue(inputs[QuantizedConv2dInputs::dilation]))));
    auto outSz = glow::calculateConvPoolOutputDims(
        inputShape.h, inputShape.w, kernels, strides, pads, dilation);
    std::array<glow::dim_t, 4> outDims = {
        {input.dims()[0], outSz.first, outSz.second, weightShape.n}};
    outTy = F_.getParent()->uniqueType(glow::ElemKind::Int8QTy, outDims,
                                       outScale, outOffset - OFFSETSHIFT);
  }

  // create qconv
  glow::NodeValue output_not_transposed;
  if (isPerChannelQuantized) {
<<<<<<< HEAD
=======
    if (!isConv3d) {
      RETURN_ERR_IF_NOT(
          dilation <= 1,
          "Dilation not supported for group quantized convolution");
    }
>>>>>>> b0f94ef7

    // extract qparams from ptWeightTensor.
    // Notice since the memory of qparams may not be continous
    // we CANNOT use the data ptr of this chunk of memory and
    // convert them into glow tensor directly by using PtTensorToGlowTensor.
    // Instead, we extract them one after one.
    std::vector<float> scalesVector;
    std::vector<int32_t> offsetsVector;
    std::vector<glow::dim_t> dims;
    const int n = ptWeightTensor.q_per_channel_scales().size(0);
    dims.push_back(n);
    for (int i = 0; i < n; i++) {
      float scale =
          ptWeightTensor.q_per_channel_scales().to(at::kFloat)[i].item<float>();
      int32_t offset = ptWeightTensor.q_per_channel_zero_points()
                           .to(at::kInt)[i]
                           .item<int32_t>();
      scalesVector.push_back(scale);
      offsetsVector.push_back(offset);
    }

    // construct qparam constants
    auto scaleType = glow::Type(ElemKind::FloatTy, dims);
    auto offsetType = glow::Type(ElemKind::Int32ITy, dims);
    auto wScalesTensor = glow::Tensor(scalesVector.data(), &scaleType);
    auto wOffsetsTensor = glow::Tensor(offsetsVector.data(), &offsetType);

    auto wScales = F_.getParent()->createConstant(
        "channel_wised_scales_of_qconv", std::move(wScalesTensor));
    wScales->ensureIsOwned();
    auto wOffsets = F_.getParent()->createConstant(
        "channel_wised_offsets_of_qconv", std::move(wOffsetsTensor));
    wOffsets->ensureIsOwned();

<<<<<<< HEAD
    // Use nullptr for biasScales and biasOffsets. The implicit assumption is
    // that the channel wise quantization parameters for bias are:
    // biasScales[i] = inputScale * filterScales[i] and biasOffsets[i] = 0.
    auto qconv = F_.createChannelwiseQuantizedConv(
        "qconv_channel_wised", input, weightConstant, biasConstant, wScales,
        wOffsets, nullptr, nullptr, outTy, kernels, strides, pads, groups,
        dilation);
    output_not_transposed = qconv->getResult();
=======
    if (isConv3d) {
      auto qconv = F_.createChannelwiseQuantizedConv3D(
          "qconv_channel_wised", input, weightConstant, biasConstant, wScales,
          wOffsets, outTy, kernels, strides, pads, groups);
      output_not_transposed = qconv->getResult();
    } else {
      auto qconv = F_.createChannelwiseQuantizedConv(
          "qconv_channel_wised", input, weightConstant, biasConstant, wScales,
          wOffsets, outTy, kernels, strides, pads, groups);
      output_not_transposed = qconv->getResult();
    }
>>>>>>> b0f94ef7
  } else {
    if (isConv3d) {
      auto qconv = F_.createConv3D("qconv", input, weight, bias, outTy, kernels,
                                   strides, pads, groups);
      output_not_transposed = qconv->getResult();
    } else {
      auto qconv = F_.createConv("qconv", input, weight, bias, outTy, kernels,
                                 strides, pads, groups, dilation);
      output_not_transposed = qconv->getResult();
    }
  }
  if (isRelu) {
    glow::ReluNode *qrelu = F_.createRELU("qconv_relu", output_not_transposed);
    output_not_transposed = qrelu->getResult();
  }
  if (isConv3d) {
    output = F_.createTranspose("channel_wised_qconv_relu_output_transposed",
                                output_not_transposed, NTHWC2NCTHW);
  } else {
    output = F_.createTranspose("channel_wised_qconv_relu_output_transposed",
                                output_not_transposed, NHWC2NCHW);
  }
  return Expected<NodeValue>(output->getResult());
}

template <typename T>
NodeValue PyTorchModelLoader::loadNodeValueOrCreateBroadcastedConstant(
    const torch::jit::Value *value, llvm::StringRef name, const Type &ty,
    const T &val) {
  glow::NodeValue nodeValue;
  if (hasGlowNodeValueForValue(value)) {
    return EXIT_ON_ERR(getGlowNodeValueForValue(value));
  } else {
    glow::Tensor t(ty);
    t.init(glow::Tensor::InitKind::Broadcast, val, F_.getParent()->getPRNG());
    return F_.getParent()->createConstant(name, std::move(t))->getOutput();
  }
}

Error PyTorchModelLoader::loadQuantizedAdd(const torch::jit::Node *ptNode) {
  auto inputs = ptNode->inputs();
  auto outputs = ptNode->outputs();
  RETURN_IF_ERR(checkInputAndOutputSizes(inputs, 4, outputs, 1));

  glow::NodeValue lhs;
  ASSIGN_VALUE_OR_RETURN_ERR(
      lhs, getGlowNodeValueForValue(inputs[QuantizedAddInputs::lhs]));
  glow::NodeValue rhs;
  ASSIGN_VALUE_OR_RETURN_ERR(
      rhs, getGlowNodeValueForValue(inputs[QuantizedAddInputs::rhs]));

  // scale
  float outScale;
  ASSIGN_VALUE_OR_RETURN_ERR(outScale, iValToDouble(getGlowIValueForValue(
                                           inputs[QuantizedAddInputs::scale])));

  // zero_point
  int32_t outOffset;
  ASSIGN_VALUE_OR_RETURN_ERR(
      outOffset,
      iValToInt(getGlowIValueForValue(inputs[QuantizedAddInputs::zero_point])));

  TypeRef inputType = lhs.getType();
  auto outDims = inputType->dims();
  auto outTy = F_.getParent()->uniqueType(ElemKind::Int8QTy, outDims, outScale,
                                          outOffset - OFFSETSHIFT);

  glow::AddNode *qadd = F_.createAdd("quantized_add", outTy, lhs, rhs);
  auto output = qadd->getResult();

  c10::ScalarType dtype;
  RETURN_IF_ERR(getCorrectTypeMapping(dtype, inputs[QuantizedAddInputs::lhs]));
  return addValueMapping(outputs[0], output, dtype);
}

Error PyTorchModelLoader::loadQuantizedAddRelu(const torch::jit::Node *ptNode) {
  auto inputs = ptNode->inputs();
  auto outputs = ptNode->outputs();
  RETURN_IF_ERR(checkInputAndOutputSizes(inputs, 4, outputs, 1));

  glow::NodeValue lhs;
  ASSIGN_VALUE_OR_RETURN_ERR(
      lhs, getGlowNodeValueForValue(inputs[QuantizedAddReluInputs::lhs]));
  glow::NodeValue rhs;
  ASSIGN_VALUE_OR_RETURN_ERR(
      rhs, getGlowNodeValueForValue(inputs[QuantizedAddReluInputs::rhs]));

  // scale
  float outScale;
  ASSIGN_VALUE_OR_RETURN_ERR(outScale,
                             iValToDouble(getGlowIValueForValue(
                                 inputs[QuantizedAddReluInputs::scale])));

  // zero_point
  int32_t outOffset;
  ASSIGN_VALUE_OR_RETURN_ERR(outOffset,
                             iValToInt(getGlowIValueForValue(
                                 inputs[QuantizedAddReluInputs::zero_point])));

  TypeRef inputType = lhs.getType();
  auto outDims = inputType->dims();
  auto outTy = F_.getParent()->uniqueType(ElemKind::Int8QTy, outDims, outScale,
                                          outOffset - OFFSETSHIFT);

  glow::AddNode *qadd = F_.createAdd("quantized_add", outTy, lhs, rhs);
  glow::ReluNode *qrelu = F_.createRELU("quantized_relu", qadd);
  auto output = qrelu->getResult();

  c10::ScalarType dtype;
  RETURN_IF_ERR(
      getCorrectTypeMapping(dtype, inputs[QuantizedAddReluInputs::lhs]));
  return addValueMapping(outputs[0], output, dtype);
}

Error PyTorchModelLoader::loadQuantizedLinear(const torch::jit::Node *ptNode) {
  auto inputs = ptNode->inputs();
  auto outputs = ptNode->outputs();
  RETURN_IF_ERR(checkInputAndOutputSizes(inputs, 4, outputs, 1));

  glow::NodeValue input;
  ASSIGN_VALUE_OR_RETURN_ERR(
      input, getGlowNodeValueForValue(inputs[QuantizedLinearInputs::input]));

  at::Tensor *ptTensor;
  ASSIGN_VALUE_OR_RETURN_ERR(
      ptTensor, iValToPTTensor(getGlowIValueForValue(
                    inputs[QuantizedLinearInputs::packed_weights])));

  auto op =
      c10::Dispatcher::singleton().findSchema({"quantized::linear_unpack", ""});
  CHECK(op.has_value());
  auto unpackedParams = callOp(*op, *ptTensor);
  const at::Tensor ptWeightTensor = unpackedParams[0].toTensor().contiguous();
  const c10::optional<at::Tensor> ptBiasTensorTmp =
      unpackedParams[1].toOptional<at::Tensor>();

  bool isRowwiseQuantized = ptWeightTensor.is_quantized() &&
                            ptWeightTensor.qscheme() == at::kPerChannelAffine;

  // unpacked weights
  auto weightTensor = ptTensorToGlowTensor(ptWeightTensor);
  glow::Constant *weightConstant = F_.getParent()->createConstant(
      "quantized_linear_weights", std::move(weightTensor));
  weightConstant->ensureIsOwned();
  auto weight = weightConstant->getOutput();
  weight = rescaleUIntToInt(weight);
  RETURN_ERR_IF_NOT(weight.dims().size() == 2, "Expected 2d Linear weights");

  // unpacked bias
  glow::Tensor biasTensor;
  if (ptBiasTensorTmp.has_value()) {
    auto ptBiasTensor = ptBiasTensorTmp.value().contiguous();
    biasTensor = ptTensorToGlowTensor(ptBiasTensor);
  } else {
    biasTensor = glow::Tensor(glow::ElemKind::FloatTy, {weight.dims()[1]});
    biasTensor.zero();
  }

  // Choose bias quantization params and quantize it.
  glow::Constant *biasConstant = F_.getParent()->createConstant(
      "quantized_linear_bias", std::move(biasTensor));
  biasConstant->ensureIsOwned();
  RETURN_ERR_IF_NOT(biasConstant, "quantized::linear bias must be constant");
  const auto biasHandle = biasConstant->getPayload().getHandle<float>();
  const auto biasMinMaxIdx = biasHandle.minMaxArg();

  const auto biasQParams = chooseQuantizationParams(
      {biasHandle.raw(biasMinMaxIdx.first),
       biasHandle.raw(biasMinMaxIdx.second)},
      glow::quantization::Schema::Asymmetric, glow::ElemKind::Int32QTy);

  auto bias = biasConstant->getOutput();

  auto biasType =
      F_.getParent()->uniqueType(glow::ElemKind::Int32QTy, bias.dims(),
                                 biasQParams.scale, biasQParams.offset);
  bias = F_.createQuantize("quantize_bias", bias, biasType);

  float outScale;
  ASSIGN_VALUE_OR_RETURN_ERR(outScale,
                             to32Bit(iValToDouble(getGlowIValueForValue(
                                 inputs[QuantizedLinearInputs::scale]))));

  int64_t outZeroPoint;
  ASSIGN_VALUE_OR_RETURN_ERR(outZeroPoint,
                             iValToInt(getGlowIValueForValue(
                                 inputs[QuantizedLinearInputs::zero_point])));

  auto outTy = F_.getParent()->uniqueType(ElemKind::Int8QTy,
                                          {input.dims()[0], weight.dims()[0]},
                                          outScale, outZeroPoint - OFFSETSHIFT);
  if (isRowwiseQuantized) {
    // extract qparams from ptWeightTensor.
    // Notice since the memory of qparams may not be continous
    // we CANNOT use the data ptr of this chunk of memory and
    // convert them into glow tensor directly by using PtTensorToGlowTensor.
    // Instead, we extract them one after one.
    std::vector<float> scalesVector;
    std::vector<int32_t> offsetsVector;
    std::vector<glow::dim_t> dims;
    const int n = ptWeightTensor.q_per_channel_scales().size(0);
    dims.push_back(n);
    for (int i = 0; i < n; i++) {
      float scale =
          ptWeightTensor.q_per_channel_scales().to(at::kFloat)[i].item<float>();
      int32_t offset = ptWeightTensor.q_per_channel_zero_points()
                           .to(at::kInt)[i]
                           .item<int32_t>();
      scalesVector.push_back(scale);
      offsetsVector.push_back(offset);
    }

    // construct qparam constants
    auto scaleType = glow::Type(ElemKind::FloatTy, dims);
    auto offsetType = glow::Type(ElemKind::Int32ITy, dims);
    auto wScalesTensor = glow::Tensor(scalesVector.data(), &scaleType);
    auto wOffsetsTensor = glow::Tensor(offsetsVector.data(), &offsetType);

    auto wScales = F_.getParent()->createConstant(
        "channel_wised_scales_of_qlinear", std::move(wScalesTensor));
    wScales->ensureIsOwned();
    auto wOffsets = F_.getParent()->createConstant(
        "channel_wised_offsets_of_qlinear", std::move(wOffsetsTensor));
    wOffsets->ensureIsOwned();
    auto rowwise_fc = F_.createRowwiseQuantizedFullyConnected(
        "rowwise_quantized_fc", input, weightConstant, wScales, wOffsets, bias,
        outTy);
    return addValueMapping(outputs[0], rowwise_fc->getResult());
  } else {
    weight = F_.createTranspose("weight_transpose", weight, {1, 0});
    auto fc =
        F_.createFullyConnected("quantized_fc", input, weight, bias, outTy);

    c10::ScalarType dtype;
    RETURN_IF_ERR(
        getCorrectTypeMapping(dtype, inputs[QuantizedLinearInputs::input]));
    return addValueMapping(outputs[0], fc->getResult(), dtype);
  }
}

Error PyTorchModelLoader::loadQuantizedLinearUnpacked(
    const torch::jit::Node *ptNode) {
  auto inputs = ptNode->inputs();
  auto outputs = ptNode->outputs();
  RETURN_IF_ERR(checkInputAndOutputSizes(inputs, 5, outputs, 1));

  glow::NodeValue input;
  ASSIGN_VALUE_OR_RETURN_ERR(
      input,
      getGlowNodeValueForValue(inputs[QuantizedUnpackedLinearInputs::input]));

  glow::NodeValue weight;
  ASSIGN_VALUE_OR_RETURN_ERR(
      weight,
      getGlowNodeValueForValue(inputs[QuantizedUnpackedLinearInputs::weight]));
  weight = rescaleUIntToInt(weight);

  RETURN_ERR_IF_NOT(weight.dims().size() == 2, "Expected 2d Linear weights");

  weight = F_.createTranspose("weight_transpose", weight, {1, 0});

  float outScale;
  ASSIGN_VALUE_OR_RETURN_ERR(
      outScale, to32Bit(iValToDouble(getGlowIValueForValue(
                    inputs[QuantizedUnpackedLinearInputs::scale]))));

  int64_t outZeroPoint;
  ASSIGN_VALUE_OR_RETURN_ERR(
      outZeroPoint, iValToInt(getGlowIValueForValue(
                        inputs[QuantizedUnpackedLinearInputs::zero_point])));

  auto outTy = F_.getParent()->uniqueType(ElemKind::Int8QTy,
                                          {input.dims()[0], weight.dims()[1]},
                                          outScale, outZeroPoint - OFFSETSHIFT);

  // Get bias or create a zero bias if no bias is found.
  glow::NodeValue bias = loadNodeValueOrCreateBroadcastedConstant(
      inputs[QuantizedUnpackedLinearInputs::bias], "quantized_linear_bias",
      glow::Type(ElemKind::FloatTy, {weight.dims()[1]}), 0.0);

  // Choose bias quantization params and quantize it.
  glow::Constant *biasConstant = llvm::dyn_cast<glow::Constant>(bias.getNode());

  const auto biasHandle = biasConstant->getPayload().getHandle<float>();
  const auto biasMinMaxIdx = biasHandle.minMaxArg();

  const auto biasQParams = chooseQuantizationParams(
      {biasHandle.raw(biasMinMaxIdx.first),
       biasHandle.raw(biasMinMaxIdx.second)},
      glow::quantization::Schema::Asymmetric, glow::ElemKind::Int32QTy);

  const auto biasType =
      F_.getParent()->uniqueType(glow::ElemKind::Int32QTy, bias.dims(),
                                 biasQParams.scale, biasQParams.offset);

  bias = F_.createQuantize("quantize_bias", bias, biasType);

  auto fc = F_.createFullyConnected("quantized_fc", input, weight, bias, outTy);

  c10::ScalarType dtype;
  RETURN_IF_ERR(getCorrectTypeMapping(
      dtype, inputs[QuantizedUnpackedLinearInputs::input]));
  return addValueMapping(outputs[0], fc->getResult(), dtype);
}

Error PyTorchModelLoader::loadGlowFusedLinear(const torch::jit::Node *ptNode) {
  auto inputs = ptNode->inputs();
  auto outputs = ptNode->outputs();
  RETURN_IF_ERR(checkInputAndOutputSizes(inputs, 5, outputs, 1));

  glow::NodeValue input;
  ASSIGN_VALUE_OR_RETURN_ERR(
      input, getGlowNodeValueForValue(inputs[GlowFusedLinearInputs::input]));

  glow::NodeValue weights;
  ASSIGN_VALUE_OR_RETURN_ERR(
      weights,
      getGlowNodeValueForValue(inputs[GlowFusedLinearInputs::weights]));

  glow::NodeValue bias;
  ASSIGN_VALUE_OR_RETURN_ERR(
      bias, getGlowNodeValueForValue(inputs[GlowFusedLinearInputs::bias]));

  int64_t dim;
  ASSIGN_VALUE_OR_RETURN_ERR(dim, iValToInt(getGlowIValueForValue(
                                      inputs[GlowFusedLinearInputs::dim])));

  int64_t addScalar;
  ASSIGN_VALUE_OR_RETURN_ERR(addScalar,
                             iValToInt(getGlowIValueForValue(
                                 inputs[GlowFusedLinearInputs::add_scalar])));

  RETURN_ERR_IF_NOT(addScalar == 1,
                    glow::strFormat("Scalar must have value equal 1."));

  glow::NodeValue output;
  if (input.dims().size() == dim) {
    weights = F_.createTranspose("weights_transposed", weights, {1, 0});
    auto mmOutput =
        F_.createMatMul("fused_linear_mm", input, weights)->getResult();
    output = F_.createAdd("fused_linear_add", bias, mmOutput);
  } else {
    weights = F_.createTranspose("weights_transposed", weights, {1, 0});
    glow::NodeValue matmulOutput;
    ASSIGN_VALUE_OR_RETURN_ERR(matmulOutput, loadMatMulImpl(input, weights));
    output = F_.createNodeWithBroadcast<glow::AddNode>("add", /*axis*/ -1,
                                                       matmulOutput, bias);
  }

  return addValueMapping(outputs[0], output);
}

Expected<NodeValue> PyTorchModelLoader::loadNodeValueOrBroadcastedIValue(
    const torch::jit::Value *value, llvm::ArrayRef<glow::dim_t> dims,
    bool makeFloat) {
  if (hasGlowNodeValueForValue(value)) {
    return getGlowNodeValueForValue(value);
  } else {
    GlowIValue *ival;
    ASSIGN_VALUE_OR_RETURN_ERR(ival, getGlowIValueForValue(value));

    if (makeFloat) {
      float constVal;
      if (ival->isInt()) {
        ASSIGN_VALUE_OR_RETURN_ERR(constVal,
                                   static_cast_expected<float>(ival->toInt()));
      } else {
        ASSIGN_VALUE_OR_RETURN_ERR(
            constVal, static_cast_expected<float>(ival->toDouble()));
      }
      glow::Tensor t(glow::ElemKind::FloatTy, dims);
      t.init(glow::Tensor::InitKind::Broadcast, constVal,
             F_.getParent()->getPRNG());
      return F_.getParent()
          ->createConstant("constant", std::move(t))
          ->getOutput();
    } else /* makeInt */ {
      int64_t constVal;
      if (ival->isInt()) {
        ASSIGN_VALUE_OR_RETURN_ERR(
            constVal, static_cast_expected<int64_t>(ival->toInt()));
      } else {
        ASSIGN_VALUE_OR_RETURN_ERR(
            constVal, static_cast_expected<int64_t>(ival->toDouble()));
      }
      glow::Tensor t(glow::ElemKind::Int64ITy, dims);
      t.init(glow::Tensor::InitKind::Broadcast, constVal,
             F_.getParent()->getPRNG());
      return F_.getParent()
          ->createConstant("constant", std::move(t))
          ->getOutput();
    }
  }
}

Error PyTorchModelLoader::loadTypeAs(const torch::jit::Node *ptNode) {
  auto inputs = ptNode->inputs();
  auto outputs = ptNode->outputs();
  RETURN_IF_ERR(checkInputAndOutputSizes(inputs, 2, outputs, 1));

  glow::NodeValue dataValue;
  glow::NodeValue typeNode;
  ASSIGN_VALUE_OR_RETURN_ERR(typeNode, getGlowNodeValueForValue(inputs[1]));
  ASSIGN_VALUE_OR_RETURN_ERR(dataValue, getGlowNodeValueForValue(inputs[0]));
  auto outType = typeNode.getType();

  glow::Node *bcast =
      F_.createBroadcast("typeas_broadcast", dataValue, typeNode.dims(), 0);
  glow::ConvertToNode *glowNode =
      F_.createConvertTo("typeas_convert", bcast, outType);

  return addValueMapping(outputs[0], glowNode->getResult());
}

Error PyTorchModelLoader::loadContiguous(const torch::jit::Node *ptNode) {
  auto inputs = ptNode->inputs();
  auto outputs = ptNode->outputs();
  RETURN_IF_ERR(checkInputAndOutputSizes(inputs, 2, outputs, 1));

  glow::NodeValue dataValue;
  ASSIGN_VALUE_OR_RETURN_ERR(dataValue, getGlowNodeValueForValue(inputs[0]));

  int64_t scalar;
  ASSIGN_VALUE_OR_RETURN_ERR(scalar,
                             iValToInt(getGlowIValueForValue(inputs[1])));
  RETURN_ERR_IF_NOT(scalar == (int64_t)at::MemoryFormat::Contiguous,
                    glow::strFormat("Scalar must have value equal 0."));

  return addValueMapping(outputs[0], dataValue);
}

template <typename GlowNode>
Expected<NodeValue>
PyTorchModelLoader::loadArithmeticNode(llvm::StringRef name,
                                       const torch::jit::Value *lhs,
                                       const torch::jit::Value *rhs) {
  glow::NodeValue lhsInput;
  glow::NodeValue rhsInput;

  if (hasGlowNodeValueForValue(lhs)) {
    ASSIGN_VALUE_OR_RETURN_ERR(lhsInput, getGlowNodeValueForValue(lhs));
    ASSIGN_VALUE_OR_RETURN_ERR(
        rhsInput,
        loadNodeValueOrBroadcastedIValue(
            rhs, lhsInput.dims(), isFloatElemKind(lhsInput.getElementType())));
  } else if (hasGlowNodeValueForValue(rhs)) {
    ASSIGN_VALUE_OR_RETURN_ERR(rhsInput, getGlowNodeValueForValue(rhs));
    ASSIGN_VALUE_OR_RETURN_ERR(
        lhsInput,
        loadNodeValueOrBroadcastedIValue(
            lhs, rhsInput.dims(), isFloatElemKind(rhsInput.getElementType())));
  } else {
    return MAKE_ERR("Either lhs or rhs of arithmetic node must be a tensor");
  }

  return F_
      .createNodeWithBroadcast<GlowNode>(name, /*axis*/ -1, lhsInput, rhsInput)
      ->getNthResult(0);
}

Error PyTorchModelLoader::loadMul(const torch::jit::Node *ptNode) {
  auto inputs = ptNode->inputs();
  auto outputs = ptNode->outputs();
  RETURN_IF_ERR(checkInputAndOutputSizes(inputs, 2, outputs, 1));

  glow::NodeValue res;
  ASSIGN_VALUE_OR_RETURN_ERR(
      res, loadArithmeticNode<glow::MulNode>("mul", inputs[0], inputs[1]));

  return addValueMapping(outputs[0], res);
}

Error PyTorchModelLoader::loadDiv(const torch::jit::Node *ptNode) {
  auto inputs = ptNode->inputs();
  auto outputs = ptNode->outputs();
  RETURN_IF_ERR(checkInputAndOutputSizes(inputs, 2, outputs, 1));

  glow::NodeValue res;
  ASSIGN_VALUE_OR_RETURN_ERR(
      res, loadArithmeticNode<glow::DivNode>("div", inputs[0], inputs[1]));

  return addValueMapping(outputs[0], res);
}

Error PyTorchModelLoader::loadAdd(const torch::jit::Node *ptNode) {
  auto inputs = ptNode->inputs();
  auto outputs = ptNode->outputs();
  RETURN_IF_ERR(checkInputAndOutputSizes(inputs, 3, outputs, 1));

  // TODO: extend this to allow non-constant scalars.
  int64_t scalar;
  ASSIGN_VALUE_OR_RETURN_ERR(scalar,
                             iValToInt(getGlowIValueForValue(inputs[2])));
  RETURN_ERR_IF_NOT(scalar == 1,
                    glow::strFormat("Scalar must have value equal 1."));

  glow::NodeValue res;
  ASSIGN_VALUE_OR_RETURN_ERR(
      res, loadArithmeticNode<glow::AddNode>("add", inputs[0], inputs[1]));

  return addValueMapping(outputs[0], res);
}

Error PyTorchModelLoader::loadSub(const torch::jit::Node *ptNode) {
  auto inputs = ptNode->inputs();
  auto outputs = ptNode->outputs();
  RETURN_IF_ERR(checkInputAndOutputSizes(inputs, 3, outputs, 1));

  // TODO: extend this to allow non-constant scalars.
  int64_t scalar;
  ASSIGN_VALUE_OR_RETURN_ERR(scalar,
                             iValToInt(getGlowIValueForValue(inputs[2])));
  RETURN_ERR_IF_NOT(scalar == 1,
                    glow::strFormat("Scalar must have value equal 1."));

  glow::NodeValue res;
  ASSIGN_VALUE_OR_RETURN_ERR(
      res, loadArithmeticNode<glow::SubNode>("sub", inputs[0], inputs[1]));

  return addValueMapping(outputs[0], res);
}

Error PyTorchModelLoader::loadRsub(const torch::jit::Node *ptNode) {
  auto inputs = ptNode->inputs();
  auto outputs = ptNode->outputs();
  RETURN_IF_ERR(checkInputAndOutputSizes(inputs, 3, outputs, 1));

  // TODO: extend this to allow non-constant scalars.
  int64_t scalar;
  ASSIGN_VALUE_OR_RETURN_ERR(scalar,
                             iValToInt(getGlowIValueForValue(inputs[2])));
  RETURN_ERR_IF_NOT(scalar == 1,
                    glow::strFormat("Scalar must have value equal 1."));

  glow::NodeValue res;
  ASSIGN_VALUE_OR_RETURN_ERR(
      res, loadArithmeticNode<glow::SubNode>("sub", inputs[1], inputs[0]));

  return addValueMapping(outputs[0], res);
}

Error PyTorchModelLoader::loadMax(const torch::jit::Node *ptNode) {
  auto inputs = ptNode->inputs();
  auto outputs = ptNode->outputs();
  RETURN_IF_ERR(checkInputAndOutputSizes(inputs, 2, outputs, 1));

  glow::NodeValue lhs;
  ASSIGN_VALUE_OR_RETURN_ERR(lhs, getGlowNodeValueForValue(inputs[0]));
  glow::NodeValue rhs;
  ASSIGN_VALUE_OR_RETURN_ERR(rhs, getGlowNodeValueForValue(inputs[1]));

  glow::MaxNode *glowNode = F_.createMax("max", lhs, rhs);
  return addValueMapping(outputs[0], glowNode->getResult());
}

Error PyTorchModelLoader::loadSize(const torch::jit::Node *ptNode) {
  auto inputs = ptNode->inputs();
  auto outputs = ptNode->outputs();
  RETURN_IF_ERR(checkInputAndOutputSizes(inputs, 2, outputs, 1));

  glow::NodeValue input;
  ASSIGN_VALUE_OR_RETURN_ERR(
      input, getGlowNodeValueForValue(inputs[SizeInputs::input]));

  int64_t dim;
  ASSIGN_VALUE_OR_RETURN_ERR(
      dim, iValToInt(getGlowIValueForValue(inputs[SizeInputs::dim])));

  // Convert negative dimension index into corresponding positive index
  auto origDim = dim;
  if (dim < 0) {
    dim += input.dims().size();
  }

  RETURN_ERR_IF_NOT(dim < input.dims().size() && dim >= 0,
                    strFormat("Dim value of %ld is out of range. Valid values "
                              "are in the range [-%ld, %ld]",
                              origDim, input.dims().size(),
                              input.dims().size() - 1));

  GlowIValue glowIVal;
  glowIVal.fromInt(input.dims()[dim]);

  return addValueMapping(outputs[0], std::move(glowIVal));
}

Error PyTorchModelLoader::loadListConstruct(const torch::jit::Node *ptNode) {
  auto inputs = ptNode->inputs();
  auto outputs = ptNode->outputs();
  // Requires -1 because this requires at least one input.
  RETURN_IF_ERR(checkInputAndOutputSizes(inputs, -1, outputs, 1));
  // Get the Tag of the first input to use for the whole list.
  GlowIValue *firstInputIVal;
  ASSIGN_VALUE_OR_RETURN_ERR(firstInputIVal, getGlowIValueForValue(inputs[0]));
  auto tag = firstInputIVal->getTag();

  GlowIValue glowIVal;
  if (tag == GlowIValue::Tag::Double) {
    std::vector<double> doubles;
    for (size_t i = 0; i < inputs.size(); ++i) {
      double x;
      ASSIGN_VALUE_OR_RETURN_ERR(
          x, iValToDouble(getGlowIValueForValue(inputs[i])));
      doubles.push_back(x);
    }
    glowIVal.fromDoubleList(std::move(doubles));
  } else if (tag == GlowIValue::Tag::Int) {
    std::vector<int64_t> ints;
    for (size_t i = 0; i < inputs.size(); ++i) {
      int x;
      ASSIGN_VALUE_OR_RETURN_ERR(x,
                                 iValToInt(getGlowIValueForValue(inputs[i])));
      ints.push_back(x);
    }
    glowIVal.fromIntList(std::move(ints));
  } else if (tag == GlowIValue::Tag::Bool) {
    std::vector<bool> bools;
    for (size_t i = 0; i < inputs.size(); ++i) {
      bool x;
      ASSIGN_VALUE_OR_RETURN_ERR(x,
                                 iValToBool(getGlowIValueForValue(inputs[i])));
      bools.push_back(x);
    }
    glowIVal.fromBoolList(std::move(bools));
  } else {
    RETURN_ERR("Encountered an unsupported GlowIValue type for ListConstruct");
  }

  return addValueMapping(outputs[0], std::move(glowIVal));
}

Error PyTorchModelLoader::loadFusedConcat(const torch::jit::Node *ptNode) {
  auto inputs = ptNode->inputs();
  auto outputs = ptNode->outputs();
  RETURN_IF_ERR(checkInputAndOutputSizes(inputs, -1, outputs, 1));

  // In the case of a single input, just return it.
  if (inputs.size() == 1) {
    glow::NodeValue input;
    ASSIGN_VALUE_OR_RETURN_ERR(input, getGlowNodeValueForValue(inputs[0]));
    return addValueMapping(outputs[0], input);
  }

  int64_t dim = ptNode->i(at::attr::dim);

  std::vector<glow::NodeValue> glowInputs;

  // Get number of input dimensions
  glow::NodeValue glowInput0;
  ASSIGN_VALUE_OR_RETURN_ERR(glowInput0, getGlowNodeValueForValue(inputs[0]));
  size_t numInputDims = glowInput0.dims().size();

  // Convert negative dimension index into corresponding positive index
  auto origDim = dim;
  if (dim < 0) {
    dim += numInputDims;
  }

  for (size_t i = 0; i < inputs.size(); ++i) {
    glow::NodeValue glowInput;
    ASSIGN_VALUE_OR_RETURN_ERR(glowInput, getGlowNodeValueForValue(inputs[i]));

    RETURN_ERR_IF_NOT(numInputDims == glowInput.dims().size(),
                      "All inputs must have the same number of dimensions.");

    RETURN_ERR_IF_NOT(dim < numInputDims && dim >= 0,
                      strFormat("Dim value of %ld is out of range. Valid "
                                "values are in the range [-%ld, %ld]",
                                origDim, numInputDims, numInputDims - 1));

    glowInputs.push_back(std::move(glowInput));
  }

  return addValueMapping(outputs[0], F_.createConcat("cat", glowInputs, dim));
}

Error PyTorchModelLoader::loadFusedStack(const torch::jit::Node *ptNode) {
  auto inputs = ptNode->inputs();
  auto outputs = ptNode->outputs();
  RETURN_IF_ERR(checkInputAndOutputSizes(inputs, -1, outputs, 1));

  // In the case of a single input, just return it.
  if (inputs.size() == 1) {
    glow::NodeValue input;
    ASSIGN_VALUE_OR_RETURN_ERR(input, getGlowNodeValueForValue(inputs[0]));
    return addValueMapping(outputs[0], input);
  }

  int64_t dim = ptNode->i(at::attr::dim);

  RETURN_ERR_IF_NOT(dim >= 0, "Negative stack dims not supported yet.");

  std::vector<glow::NodeValue> glowInputs;
  for (size_t i = 0; i < inputs.size(); ++i) {
    glow::NodeValue glowInput;
    ASSIGN_VALUE_OR_RETURN_ERR(glowInput, getGlowNodeValueForValue(inputs[i]));

    // +1 because stack adds an extra dimension
    RETURN_ERR_IF_NOT(
        dim < glowInput.dims().size() + 1,
        "Dim must be less than the rank of inputs plus the added dimension");

    glowInputs.push_back(std::move(glowInput));
  }

  auto concat = F_.createConcat("stack_concat", glowInputs, dim)->getResult();
  auto concatDims = concat.dims();

  size_t numInputs = inputs.size();
  std::vector<glow::dim_t> reshapeDims;

  for (size_t i = 0; i < concatDims.size(); ++i) {
    if (i == dim) {
      reshapeDims.push_back(numInputs);
      reshapeDims.push_back(concatDims[i] / numInputs);
    } else {
      reshapeDims.push_back(concatDims[i]);
    }
  }

  // Handle the case when dim is the innermost dimension.
  if (reshapeDims.size() == concatDims.size()) {
    reshapeDims.back() /= numInputs;
    reshapeDims.push_back(numInputs);
  }

  auto reshape =
      F_.createReshape("stack_reshape", concat, reshapeDims)->getResult();

  return addValueMapping(outputs[0], reshape);
}

Error PyTorchModelLoader::loadReshape(const torch::jit::Node *ptNode) {
  auto inputs = ptNode->inputs();
  auto outputs = ptNode->outputs();
  RETURN_IF_ERR(checkInputAndOutputSizes(inputs, 2, outputs, 1));

  glow::NodeValue input;
  ASSIGN_VALUE_OR_RETURN_ERR(
      input, getGlowNodeValueForValue(inputs[ReshapeInputs::input]));

  std::vector<int64_t> *shapeOrignal;
  ASSIGN_VALUE_OR_RETURN_ERR(shapeOrignal, iValToIntList(getGlowIValueForValue(
                                               inputs[ReshapeInputs::shape])));

  // Copy shape so we can modify it.
  std::vector<int64_t> shape = *shapeOrignal;

  // Get total size of input.
  size_t inputTotalDims = input.getType()->size();

  // Get total size of shape, count -1 as 1, store index of -1 if found.
  int64_t negOneIndex = -1;
  size_t shapeTotalDims = 1;
  for (size_t i = 0; i < shape.size(); ++i) {
    int64_t val = shape[i];
    if (val > 0) {
      shapeTotalDims *= val;
    } else if (val == -1) {
      RETURN_ERR_IF_NOT(negOneIndex == -1,
                        "At most one negative value allowed in shape");
      negOneIndex = i;
    } else {
      return MAKE_ERR(
          strFormat("Found an invalid shape input value: % " PRId64, val));
    }
  }

  // If there was a negative index, replace it with the remaining dims in input.
  if (negOneIndex >= 0) {
    shape[negOneIndex] = inputTotalDims / shapeTotalDims;
  }

  c10::ScalarType dtype;
  RETURN_IF_ERR(getCorrectTypeMapping(dtype, inputs[ReshapeInputs::input]));
  return addValueMapping(
      outputs[0], F_.createReshape("reshape", input, castVector<dim_t>(shape)),
      dtype);
}

Error PyTorchModelLoader::loadView(const torch::jit::Node *ptNode) {
  // loadView is just like Reshape, except reshape should call contiguous
  // for non-contiguous data and view should fail
  return PyTorchModelLoader::loadReshape(ptNode);
}

Error PyTorchModelLoader::loadRelu(const torch::jit::Node *ptNode) {
  auto inputs = ptNode->inputs();
  auto outputs = ptNode->outputs();
  RETURN_IF_ERR(checkInputAndOutputSizes(inputs, 1, outputs, 1));

  glow::NodeValue input;
  ASSIGN_VALUE_OR_RETURN_ERR(input, getGlowNodeValueForValue(inputs[0]));

  glow::ReluNode *glowNode = F_.createRELU("relu", input);

  c10::ScalarType dtype;
  RETURN_IF_ERR(getCorrectTypeMapping(dtype, inputs[0]));
  return addValueMapping(outputs[0], glowNode->getResult(), dtype);
}

Error PyTorchModelLoader::loadGelu(const torch::jit::Node *ptNode) {
  auto inputs = ptNode->inputs();
  auto outputs = ptNode->outputs();
  RETURN_IF_ERR(checkInputAndOutputSizes(inputs, 1, outputs, 1));

  glow::NodeValue input;
  ASSIGN_VALUE_OR_RETURN_ERR(input, getGlowNodeValueForValue(inputs[0]));

  auto output = F_.createGELU("gelu", input)->getNthResult(0);
  return addValueMapping(outputs[0], output);
}

Error PyTorchModelLoader::loadTanh(const torch::jit::Node *ptNode) {
  auto inputs = ptNode->inputs();
  auto outputs = ptNode->outputs();
  RETURN_IF_ERR(checkInputAndOutputSizes(inputs, 1, outputs, 1));

  glow::NodeValue input;
  ASSIGN_VALUE_OR_RETURN_ERR(input, getGlowNodeValueForValue(inputs[0]));

  glow::TanhNode *glowNode = F_.createTanh("tanh", input);
  return addValueMapping(outputs[0], glowNode->getResult());
}

Error PyTorchModelLoader::loadExp(const torch::jit::Node *ptNode) {
  auto inputs = ptNode->inputs();
  auto outputs = ptNode->outputs();
  RETURN_IF_ERR(checkInputAndOutputSizes(inputs, 1, outputs, 1));

  glow::NodeValue input;
  ASSIGN_VALUE_OR_RETURN_ERR(input, getGlowNodeValueForValue(inputs[0]));

  glow::ExpNode *glowNode = F_.createExp("exp", input);
  return addValueMapping(outputs[0], glowNode->getResult());
}

Error PyTorchModelLoader::loadPow(const torch::jit::Node *ptNode) {
  auto inputs = ptNode->inputs();
  auto outputs = ptNode->outputs();
  RETURN_IF_ERR(checkInputAndOutputSizes(inputs, 2, outputs, 1));

  glow::NodeValue input;
  ASSIGN_VALUE_OR_RETURN_ERR(input, getGlowNodeValueForValue(inputs[0]));

  // NB: exponent may also be a Tensor. Will support if needed.
  float exponent;
  ASSIGN_VALUE_OR_RETURN_ERR(exponent,
                             iValToDouble(getGlowIValueForValue(inputs[1])));

  glow::PowNode *glowNode = F_.createPow("pow", input, exponent);
  return addValueMapping(outputs[0], glowNode->getResult());
}

Error PyTorchModelLoader::loadSqrt(const torch::jit::Node *ptNode) {
  auto inputs = ptNode->inputs();
  auto outputs = ptNode->outputs();
  RETURN_IF_ERR(checkInputAndOutputSizes(inputs, 1, outputs, 1));

  glow::NodeValue input;
  ASSIGN_VALUE_OR_RETURN_ERR(input, getGlowNodeValueForValue(inputs[0]));

  glow::PowNode *glowNode = F_.createPow("sqrt", input, /*exp=*/0.5);
  return addValueMapping(outputs[0], glowNode->getResult());
}

Error PyTorchModelLoader::loadSigmoid(const torch::jit::Node *ptNode) {
  auto inputs = ptNode->inputs();
  auto outputs = ptNode->outputs();
  RETURN_IF_ERR(checkInputAndOutputSizes(inputs, 1, outputs, 1));

  glow::NodeValue input;
  ASSIGN_VALUE_OR_RETURN_ERR(input, getGlowNodeValueForValue(inputs[0]));

  glow::SigmoidNode *glowNode = F_.createSigmoid("sigmoid", input);
  return addValueMapping(outputs[0], glowNode->getResult());
}

Error PyTorchModelLoader::loadReciprocal(const torch::jit::Node *ptNode) {
  auto inputs = ptNode->inputs();
  auto outputs = ptNode->outputs();
  RETURN_IF_ERR(checkInputAndOutputSizes(inputs, 1, outputs, 1));

  glow::NodeValue input;
  ASSIGN_VALUE_OR_RETURN_ERR(input, getGlowNodeValueForValue(inputs[0]));
  glow::PowNode *glowNode = F_.createPow("reciprocal", input, /*exp=*/-1);
  return addValueMapping(outputs[0], glowNode->getResult());
}

Error PyTorchModelLoader::loadConvolution(const torch::jit::Node *ptNode) {
  auto inputs = ptNode->inputs();
  auto outputs = ptNode->outputs();
  RETURN_IF_ERR(checkInputAndOutputSizes(inputs, 12, outputs, 1));

  // Glow expects conv inputs to be in NHWC but PyTorch keeps them in NCHW so
  // we transpose them.
  glow::NodeValue input;
  ASSIGN_VALUE_OR_RETURN_ERR(
      input, getGlowNodeValueForValue(inputs[ConvInputs::input]));

  // Glow expects conv weights to be in CRSK but PyTorch keeps them in CKRS
  // so we transpose them. C - output_depth, R - filter_height, S -
  // filter_width, K - input_depth.
  glow::NodeValue weights;
  ASSIGN_VALUE_OR_RETURN_ERR(
      weights, getGlowNodeValueForValue(inputs[ConvInputs::weights]));

  RETURN_ERR_IF_NOT((input.dims().size() == 4 || input.dims().size() == 5) &&
                        input.dims().size() == weights.dims().size(),
                    "Expect 4 dims in input and weights for conv2d and 5 dims "
                    "in input and weights for conv3d");
  bool isConv3d = input.dims().size() == 5;
  if (isConv3d) {
    input = F_.createTranspose("conv_input_transposed", input, NCTHW2NTHWC);
    weights =
        F_.createTranspose("conv_weights_transposed", weights, NCTHW2NTHWC);
  } else {
    input = F_.createTranspose("conv_input_transposed", input, NCHW2NHWC);
    weights = F_.createTranspose("conv_weights_transposed", weights, NCHW2NHWC);
  }

  // If a bias was provided then use it otherwise create a 0 bias.
  glow::dim_t biasDim = weights.dims()[0];
  glow::NodeValue bias = loadNodeValueOrCreateBroadcastedConstant(
      inputs[ConvInputs::bias], "conv_bias",
      glow::Type(ElemKind::FloatTy, {biasDim}), 0);

  std::vector<glow::unsigned_t> strides;
  ASSIGN_VALUE_OR_RETURN_ERR(
      strides, castVector<glow::unsigned_t>(expandIntIValIfNeeded(
                   getGlowIValueForValue(inputs[ConvInputs::stride]),
                   input.dims().size() - 2)));

  std::vector<glow::unsigned_t> pads;
  if (isConv3d) {
    std::vector<glow::unsigned_t> pad;

    ASSIGN_VALUE_OR_RETURN_ERR(
        pad, castVector<glow::unsigned_t>(expandIntIValIfNeeded(
                 getGlowIValueForValue(inputs[ConvInputs::padding]), 3)));
    pads = {pad[0], pad[0], pad[1], pad[1], pad[2], pad[2]};
  } else {
    glow::unsigned_t pad;
    ASSIGN_VALUE_OR_RETURN_ERR(
        pad, static_cast_expected<glow::unsigned_t>(contractIntIValIfNeeded(
                 getGlowIValueForValue(inputs[ConvInputs::padding]))));
    pads = {pad, pad, pad, pad};
  }

  glow::unsigned_t dilation;
  ASSIGN_VALUE_OR_RETURN_ERR(
      dilation, static_cast_expected<glow::unsigned_t>(contractIntIValIfNeeded(
                    getGlowIValueForValue(inputs[ConvInputs::dilation]))));

  // Don't support transposed convolutions yet.
  bool transposed;
  ASSIGN_VALUE_OR_RETURN_ERR(transposed, iValToBool(getGlowIValueForValue(
                                             inputs[ConvInputs::transposed])));
  RETURN_ERR_IF_NOT(!transposed, "Transposed convolutions not supported.");

  glow::unsigned_t groups;
  ASSIGN_VALUE_OR_RETURN_ERR(
      groups, static_cast_expected<glow::unsigned_t>(iValToInt(
                  getGlowIValueForValue(inputs[ConvInputs::groups]))));
  std::vector<glow::unsigned_t> kernels;
  if (isConv3d) {
    glow::ShapeNTHWC weights3DShape(weights.dims());
    kernels = {static_cast<glow::unsigned_t>(weights3DShape.t),
               static_cast<glow::unsigned_t>(weights3DShape.h),
               static_cast<glow::unsigned_t>(weights3DShape.w)};
  } else {
    glow::ShapeNHWC weightsShape(weights.dims());
    kernels = {static_cast<glow::unsigned_t>(weightsShape.h),
               static_cast<glow::unsigned_t>(weightsShape.w)};
  }

  glow::TypeRef outTy;
  if (isConv3d) {
    glow::ShapeNTHWC input3DShape(input.dims());
    auto outSz = glow::calculate3DConvPoolOutputDims(
        input3DShape.t, input3DShape.h, input3DShape.w, kernels, strides, pads);
    std::array<glow::dim_t, 5> outDims = {{input.dims()[0],
                                           outSz.temporal_frames, outSz.height,
                                           outSz.width, weights.dims()[0]}};
    outTy = F_.getParent()->uniqueType(glow::ElemKind::FloatTy, outDims);
  } else {
    glow::ShapeNHWC inputShape(input.dims());
    auto outSz = glow::calculateConvPoolOutputDims(
        inputShape.h, inputShape.w, kernels, strides, pads, dilation);
    std::array<glow::dim_t, 4> outDims = {
        {input.dims()[0], outSz.first, outSz.second, weights.dims()[0]}};
    outTy = F_.getParent()->uniqueType(glow::ElemKind::FloatTy, outDims);
  }

  glow::TransposeNode *output = nullptr;
  if (isConv3d) {
    glow::Convolution3DNode *conv = F_.createConv3D(
        "conv3d", input, weights, bias, outTy, kernels, strides, pads, groups);
    output = F_.createTranspose("conv_output_transposed", conv->getResult(),
                                NTHWC2NCTHW);
  } else {
    glow::ConvolutionNode *conv =
        F_.createConv("conv", input, weights, bias, outTy, kernels, strides,
                      pads, groups, dilation);
    output = F_.createTranspose("conv_output_transposed", conv->getResult(),
                                NHWC2NCHW);
  }
  return addValueMapping(outputs[0], output->getResult());
}

Error PyTorchModelLoader::loadLayerNorm(const torch::jit::Node *ptNode) {
  auto inputs = ptNode->inputs();
  auto outputs = ptNode->outputs();
  RETURN_IF_ERR(checkInputAndOutputSizes(inputs, 6, outputs, 1));

  glow::NodeValue input;
  ASSIGN_VALUE_OR_RETURN_ERR(
      input, getGlowNodeValueForValue(inputs[LayerNormInputs::input]));

  float eps = 1e-5;
  if (hasGlowIValueForValue(inputs[LayerNormInputs::eps])) {
    ASSIGN_VALUE_OR_RETURN_ERR(
        eps, iValToDouble(getGlowIValueForValue(inputs[LayerNormInputs::eps])));
  }

  std::vector<int64_t> *normalizedShape;
  ASSIGN_VALUE_OR_RETURN_ERR(normalizedShape,
                             iValToIntList(getGlowIValueForValue(
                                 inputs[LayerNormInputs::normalized_shape])));

  std::vector<glow::dim_t> normalizedShapeCast =
      castVector<glow::dim_t>(*normalizedShape);

  glow::NodeValue weight = loadNodeValueOrCreateBroadcastedConstant(
      inputs[LayerNormInputs::weight], "layernorm_weight",
      glow::Type(ElemKind::FloatTy, normalizedShapeCast), 1.0);

  glow::NodeValue bias = loadNodeValueOrCreateBroadcastedConstant(
      inputs[LayerNormInputs::bias], "layernorm_bias",
      glow::Type(ElemKind::FloatTy, normalizedShapeCast), 0.0);

  auto output =
      F_.createLayerNormalization("layernorm", input, weight, bias, eps)
          ->getResult();

  return addValueMapping(outputs[0], output);
}

Error PyTorchModelLoader::loadBatchNorm(const torch::jit::Node *ptNode) {
  auto inputs = ptNode->inputs();
  auto outputs = ptNode->outputs();
  RETURN_IF_ERR(checkInputAndOutputSizes(inputs, 9, outputs, 1));

  bool training;
  ASSIGN_VALUE_OR_RETURN_ERR(training, iValToBool(getGlowIValueForValue(
                                           inputs[BatchNormInputs::training])));
  RETURN_ERR_IF_NOT(training == false, "Don't support BatchNorm training yet.");

  glow::NodeValue input;
  ASSIGN_VALUE_OR_RETURN_ERR(
      input, getGlowNodeValueForValue(inputs[BatchNormInputs::input]));
  RETURN_ERR_IF_NOT(
      input.dims().size() == 4,
      glow::strFormat("Number input dimensions must be equal to 4, got %lu",
                      input.dims().size()));

  size_t numChannels = input.dims()[1];

  glow::NodeValue weights = loadNodeValueOrCreateBroadcastedConstant(
      inputs[BatchNormInputs::weights], "batchnorm_weights",
      glow::Type(ElemKind::FloatTy, {numChannels}), 1.0);

  glow::NodeValue bias = loadNodeValueOrCreateBroadcastedConstant(
      inputs[BatchNormInputs::bias], "batchnorm_bias",
      glow::Type(ElemKind::FloatTy, {numChannels}), 0.0);

  glow::NodeValue mean;
  ASSIGN_VALUE_OR_RETURN_ERR(
      mean, getGlowNodeValueForValue(inputs[BatchNormInputs::running_mean]));

  glow::NodeValue var;
  ASSIGN_VALUE_OR_RETURN_ERR(
      var, getGlowNodeValueForValue(inputs[BatchNormInputs::running_var]));

  float momentum;
  ASSIGN_VALUE_OR_RETURN_ERR(
      momentum, to32Bit(iValToDouble(
                    getGlowIValueForValue(inputs[BatchNormInputs::momentum]))));

  float epsilon;
  ASSIGN_VALUE_OR_RETURN_ERR(
      epsilon, to32Bit(iValToDouble(
                   getGlowIValueForValue(inputs[BatchNormInputs::eps]))));

  // Input is in NCHW.
  glow::unsigned_t channelIdx = 1;

  glow::BatchNormalizationNode *bn =
      F_.createBatchNormalization("batchnorm", input, bias, weights, mean, var,
                                  channelIdx, epsilon, momentum);
  return addValueMapping(outputs[0], bn->getResult());
}

Error PyTorchModelLoader::loadDropout(const torch::jit::Node *ptNode) {
  auto inputs = ptNode->inputs();
  auto outputs = ptNode->outputs();
  RETURN_IF_ERR(checkInputAndOutputSizes(inputs, 3, outputs, 1));

  glow::NodeValue input;
  ASSIGN_VALUE_OR_RETURN_ERR(
      input, getGlowNodeValueForValue(inputs[DropoutInputs::input]));

  bool training;
  ASSIGN_VALUE_OR_RETURN_ERR(training, iValToBool(getGlowIValueForValue(
                                           inputs[DropoutInputs::training])));
  RETURN_ERR_IF_NOT(!training, "Glow doesn't support dropout training yet");

  // Dropout not in training mode is a noop.
  return addValueMapping(outputs[0], input);
}

Error PyTorchModelLoader::loadQuantize(const torch::jit::Node *ptNode) {
  auto inputs = ptNode->inputs();
  auto outputs = ptNode->outputs();
  RETURN_IF_ERR(checkInputAndOutputSizes(inputs, 4, outputs, 1));

  glow::NodeValue input;
  ASSIGN_VALUE_OR_RETURN_ERR(
      input, getGlowNodeValueForValue(inputs[QuantizeInputs::input]));

  // scale
  float outScale;
  ASSIGN_VALUE_OR_RETURN_ERR(
      outScale, to32Bit(iValToDouble(
                    getGlowIValueForValue(inputs[QuantizeInputs::scale]))));

  // zero_point
  int32_t outOffset;
  ASSIGN_VALUE_OR_RETURN_ERR(
      outOffset,
      iValToInt(getGlowIValueForValue(inputs[QuantizeInputs::zero_point])));

  // dtype, we only support quantize to int8 for now
  int32_t outDtype;
  ASSIGN_VALUE_OR_RETURN_ERR(outDtype, iValToInt(getGlowIValueForValue(
                                           inputs[QuantizeInputs::dtype])));

  glow::TypeRef inputType = input.getType();
  auto outDims = inputType->dims();

  glow::TypeRef outTy;
  c10::ScalarType dtype;
  if (outDtype == (int32_t)at::ScalarType::QUInt8) {
    outTy = F_.getParent()->uniqueType(ElemKind::Int8QTy, outDims, outScale,
                                       outOffset - OFFSETSHIFT);
    dtype = c10::ScalarType::QUInt8;

  } else if (outDtype == (int32_t)at::ScalarType::QInt8) {
    outTy = F_.getParent()->uniqueType(ElemKind::Int8QTy, outDims, outScale,
                                       outOffset);
    dtype = c10::ScalarType::QInt8;
  } else {
    return MAKE_ERR("Quantize only supports QUInt8 and QInt8");
  }
  glow::QuantizeNode *qn = F_.createQuantize("quantize", input, outTy);

  return addValueMapping(outputs[0], qn->getResult(), dtype);
}

Error PyTorchModelLoader::loadDequantize(const torch::jit::Node *ptNode) {
  auto inputs = ptNode->inputs();
  auto outputs = ptNode->outputs();
  RETURN_IF_ERR(checkInputAndOutputSizes(inputs, 1, outputs, 1));

  glow::NodeValue input;
  ASSIGN_VALUE_OR_RETURN_ERR(input, getGlowNodeValueForValue(inputs[0]));

  glow::DequantizeNode *dn = F_.createDequantize("dequantize", input);

  c10::ScalarType dtype;
  RETURN_IF_ERR(getCorrectTypeMapping(dtype, inputs[0]));
  return addValueMapping(outputs[0], dn->getResult(), dtype);
}

Error PyTorchModelLoader::loadQuantizedConvRelu(
    const torch::jit::Node *ptNode) {
  auto inputs = ptNode->inputs();
  auto outputs = ptNode->outputs();
  glow::NodeValue output;
  ASSIGN_VALUE_OR_RETURN_ERR(output,
                             loadQuantizedConvImpl(ptNode, true /* isRelu */));

  c10::ScalarType dtype;
  RETURN_IF_ERR(getCorrectTypeMapping(dtype, inputs[0]));
  return addValueMapping(outputs[0], output, dtype);
}

Error PyTorchModelLoader::loadQuantizedConv(const torch::jit::Node *ptNode) {
  auto inputs = ptNode->inputs();
  auto outputs = ptNode->outputs();
  glow::NodeValue output;
  ASSIGN_VALUE_OR_RETURN_ERR(output,
                             loadQuantizedConvImpl(ptNode, false /* isRelu */));

  c10::ScalarType dtype;
  RETURN_IF_ERR(getCorrectTypeMapping(dtype, inputs[0]));
  return addValueMapping(outputs[0], output, dtype);
}

Error PyTorchModelLoader::loadQuantizedConvUnpacked(
    const torch::jit::Node *ptNode) {
  auto inputs = ptNode->inputs();
  auto outputs = ptNode->outputs();
  RETURN_IF_ERR(checkInputAndOutputSizes(inputs, 9, outputs, 1));

  glow::NodeValue input;
  ASSIGN_VALUE_OR_RETURN_ERR(input, getGlowNodeValueForValue(inputs[0]));

  bool isConv3d = input.dims().size() == 5;
  if (isConv3d) {
    input = F_.createTranspose("qconv_input_transposed", input, NCTHW2NTHWC);
  } else {
    input = F_.createTranspose("qconv_input_transposed", input, NCHW2NHWC);
  }
  std::unordered_map<std::string, int8_t> input_mapping = {};
  if (isConv3d) {
    input_mapping["input"] = QuantizedUnpackedConv3dInputs::input;
    input_mapping["weights"] = QuantizedUnpackedConv3dInputs::weights;
    input_mapping["bias"] = QuantizedUnpackedConv3dInputs::bias;
    input_mapping["stride"] = QuantizedUnpackedConv3dInputs::stride;
    input_mapping["padding"] = QuantizedUnpackedConv3dInputs::padding;
    input_mapping["group"] = QuantizedUnpackedConv3dInputs::group;
    input_mapping["scale"] = QuantizedUnpackedConv3dInputs::scale;
    input_mapping["zero_point"] = QuantizedUnpackedConv3dInputs::zero_point;

  } else {
    input_mapping["input"] = QuantizedUnpackedConv2dInputs::input;
    input_mapping["weights"] = QuantizedUnpackedConv2dInputs::weights;
    input_mapping["bias"] = QuantizedUnpackedConv2dInputs::bias;
    input_mapping["stride"] = QuantizedUnpackedConv2dInputs::stride;
    input_mapping["padding"] = QuantizedUnpackedConv2dInputs::padding;
    input_mapping["dilation"] = QuantizedUnpackedConv2dInputs::dilation;
    input_mapping["group"] = QuantizedUnpackedConv2dInputs::group;
    input_mapping["scale"] = QuantizedUnpackedConv2dInputs::scale;
    input_mapping["zero_point"] = QuantizedUnpackedConv2dInputs::zero_point;
  }

  glow::NodeValue weights;
  ASSIGN_VALUE_OR_RETURN_ERR(
      weights, getGlowNodeValueForValue(inputs[input_mapping["weights"]]));
  weights = rescaleUIntToInt(weights);
  if (isConv3d) {
    weights =
        F_.createTranspose("qconv_weights_transposed", weights, NCTHW2NTHWC);
  } else {
    weights =
        F_.createTranspose("qconv_weights_transposed", weights, NCHW2NHWC);
  }

  glow::NodeValue bias = loadNodeValueOrCreateBroadcastedConstant(
      inputs[input_mapping["bias"]], "qconv_bias",
      glow::Type(ElemKind::FloatTy, {weights.dims()[0]}), 0.0);

  auto biasType = F_.getParent()->uniqueType(
      glow::ElemKind::Int32QTy, bias.dims(),
      input.getType()->getScale() * weights.getType()->getScale(), 0);
  bias = F_.createQuantize("quantize_bias", bias, biasType);

  std::vector<glow::unsigned_t> strides;
  ASSIGN_VALUE_OR_RETURN_ERR(
      strides, castVector<glow::unsigned_t>(expandIntIValIfNeeded(
                   getGlowIValueForValue(inputs[input_mapping["stride"]]),
                   input.dims().size() - 2)));

  // pads
  std::vector<glow::unsigned_t> pads;
  if (isConv3d) {
    std::vector<glow::unsigned_t> pad;

    ASSIGN_VALUE_OR_RETURN_ERR(
        pad, castVector<glow::unsigned_t>(expandIntIValIfNeeded(
                 getGlowIValueForValue(inputs[input_mapping["padding"]]), 3)));
    pads = {pad[0], pad[0], pad[1], pad[1], pad[2], pad[2]};
  } else {
    glow::unsigned_t pad;
    ASSIGN_VALUE_OR_RETURN_ERR(
        pad, static_cast_expected<glow::unsigned_t>(contractIntIValIfNeeded(
                 getGlowIValueForValue(inputs[input_mapping["padding"]]))));
    pads = {pad, pad, pad, pad};
  }

  glow::unsigned_t groups;
  ASSIGN_VALUE_OR_RETURN_ERR(
      groups, static_cast_expected<glow::unsigned_t>(iValToInt(
                  getGlowIValueForValue(inputs[input_mapping["group"]]))));

  float outScale;
  ASSIGN_VALUE_OR_RETURN_ERR(outScale, iValToDouble(getGlowIValueForValue(
                                           inputs[input_mapping["scale"]])));

  int32_t outOffset;
  ASSIGN_VALUE_OR_RETURN_ERR(
      outOffset,
      iValToInt(getGlowIValueForValue(inputs[input_mapping["zero_point"]])));

  // calc output type
  glow::unsigned_t dilation = 0;
  glow::TypeRef outTy;
  std::vector<glow::unsigned_t> kernels;
  if (isConv3d) {
    glow::ShapeNTHWC input3DShape(input.dims());
    glow::ShapeNTHWC weight3DShape(weights.dims());
    kernels = {static_cast<glow::unsigned_t>(weight3DShape.t),
               static_cast<glow::unsigned_t>(weight3DShape.h),
               static_cast<glow::unsigned_t>(weight3DShape.w)};

    auto outSz = glow::calculate3DConvPoolOutputDims(
        input3DShape.t, input3DShape.h, input3DShape.w, kernels, strides, pads);
    std::array<glow::dim_t, 5> outDims = {{input.dims()[0],
                                           outSz.temporal_frames, outSz.height,
                                           outSz.width, weights.dims()[0]}};
    outTy = F_.getParent()->uniqueType(glow::ElemKind::Int8QTy, outDims,
                                       outScale, outOffset - OFFSETSHIFT);
  } else {
    glow::ShapeNHWC inputShape(input.dims());
    glow::ShapeNHWC weightShape(weights.dims());
    kernels = {static_cast<glow::unsigned_t>(weightShape.h),
               static_cast<glow::unsigned_t>(weightShape.w)};
    ASSIGN_VALUE_OR_RETURN_ERR(
        dilation, static_cast_expected<glow::unsigned_t>(
                      contractIntIValIfNeeded(getGlowIValueForValue(
                          inputs[QuantizedUnpackedConv2dInputs::dilation]))));
    auto outSz = glow::calculateConvPoolOutputDims(
        inputShape.h, inputShape.w, kernels, strides, pads, dilation);
    std::array<glow::dim_t, 4> outDims = {
        {input.dims()[0], outSz.first, outSz.second, weightShape.n}};
    outTy = F_.getParent()->uniqueType(glow::ElemKind::Int8QTy, outDims,
                                       outScale, outOffset - OFFSETSHIFT);
  }

  glow::TransposeNode *output;
  if (isConv3d) {
    glow::Convolution3DNode *qconv = F_.createConv3D(
        "qconv", input, weights, bias, outTy, kernels, strides, pads, groups);
    output = F_.createTranspose("qconv_output_transposed", qconv->getResult(),
                                NTHWC2NCTHW);
  } else {
    glow::ConvolutionNode *qconv =
        F_.createConv("qconv", input, weights, bias, outTy, kernels, strides,
                      pads, groups, dilation);
    output = F_.createTranspose("qconv_output_transposed", qconv->getResult(),
                                NHWC2NCHW);
  }

  c10::ScalarType dtype;
  RETURN_IF_ERR(getCorrectTypeMapping(dtype, inputs[0]));
  return addValueMapping(outputs[0], output->getResult(), dtype);
}

Error PyTorchModelLoader::loadMaxPool2d(const torch::jit::Node *ptNode) {
  auto inputs = ptNode->inputs();
  auto outputs = ptNode->outputs();
  RETURN_IF_ERR(checkInputAndOutputSizes(inputs, 6, outputs, 1));

  glow::NodeValue input;
  ASSIGN_VALUE_OR_RETURN_ERR(
      input, getGlowNodeValueForValue(inputs[MaxPoolInputs::input]));

  input = F_.createTranspose("maxpool2d_input_transposed", input, NCHW2NHWC);

  std::vector<glow::unsigned_t> kernels;
  ASSIGN_VALUE_OR_RETURN_ERR(
      kernels,
      castVector<glow::unsigned_t>(expandIntIValIfNeeded(
          getGlowIValueForValue(inputs[MaxPoolInputs::kernel_size]), 2)));

  std::vector<glow::unsigned_t> padsPair;
  ASSIGN_VALUE_OR_RETURN_ERR(
      padsPair, castVector<glow::unsigned_t>(expandIntIValIfNeeded(
                    getGlowIValueForValue(inputs[MaxPoolInputs::padding]), 2)));
  std::vector<glow::unsigned_t> pads = {padsPair[0], padsPair[1], padsPair[0],
                                        padsPair[1]};

  // Stride defaults to kernel_size.
  std::vector<glow::unsigned_t> strides;
  if (hasGlowIValueForValue(inputs[MaxPoolInputs::stride])) {
    ASSIGN_VALUE_OR_RETURN_ERR(
        strides, castVector<glow::unsigned_t>(expandIntIValIfNeeded(
                     getGlowIValueForValue(inputs[MaxPoolInputs::stride]), 2)));
  } else {
    strides = kernels;
  }

  // Glow doesn't support maxpool dilation.
  int64_t dilation;
  ASSIGN_VALUE_OR_RETURN_ERR(
      dilation, contractIntIValIfNeeded(
                    getGlowIValueForValue(inputs[MaxPoolInputs::dilation])));
  RETURN_ERR_IF_NOT(dilation == 1, "Dilation value must be equal to 1, "
                                   "maxpool dilation not yet supported.");

  // Glow doesn't support maxpool ceil mode.
  bool ceilMode;
  ASSIGN_VALUE_OR_RETURN_ERR(ceilMode, iValToBool(getGlowIValueForValue(
                                           inputs[MaxPoolInputs::ceil_mode])));
  RETURN_ERR_IF_NOT(ceilMode == false,
                    "ceilMode must be scalar with false value.");

  glow::MaxPoolNode *mp =
      F_.createMaxPool("maxpool2d", input, kernels, strides, pads);
  glow::NodeValue output = mp->getResult();
  output = F_.createTranspose("maxpool2d_output_transposed", output, NHWC2NCHW);

  c10::ScalarType dtype;
  RETURN_IF_ERR(getCorrectTypeMapping(dtype, inputs[MaxPoolInputs::input]));
  return addValueMapping(outputs[0], output, dtype);
}

Error PyTorchModelLoader::loadAvgPool2d(const torch::jit::Node *ptNode) {
  auto inputs = ptNode->inputs();
  auto outputs = ptNode->outputs();
  RETURN_IF_ERR(checkInputAndOutputSizes(inputs, 7, outputs, 1));

  glow::NodeValue input;
  ASSIGN_VALUE_OR_RETURN_ERR(
      input, getGlowNodeValueForValue(inputs[AvgPoolInputs::input]));
  input = F_.createTranspose("avgpool2d_input_transposed", input, NCHW2NHWC);

  std::vector<glow::unsigned_t> kernels;
  ASSIGN_VALUE_OR_RETURN_ERR(
      kernels,
      castVector<glow::unsigned_t>(expandIntIValIfNeeded(
          getGlowIValueForValue(inputs[AvgPoolInputs::kernel_size]), 2)));

  std::vector<glow::unsigned_t> padsPair;
  ASSIGN_VALUE_OR_RETURN_ERR(
      padsPair, castVector<glow::unsigned_t>(expandIntIValIfNeeded(
                    getGlowIValueForValue(inputs[AvgPoolInputs::padding]), 2)));
  std::vector<glow::unsigned_t> pads = {padsPair[0], padsPair[1], padsPair[0],
                                        padsPair[1]};

  // Stride defaults to kernel_size.
  std::vector<glow::unsigned_t> strides;
  if (hasGlowIValueForValue(inputs[AvgPoolInputs::stride])) {
    ASSIGN_VALUE_OR_RETURN_ERR(
        strides, castVector<glow::unsigned_t>(expandIntIValIfNeeded(
                     getGlowIValueForValue(inputs[AvgPoolInputs::stride]), 2)));
  } else {
    strides = kernels;
  }

  // Glow doesn't support avgpool ceil mode.
  bool ceilMode;
  ASSIGN_VALUE_OR_RETURN_ERR(ceilMode, iValToBool(getGlowIValueForValue(
                                           inputs[AvgPoolInputs::ceil_mode])));
  RETURN_ERR_IF_NOT(ceilMode == false,
                    "ceilMode must be scalar with false value.");

  // Glow always includes zero-padding in the averaging calculation.
  bool countIncludePad;
  ASSIGN_VALUE_OR_RETURN_ERR(countIncludePad,
                             iValToBool(getGlowIValueForValue(
                                 inputs[AvgPoolInputs::count_include_pad])));
  RETURN_ERR_IF_NOT(countIncludePad, "countIncludePad must be true.");

  glow::AvgPoolNode *ap =
      F_.createAvgPool("avgpool2d", input, kernels, strides, pads);
  glow::NodeValue output = ap->getResult();
  output = F_.createTranspose("avgpool2d_output_transposed", output, NHWC2NCHW);

  c10::ScalarType dtype;
  RETURN_IF_ERR(getCorrectTypeMapping(dtype, inputs[AvgPoolInputs::input]));
  return addValueMapping(outputs[0], output, dtype);
}

Error PyTorchModelLoader::loadClamp(const torch::jit::Node *ptNode) {
  auto inputs = ptNode->inputs();
  auto outputs = ptNode->outputs();
  RETURN_IF_ERR(checkInputAndOutputSizes(inputs, 3, outputs, 1));

  glow::NodeValue input;
  ASSIGN_VALUE_OR_RETURN_ERR(
      input, getGlowNodeValueForValue(inputs[ClampInputs::input]));

  double minDouble;
  ASSIGN_VALUE_OR_RETURN_ERR(
      minDouble, iValToDouble(getGlowIValueForValue(inputs[ClampInputs::min])));
  float min;
  ASSIGN_VALUE_OR_RETURN_ERR(min, to32Bit(minDouble));

  double maxDouble;
  ASSIGN_VALUE_OR_RETURN_ERR(
      maxDouble, iValToDouble(getGlowIValueForValue(inputs[ClampInputs::max])));
  float max;
  ASSIGN_VALUE_OR_RETURN_ERR(max, to32Bit(maxDouble));

  auto output = F_.createClip("clip", input, min, max);
  return addValueMapping(outputs[0], output);
}

Error PyTorchModelLoader::loadAdaptiveAvgPool2d(
    const torch::jit::Node *ptNode) {
  auto inputs = ptNode->inputs();
  auto outputs = ptNode->outputs();
  RETURN_IF_ERR(checkInputAndOutputSizes(inputs, 2, outputs, 1));

  // Glow expects inputs to be in NHWC but PyTorch keeps them in NCHW so we
  // transpose them.
  glow::NodeValue input;
  ASSIGN_VALUE_OR_RETURN_ERR(
      input, getGlowNodeValueForValue(inputs[AdaptiveAvgPoolInputs::input]));

  size_t inputH = input.dims()[1];
  size_t inputW = input.dims()[2];
  input = F_.createTranspose("adaptive_avg_pool2d_input_transposed", input,
                             NCHW2NHWC);

  // OutputSize defaults to size of input if not provided.
  std::vector<glow::dim_t> outputSize;
  if (hasGlowIValueForValue(inputs[AdaptiveAvgPoolInputs::output_size])) {
    ASSIGN_VALUE_OR_RETURN_ERR(
        outputSize,
        castVector<glow::dim_t>(expandIntIValIfNeeded(
            getGlowIValueForValue(inputs[AdaptiveAvgPoolInputs::output_size]),
            2)));
  } else {
    outputSize = {inputH, inputW};
  }

  auto idim = glow::ShapeNHWC(input.dims());
  auto outTy = F_.getParent()->uniqueTypeWithNewShape(
      input.getType(), {idim.n, outputSize[0], outputSize[1], idim.c});

  glow::NodeValue output =
      F_.createAdaptiveAvgPool("adaptive_avg_pool2d", input, outTy);
  output = F_.createTranspose("adaptive_avg_pool2d_output_transposed", output,
                              NHWC2NCHW);

  c10::ScalarType dtype;
  RETURN_IF_ERR(
      getCorrectTypeMapping(dtype, inputs[AdaptiveAvgPoolInputs::input]));
  return addValueMapping(outputs[0], output, dtype);
}

Error PyTorchModelLoader::loadT(const torch::jit::Node *ptNode) {
  auto inputs = ptNode->inputs();
  auto outputs = ptNode->outputs();
  RETURN_IF_ERR(checkInputAndOutputSizes(inputs, 1, outputs, 1));

  glow::NodeValue input;
  ASSIGN_VALUE_OR_RETURN_ERR(input, getGlowNodeValueForValue(inputs[0]));

  glow::NodeValue output;
  if (input.dims().size() == 1) {
    output = input;
  } else if (input.dims().size() == 2) {
    output = F_.createTranspose("transpose", input, {1, 0});
  } else {
    RETURN_ERR("Transpose requires input to have rank <= 2");
  }

  c10::ScalarType dtype;
  RETURN_IF_ERR(getCorrectTypeMapping(dtype, inputs[0]));
  return addValueMapping(outputs[0], output, dtype);
}

Error PyTorchModelLoader::loadTranspose(const torch::jit::Node *ptNode) {
  auto inputs = ptNode->inputs();
  auto outputs = ptNode->outputs();
  RETURN_IF_ERR(checkInputAndOutputSizes(inputs, 3, outputs, 1));

  glow::NodeValue input;
  ASSIGN_VALUE_OR_RETURN_ERR(
      input, getGlowNodeValueForValue(inputs[TransposeInputs::input]));

  int64_t dim0;
  ASSIGN_VALUE_OR_RETURN_ERR(
      dim0, iValToInt(getGlowIValueForValue(inputs[TransposeInputs::dim0])));

  int64_t dim1;
  ASSIGN_VALUE_OR_RETURN_ERR(
      dim1, iValToInt(getGlowIValueForValue(inputs[TransposeInputs::dim1])));

  // Adjust dim0 for negative dimensions
  auto origDim0 = dim0;
  if (dim0 < 0) {
    dim0 += input.dims().size();
  }

  RETURN_ERR_IF_NOT(dim0 < input.dims().size() && dim0 >= 0,
                    strFormat("Dim0 value of %ld is out of range. Valid values "
                              "are in the range [-%ld, %ld]",
                              origDim0, input.dims().size(),
                              input.dims().size() - 1));

  // Adjust dim1 for negative dimensions
  auto origDim1 = dim1;
  if (dim1 < 0) {
    dim1 += input.dims().size();
  }

  RETURN_ERR_IF_NOT(dim1 < input.dims().size() && dim1 >= 0,
                    strFormat("Dim1 value of %ld is out of range. Valid values "
                              "are in the range [-%ld, %ld]",
                              origDim1, input.dims().size(),
                              input.dims().size() - 1));

  std::vector<glow::unsigned_t> shuffle(input.dims().size());
  std::iota(shuffle.begin(), shuffle.end(), 0);
  std::swap(shuffle[dim0], shuffle[dim1]);

  auto *output = F_.createTranspose("transpose", input, shuffle);

  c10::ScalarType dtype;
  RETURN_IF_ERR(getCorrectTypeMapping(dtype, inputs[TransposeInputs::input]));
  return addValueMapping(outputs[0], output->getResult(), dtype);
}

Error PyTorchModelLoader::loadMin(const torch::jit::Node *ptNode) {
  auto inputs = ptNode->inputs();
  auto outputs = ptNode->outputs();
  RETURN_IF_ERR(checkInputAndOutputSizes(inputs, 2, outputs, 1));

  glow::NodeValue lhs;
  ASSIGN_VALUE_OR_RETURN_ERR(lhs, getGlowNodeValueForValue(inputs[0]));
  glow::NodeValue rhs;
  ASSIGN_VALUE_OR_RETURN_ERR(rhs, getGlowNodeValueForValue(inputs[1]));

  auto output = F_.createMin("min", lhs, rhs);
  return addValueMapping(outputs[0], output);
}

Error PyTorchModelLoader::loadMean(const torch::jit::Node *ptNode) {
  auto inputs = ptNode->inputs();
  auto outputs = ptNode->outputs();
  RETURN_IF_ERR(checkInputAndOutputSizes(inputs, -2, outputs, 1));

  glow::NodeValue input;
  ASSIGN_VALUE_OR_RETURN_ERR(
      input, getGlowNodeValueForValue(inputs[MeanInputs::input]));

  std::vector<int64_t> *axis;
  if (hasGlowIValueForValue(inputs[MeanInputs::axis],
                            /*ignoreNones*/ true)) {
    ASSIGN_VALUE_OR_RETURN_ERR(
        axis, iValToIntList(getGlowIValueForValue(inputs[MeanInputs::axis])));
    std::sort(axis->begin(), axis->end(), std::greater<int64_t>());
    for (auto i : *axis) {
      input = F_.createBatchedReduceMean("mean", input, i);
    }
  } else {
    for (int i = input.dims().size() - 1; i >= 0; i--) {
      input = F_.createBatchedReduceMean("mean", input, i);
    }
  }

  if (inputs.size() > 2 &&
      hasGlowIValueForValue(inputs[MeanInputs::keepdims])) {
    bool keepdims;
    ASSIGN_VALUE_OR_RETURN_ERR(keepdims, iValToBool(getGlowIValueForValue(
                                             inputs[MeanInputs::keepdims])));
    if (keepdims == true) {
      RETURN_ERR("We don't currently support keeping dims");
    }
  }

  return addValueMapping(outputs[0], input);
}

Expected<glow::NodeValue>
PyTorchModelLoader::loadMatMulImpl(glow::NodeValue lhs, glow::NodeValue rhs) {
  glow::NodeValue output;

  auto lhsRank = lhs.dims().size();
  auto rhsRank = rhs.dims().size();

  if (lhsRank == 1 && rhsRank == 1) {
    // NOTE: Only Glow's 2d dotproduct operator accumulates so we prepend
    // 1 to dims to turn inputs into 2d.
    lhs = F_.createReshape("reshape_matmul_lhs", lhs, {1, lhs.dims()[0]});
    rhs = F_.createReshape("reshape_matmul_rhs", rhs, {1, rhs.dims()[0]});
    output = F_.createDotProduct("dotprod", lhs, rhs);
  } else if (lhsRank == 2 && rhsRank == 2) {
    output = F_.createMatMul("matmul", lhs, rhs);
  } else if (lhsRank == 1 && rhsRank == 2) {
    // Prepend a 1 to lhs's shape if it's 1d.
    lhs = F_.createReshape("reshape_matmul_lhs", lhs, {1, lhs.dims()[0]});
    output = F_.createMatMul("matmul", lhs, rhs);
    output = F_.createReshape("reshape_matmul_output", output, {rhs.dims()[1]});
  } else if (lhsRank == 2 && rhsRank == 1) {
    // Append a 1 to rhs's shape if it's 1d.
    rhs = F_.createReshape("reshape_matmul_rhs", rhs, {rhs.dims()[0], 1});
    output = F_.createMatMul("matmul", lhs, rhs);
    output = F_.createReshape("reshape_matmul_output", output, {lhs.dims()[0]});
  } else {
    // Prepend a 1 to lhs or append 1 to rhs so that they are both at least
    // rank 2.
    const bool lhsPrepend = lhsRank == 1;
    const bool rhsAppend = rhsRank == 1;
    if (lhsPrepend) {
      std::vector<glow::dim_t> newDims = lhs.dims();
      newDims.insert(newDims.begin(), 1);
      lhs = F_.createReshape("reshape_matmul_lhs", lhs, newDims);
    }
    if (rhsAppend) {
      std::vector<glow::dim_t> newDims = rhs.dims();
      newDims.push_back(1);
      rhs = F_.createReshape("reshape_matmul_rhs", rhs, newDims);
    }

    // Reshape inputs to be the same size, pad outer dimensions with 1s.
    size_t maxRank = std::max(lhsRank, rhsRank);
    lhs = F_.createReshape("reshape_matmul_lhs", lhs,
                           getExpandDims(lhs.dims(), maxRank));
    rhs = F_.createReshape("reshape_matmul_rhs", rhs,
                           getExpandDims(rhs.dims(), maxRank));

    // Compute target dims template (0s for the innermost dimensions)
    std::vector<glow::dim_t> targetDims;
    ASSIGN_VALUE_OR_RETURN_ERR(
        targetDims, computeBroadcastedMatMulTargetDims(lhs.dims(), rhs.dims()));

    // Compute the dimensions that lhs should be broadcast to.
    auto lhsTargetDims = targetDims;
    std::copy(lhs.dims().end() - 2, lhs.dims().end(), lhsTargetDims.end() - 2);

    // Compute the dimensions that rhs should be broadcast to.
    auto rhsTargetDims = targetDims;
    std::copy(rhs.dims().end() - 2, rhs.dims().end(), rhsTargetDims.end() - 2);

    // Compute the dimensions for the final output of batched matmul.
    auto outputTargetDims = targetDims;
    outputTargetDims[outputTargetDims.size() - 2] =
        lhsTargetDims[lhsTargetDims.size() - 2];
    outputTargetDims[outputTargetDims.size() - 1] =
        rhsTargetDims[rhsTargetDims.size() - 1];

    // Broadcast lhs and rhs so that they match their targetDims.
    lhs = F_.createBroadcast("lhsBroadcast", lhs, lhsTargetDims, 0);
    rhs = F_.createBroadcast("rhsBroadcast", rhs, rhsTargetDims, 0);

    // Reshape both inputs to be rank 3 by collapsing their outer dimensions
    // since BatchMatMul can only handle rank 3 inputs.
    lhs = F_.createReshape("reshape_matmul_lhs", lhs,
                           getContractDims(lhs.dims(), 3));
    rhs = F_.createReshape("reshape_matmul_rhs", rhs,
                           getContractDims(rhs.dims(), 3));

    // Perform BatchMatMul
    output = F_.createBatchMatMul("matmul", lhs, rhs);

    // Reshape the output of BatchMatMul to expand the outer dimensions again.
    output =
        F_.createReshape("matmul_output_reshape", output, outputTargetDims);

    // If a 1 was prepended to lhs or a 1 was appended to rhs at the beginning,
    // undo that now.
    if (lhsPrepend) {
      std::vector<glow::dim_t> newDims(output.dims().begin(),
                                       output.dims().end() - 2);
      newDims.push_back(*(output.dims().end() - 1));
      output = F_.createReshape("matmul_output_reshape", output, newDims);
    }
    if (rhsAppend) {
      std::vector<glow::dim_t> newDims(output.dims().begin(),
                                       output.dims().end() - 1);
      output = F_.createReshape("matmul_output_reshape", output, newDims);
    }
  }

  return output;
}

Error PyTorchModelLoader::loadMatMul(const torch::jit::Node *ptNode) {
  auto inputs = ptNode->inputs();
  auto outputs = ptNode->outputs();
  RETURN_IF_ERR(checkInputAndOutputSizes(inputs, 2, outputs, 1));

  glow::NodeValue lhs;
  ASSIGN_VALUE_OR_RETURN_ERR(lhs, getGlowNodeValueForValue(inputs[0]));
  glow::NodeValue rhs;
  ASSIGN_VALUE_OR_RETURN_ERR(rhs, getGlowNodeValueForValue(inputs[1]));

  glow::NodeValue output;
  ASSIGN_VALUE_OR_RETURN_ERR(output, loadMatMulImpl(lhs, rhs));

  return addValueMapping(outputs[0], output);
}

Error PyTorchModelLoader::loadMM(const torch::jit::Node *ptNode) {
  auto inputs = ptNode->inputs();
  auto outputs = ptNode->outputs();
  RETURN_IF_ERR(checkInputAndOutputSizes(inputs, 2, outputs, 1));

  glow::NodeValue lhs;
  ASSIGN_VALUE_OR_RETURN_ERR(lhs, getGlowNodeValueForValue(inputs[0]));
  glow::NodeValue rhs;
  ASSIGN_VALUE_OR_RETURN_ERR(rhs, getGlowNodeValueForValue(inputs[1]));

  // Check dimensions of inputs
  if (lhs.dims().size() != 2 || rhs.dims().size() != 2) {
    RETURN_ERR("aten::mm expects 2D matrices");
  }

  if (lhs.dims()[1] != rhs.dims()[0]) {
    RETURN_ERR("aten::mm does not broadcast");
  }

  auto output = F_.createMatMul("mm", lhs, rhs)->getResult();
  return addValueMapping(outputs[0], output);
}

Error PyTorchModelLoader::loadBmm(const torch::jit::Node *ptNode) {
  auto inputs = ptNode->inputs();
  auto outputs = ptNode->outputs();
  RETURN_IF_ERR(checkInputAndOutputSizes(inputs, 2, outputs, 1));

  glow::NodeValue lhs;
  ASSIGN_VALUE_OR_RETURN_ERR(lhs, getGlowNodeValueForValue(inputs[0]));
  glow::NodeValue rhs;
  ASSIGN_VALUE_OR_RETURN_ERR(rhs, getGlowNodeValueForValue(inputs[1]));

  // Check dimensions of inputs
  if (lhs.dims().size() != 3 || rhs.dims().size() != 3) {
    RETURN_ERR("aten::bmm expects 3D tensors");
  }

  if (lhs.dims()[2] != rhs.dims()[1]) {
    RETURN_ERR("aten::bmm does not broadcast");
  }

  auto output = F_.createBatchMatMul("bmm", lhs, rhs)->getResult();
  return addValueMapping(outputs[0], output);
}

Error PyTorchModelLoader::loadAddMM(const torch::jit::Node *ptNode) {
  auto inputs = ptNode->inputs();
  auto outputs = ptNode->outputs();
  RETURN_IF_ERR(checkInputAndOutputSizes(inputs, 5, outputs, 1));

  auto getScalar = [&](const torch::jit::Value *val) -> Expected<float> {
    if (!hasGlowIValueForValue(val)) {
      return 1.0;
    }

    GlowIValue *ival;
    ASSIGN_VALUE_OR_RETURN_ERR(ival, getGlowIValueForValue(val));

    if (ival->isDouble()) {
      return ival->toDouble();
    } else if (ival->isInt()) {
      return static_cast_expected<float>(ival->toInt());
    } else if (ival->isNone()) {
      return 1.0;
    } else {
      return MAKE_ERR("Unexpected scalar type");
    }
  };

  float alpha;
  ASSIGN_VALUE_OR_RETURN_ERR(alpha, getScalar(inputs[AddMMInputs::alpha]));

  float beta;
  ASSIGN_VALUE_OR_RETURN_ERR(beta, getScalar(inputs[AddMMInputs::beta]));

  glow::NodeValue input;
  ASSIGN_VALUE_OR_RETURN_ERR(
      input, getGlowNodeValueForValue(inputs[AddMMInputs::input]));

  if (beta != 1.0) {
    glow::Tensor t(ElemKind::FloatTy, input.dims());
    t.init(Tensor::InitKind::Broadcast, beta, F_.getParent()->getPRNG());
    auto *constant = F_.getParent()->createConstant("beta", std::move(t));
    input = F_.createMul("mul", constant, input)->getResult();
  }

  glow::NodeValue mat1;
  ASSIGN_VALUE_OR_RETURN_ERR(
      mat1, getGlowNodeValueForValue(inputs[AddMMInputs::mat1]));

  glow::NodeValue mat2;
  ASSIGN_VALUE_OR_RETURN_ERR(
      mat2, getGlowNodeValueForValue(inputs[AddMMInputs::mat2]));

  // Check dimensions of mat1 and mat2
  if (mat1.dims().size() != 2 || mat2.dims().size() != 2) {
    RETURN_ERR("aten::addmm expects 2D matrices");
  }

  if (mat1.dims()[1] != mat2.dims()[0]) {
    RETURN_ERR("aten::addmm does not broadcast mat1 or mat2");
  }

  auto matmul = F_.createMatMul("mm", mat1, mat2)->getResult();

  if (alpha != 1.0) {
    glow::Tensor t(ElemKind::FloatTy, matmul.dims());
    t.init(Tensor::InitKind::Broadcast, alpha, F_.getParent()->getPRNG());
    auto *constant = F_.getParent()->createConstant("alpha", std::move(t));
    matmul = F_.createMul("mul", constant, matmul)->getResult();
  }

  auto add = F_.createNodeWithBroadcast<glow::AddNode>("add", /*axis*/ -1,
                                                       input, matmul)
                 ->getResult();

  return addValueMapping(outputs[0], add);
}

Error PyTorchModelLoader::loadPRelu(const torch::jit::Node *ptNode) {
  auto inputs = ptNode->inputs();
  auto outputs = ptNode->outputs();
  RETURN_IF_ERR(checkInputAndOutputSizes(inputs, 2, outputs, 1));

  glow::NodeValue in;
  ASSIGN_VALUE_OR_RETURN_ERR(
      in, getGlowNodeValueForValue(inputs[PReluInputs::input]));
  glow::NodeValue weight;
  ASSIGN_VALUE_OR_RETURN_ERR(
      weight, getGlowNodeValueForValue(inputs[PReluInputs::weight]));

  // Do broadcasting.
  auto targetDim = in.dims();
  auto weightDim = weight.dims();
  RETURN_ERR_IF_NOT(
      weightDim.size() == targetDim.size() || weightDim.size() == 1,
      glow::strFormat(
          "Weight dimensions must be 1, or the number of channels, got %lu",
          weightDim.size()));
  // Sets the axis of each inputs so that the trailing-most dimensions of
  // input tensors and the target shape are aligned.
  int axis = targetDim.size() - weight.dims().size();
  auto *slope = F_.createBroadcast("broadcast", weight, targetDim, axis);
  auto *glowNode = F_.createPRELU("prelu", in, slope);
  return addValueMapping(outputs[0], glowNode);
}

Error PyTorchModelLoader::loadSlice(const torch::jit::Node *ptNode) {
  auto inputs = ptNode->inputs();
  auto outputs = ptNode->outputs();
  RETURN_IF_ERR(checkInputAndOutputSizes(inputs, 5, outputs, 1));

  glow::NodeValue input;
  ASSIGN_VALUE_OR_RETURN_ERR(
      input, getGlowNodeValueForValue(inputs[SliceInputs::input]));

  int64_t dim, start, end, step = 1;
  ASSIGN_VALUE_OR_RETURN_ERR(
      dim, iValToInt(getGlowIValueForValue(inputs[SliceInputs::dim])));
  ASSIGN_VALUE_OR_RETURN_ERR(
      start, iValToInt(getGlowIValueForValue(inputs[SliceInputs::start])));
  ASSIGN_VALUE_OR_RETURN_ERR(
      end, iValToInt(getGlowIValueForValue(inputs[SliceInputs::end])));
  ASSIGN_VALUE_OR_RETURN_ERR(
      step, iValToInt(getGlowIValueForValue(inputs[SliceInputs::step])));

  RETURN_ERR_IF_NOT(step == 1, "loadSlice only supports step == 1");
  int dimsSize = input.dims().size();
  std::vector<glow::dim_t> begins(dimsSize);
  std::vector<glow::dim_t> ends(dimsSize);

  for (int i = 0; i < dimsSize; ++i) {
    if (i == dim) {
      begins[i] = start;
      ends[i] = end > input.dims()[i] ? input.dims()[i] : end;
    } else {
      begins[i] = 0;
      ends[i] = input.dims()[i];
    }
  }
  auto *glowNode = F_.createSlice("sliceOutput", input, begins, ends);

  c10::ScalarType dtype;
  RETURN_IF_ERR(getCorrectTypeMapping(dtype, inputs[SliceInputs::input]));
  return addValueMapping(outputs[0], glowNode, dtype);
}

/// TODO: check Dtype is float (optional value).
Error PyTorchModelLoader::loadSoftMax(const torch::jit::Node *ptNode) {
  auto inputs = ptNode->inputs();
  auto outputs = ptNode->outputs();
  RETURN_IF_ERR(checkInputAndOutputSizes(inputs, 3, outputs, 1));

  glow::NodeValue in;
  ASSIGN_VALUE_OR_RETURN_ERR(
      in, getGlowNodeValueForValue(inputs[SoftMaxInputs::input]));

  int64_t dim;
  ASSIGN_VALUE_OR_RETURN_ERR(
      dim, iValToInt(getGlowIValueForValue(inputs[SoftMaxInputs::dim])));

  // Convert negative dimension index into corresponding positive index
  auto origDim = dim;
  if (dim < 0) {
    dim += in.dims().size();
  }

  RETURN_ERR_IF_NOT(dim < in.dims().size() && dim >= 0,
                    strFormat("Dim value of %ld is out of range. Valid values "
                              "are in the range [-%ld, %ld]",
                              origDim, in.dims().size(), in.dims().size() - 1));

  auto selected = F_.getParent()->createConstant(glow::ElemKind::Int64ITy,
                                                 {in.dims()[0], 1}, "selected");

  auto *FN = F_.createFlatten("reshapeInput", in, dim);
  auto *SM = F_.createSoftMax("SoftMax", FN, selected);
  auto origInDims = in.getType()->dims();
  auto *glowNode = F_.createReshape("reshapeOutput", SM, origInDims);
  return addValueMapping(outputs[0], glowNode);
}

Error PyTorchModelLoader::loadPermute(const torch::jit::Node *ptNode) {
  auto inputs = ptNode->inputs();
  auto outputs = ptNode->outputs();
  RETURN_IF_ERR(checkInputAndOutputSizes(inputs, 2, outputs, 1));

  glow::NodeValue in;
  ASSIGN_VALUE_OR_RETURN_ERR(in, getGlowNodeValueForValue(inputs[0]));
  size_t inDims = in.dims().size();

  std::vector<int64_t> *shuffle;
  ASSIGN_VALUE_OR_RETURN_ERR(shuffle,
                             iValToIntList(getGlowIValueForValue(inputs[1])));

  for (const int64_t dim : *shuffle) {
    RETURN_ERR_IF_NOT(dim >= 0,
                      "Negative shuffle dimensions not supported by Glow yet.");
    RETURN_ERR_IF_NOT(
        dim < inDims,
        "All shuffle dimensions must be less than the rank of the input.");
  }

  RETURN_ERR_IF_NOT(shuffle->size() == inDims,
                    "Shuffle for permute must has the same number of "
                    "dimensions as the input tensor.");

  auto output = F_.createTranspose("reshapeInput", in,
                                   castVector<glow::unsigned_t>(*shuffle))
                    ->getResult();

  c10::ScalarType dtype;
  RETURN_IF_ERR(getCorrectTypeMapping(dtype, inputs[0]));
  return addValueMapping(outputs[0], output, dtype);
}

Error PyTorchModelLoader::loadTo(const torch::jit::Node *ptNode) {
  auto inputs = ptNode->inputs();
  auto outputs = ptNode->outputs();
  RETURN_IF_ERR(checkInputAndOutputSizes(inputs, 5, outputs, 1));

  // TODO: use ConvertTo
  glow::NodeValue in;
  ASSIGN_VALUE_OR_RETURN_ERR(in, getGlowNodeValueForValue(inputs[0]));

  return addValueMapping(outputs[0], in);
}

Error PyTorchModelLoader::loadFlatten(const torch::jit::Node *ptNode) {
  auto inputs = ptNode->inputs();
  auto outputs = ptNode->outputs();
  RETURN_IF_ERR(checkInputAndOutputSizes(inputs, 3, outputs, 1));

  glow::NodeValue in;
  ASSIGN_VALUE_OR_RETURN_ERR(
      in, getGlowNodeValueForValue(inputs[FlattenInputs::input]));

  int64_t startDimRaw;
  ASSIGN_VALUE_OR_RETURN_ERR(
      startDimRaw,
      iValToInt(getGlowIValueForValue(inputs[FlattenInputs::start_dim])));
  int64_t startDim;
  ASSIGN_VALUE_OR_RETURN_ERR(startDim,
                             getPositiveIndex(startDimRaw, in.dims().size()));

  int64_t endDimRaw;
  ASSIGN_VALUE_OR_RETURN_ERR(endDimRaw, iValToInt(getGlowIValueForValue(
                                            inputs[FlattenInputs::end_dim])));

  int64_t endDim;
  ASSIGN_VALUE_OR_RETURN_ERR(endDim,
                             getPositiveIndex(endDimRaw, in.dims().size()));

  auto xDim = glow::flattenCdr(in.dims(), startDim);
  auto *glowNode = F_.createReshape("flatten", in, {xDim.first, xDim.second});

  c10::ScalarType dtype;
  RETURN_IF_ERR(getCorrectTypeMapping(dtype, inputs[FlattenInputs::input]));
  return addValueMapping(outputs[0], glowNode->getResult(), dtype);
}

Error PyTorchModelLoader::loadTopK(const torch::jit::Node *ptNode) {
  auto inputs = ptNode->inputs();
  auto outputs = ptNode->outputs();
  RETURN_IF_ERR(checkInputAndOutputSizes(inputs, 5, outputs, 2));

  glow::NodeValue input;
  ASSIGN_VALUE_OR_RETURN_ERR(
      input, getGlowNodeValueForValue(inputs[TopKInputs::input]));

  int64_t k;
  ASSIGN_VALUE_OR_RETURN_ERR(
      k, iValToInt(getGlowIValueForValue(inputs[TopKInputs::k])));

  if (hasGlowIValueForValue(inputs[TopKInputs::dim],
                            /*ignoreNones*/ true)) {
    int64_t dim;
    ASSIGN_VALUE_OR_RETURN_ERR(
        dim, iValToInt(getGlowIValueForValue(inputs[TopKInputs::dim])));
    RETURN_ERR_IF_NOT(dim != input.dims().size() - 1,
                      "topk is only supported along the last dimension");
  }

  if (hasGlowIValueForValue(inputs[TopKInputs::largest],
                            /*ignoreNones*/ true)) {
    bool largest;
    ASSIGN_VALUE_OR_RETURN_ERR(largest, iValToBool(getGlowIValueForValue(
                                            inputs[TopKInputs::largest])));
    RETURN_ERR_IF_NOT(largest, "topk is only supported with largest");
  }

  auto *glowNode = F_.createTopK("TopK", input, (unsigned_t)k);

  RETURN_IF_ERR(addValueMapping(outputs[0], glowNode->getValues()));
  RETURN_IF_ERR(addValueMapping(outputs[1], glowNode->getIndices()));
  return Error::success();
}

Error PyTorchModelLoader::loadConstantChunk(const torch::jit::Node *ptNode) {
  auto inputs = ptNode->inputs();
  auto outputs = ptNode->outputs();
  RETURN_IF_ERR(checkInputAndOutputSizes(inputs, 1, outputs, -1));

  int64_t chunks = ptNode->i(at::attr::chunks);
  int64_t dimRaw = ptNode->i(at::attr::dim);

  RETURN_ERR_IF_NOT(chunks > 0, "There needs to be at least one chunk!");
  RETURN_ERR_IF_NOT(chunks == outputs.size(),
                    "Chunks must be equal to outputs.size()!");

  glow::NodeValue input;
  ASSIGN_VALUE_OR_RETURN_ERR(input, getGlowNodeValueForValue(inputs[0]));

  int64_t dim;
  ASSIGN_VALUE_OR_RETURN_ERR(dim,
                             getPositiveIndex(dimRaw, input.dims().size()));

  size_t dimsSize = input.dims().size();
  std::vector<glow::dim_t> begins(dimsSize);
  std::vector<glow::dim_t> ends(dimsSize);
  for (int i = 0; i < dimsSize; ++i) {
    begins[i] = 0;
    ends[i] = input.dims()[i];
  }

  // We can do this because chunks == output size. Otherwise this may not be
  // correct.
  size_t cur = 0;
  size_t end = input.dims()[dim];
  size_t step = ((end - cur) + (chunks - 1)) / chunks;

  for (int i = 0; i < outputs.size(); ++i) {
    begins[dim] = cur;
    cur = cur + step > end ? end : cur + step;
    ends[dim] = cur;
    RETURN_IF_ERR(addValueMapping(
        outputs[i], F_.createSlice("FusedChunkOut", input, begins, ends)));
  }
  return Error::success();
}

Error PyTorchModelLoader::loadConstant(const torch::jit::Node *ptNode) {
  auto inputs = ptNode->inputs();
  auto outputs = ptNode->outputs();
  RETURN_IF_ERR(checkInputAndOutputSizes(inputs, 0, outputs, 1));

  auto optionalIValue = torch::jit::toIValue(outputs[0]);
  RETURN_ERR_IF_NOT(optionalIValue.has_value(),
                    "Constants should have IValue outputs.");
  const torch::jit::IValue iVal = *optionalIValue;

  GlowIValue glowIVal;
  RETURN_IF_ERR(glowIVal.fromIValue(iVal));

  // Consider empty lists as not existing because for example MaxPool2d
  // requires this.
  if (glowIVal.isIntList()) {
    std::vector<int64_t> *ints;
    ASSIGN_VALUE_OR_RETURN_ERR(ints, glowIVal.toIntList());
    if (ints->empty()) {
      return Error::success();
    }
  } else if (glowIVal.isDoubleList()) {
    std::vector<double> *doubles;
    ASSIGN_VALUE_OR_RETURN_ERR(doubles, glowIVal.toDoubleList());
    if (doubles->empty()) {
      return Error::success();
    }
  } else if (glowIVal.isBoolList()) {
    std::vector<bool> *bools;
    ASSIGN_VALUE_OR_RETURN_ERR(bools, glowIVal.toBoolList());
    if (bools->empty()) {
      return Error::success();
    }
  }

  if (glowIVal.isTensor()) {
    glow::Tensor *t;
    ASSIGN_VALUE_OR_RETURN_ERR(t, glowIVal.toTensor());
    glow::Constant *glowConstant =
        F_.getParent()->createConstant("constant", std::move(*t));
    if (copyTensorMemory_) {
      glowConstant->ensureIsOwned();
    }
    RETURN_IF_ERR(addValueMapping(outputs[0], glowConstant->getOutput()));
  } else {
    RETURN_IF_ERR(addValueMapping(outputs[0], std::move(glowIVal)));
  }

  return Error::success();
}

Error PyTorchModelLoader::loadCustomOp(const torch::jit::Node *ptNode) {
  CustomPyTorchOpLoader *customLoader =
      getCustomPyTorchOpLoaderForSymbol(ptNode->kind());

  RETURN_ERR_IF_NOT(
      customLoader,
      strFormat("Expected a custom loader to be found for symbol: %s",
                ptNode->kind().toQualString()));

  return customLoader->loadNode(*this, ptNode);
}

Error PyTorchModelLoader::loadEmbeddingBag(const torch::jit::Node *ptNode) {
  auto inputs = ptNode->inputs();
  auto outputs = ptNode->outputs();
  RETURN_IF_ERR(checkInputAndOutputSizes(inputs, -7, outputs, 4));

  glow::NodeValue weight;
  ASSIGN_VALUE_OR_RETURN_ERR(
      weight, getGlowNodeValueForValue(inputs[EmbeddingBagInputs::weight]));
  glow::NodeValue indices;
  ASSIGN_VALUE_OR_RETURN_ERR(
      indices, getGlowNodeValueForValue(inputs[EmbeddingBagInputs::indices]));
  glow::NodeValue offsets;
  ASSIGN_VALUE_OR_RETURN_ERR(
      offsets, getGlowNodeValueForValue(inputs[EmbeddingBagInputs::offsets]));

  // If no indices are provided, replace the op with a zero Constant.
  if (indices.dims()[0] == 0) {
    glow::Tensor t(ElemKind::FloatTy, {offsets.dims()[0], weight.dims()[1]});
    t.zero();
    glow::Constant *glowConstant =
        F_.getParent()->createConstant("EmptyEmbeddingBag", std::move(t));
    return addValueMapping(outputs[0], glowConstant->getOutput());
  }

  glow::NodeValue perSampleWeights = loadNodeValueOrCreateBroadcastedConstant(
      inputs[EmbeddingBagInputs::per_sample_weights], "EmbeddingBag.ones",
      glow::Type(weight.getElementType(), {indices.dims()[0]}), 1.0);

  bool scaleGradByFreq;
  ASSIGN_VALUE_OR_RETURN_ERR(
      scaleGradByFreq, iValToBool(getGlowIValueForValue(
                           inputs[EmbeddingBagInputs::scale_grad_by_freq])));

  RETURN_ERR_IF_NOT(scaleGradByFreq == false,
                    "Currently only support scale_grad_by_freq == 'false'");

  int mode;
  ASSIGN_VALUE_OR_RETURN_ERR(
      mode, iValToInt(getGlowIValueForValue(inputs[EmbeddingBagInputs::mode])));

  RETURN_ERR_IF_NOT(mode == 0, "Currently only support mode='sum'");

  bool sparse;
  ASSIGN_VALUE_OR_RETURN_ERR(sparse, iValToBool(getGlowIValueForValue(
                                         inputs[EmbeddingBagInputs::sparse])));

  auto *EB = F_.createEmbeddingBag("EmbeddingBag", weight, perSampleWeights,
                                   indices, offsets);

  return addValueMapping(outputs[0], EB->getResult());
}

Error PyTorchModelLoader::loadEmbeddingBagByteRowwiseOffsets(
    const torch::jit::Node *ptNode) {
  auto inputs = ptNode->inputs();
  auto outputs = ptNode->outputs();
  RETURN_IF_ERR(checkInputAndOutputSizes(inputs, -7, outputs, 1));

  glow::NodeValue weight;
  ASSIGN_VALUE_OR_RETURN_ERR(
      weight, getGlowNodeValueForValue(
                  inputs[EmbeddingBagByteRowwiseOffsetsInputs::weight]));
  glow::NodeValue indices;
  ASSIGN_VALUE_OR_RETURN_ERR(
      indices, getGlowNodeValueForValue(
                   inputs[EmbeddingBagByteRowwiseOffsetsInputs::indices]));
  glow::NodeValue offsets;
  ASSIGN_VALUE_OR_RETURN_ERR(
      offsets, getGlowNodeValueForValue(
                   inputs[EmbeddingBagByteRowwiseOffsetsInputs::offsets]));

  bool scaleGradByFreq;
  ASSIGN_VALUE_OR_RETURN_ERR(
      scaleGradByFreq,
      iValToBool(getGlowIValueForValue(
          inputs[EmbeddingBagByteRowwiseOffsetsInputs::scale_grad_by_freq])));

  RETURN_ERR_IF_NOT(scaleGradByFreq == false,
                    "Currently only support scale_grad_by_freq == 'false'");

  int mode;
  ASSIGN_VALUE_OR_RETURN_ERR(
      mode, iValToInt(getGlowIValueForValue(
                inputs[EmbeddingBagByteRowwiseOffsetsInputs::mode])));

  RETURN_ERR_IF_NOT(mode == 0, "Currently only support mode='sum'");

  bool sparse;
  ASSIGN_VALUE_OR_RETURN_ERR(
      sparse, iValToBool(getGlowIValueForValue(
                  inputs[EmbeddingBagByteRowwiseOffsetsInputs::sparse])));

  RETURN_ERR_IF_NOT(sparse == false, "Currently only support sparse='false'");

  // If no indices are provided, replace the op with a zero Constant.
  if (indices.dims()[0] == 0) {
    glow::Tensor t(ElemKind::FloatTy,
                   {offsets.dims()[0], weight.dims()[1] - 2 * sizeof(float)});
    t.zero();
    glow::Constant *glowConstant = F_.getParent()->createConstant(
        "EmptyEmbeddingBagByteRowwiseOffsets", std::move(t));
    return addValueMapping(outputs[0], glowConstant->getOutput());
  }

  glow::NodeValue perSampleWeights = loadNodeValueOrCreateBroadcastedConstant(
      inputs[EmbeddingBagByteRowwiseOffsetsInputs::per_sample_weights],
      "EmbeddingBagByteRowwiseOffsets.ones",
      glow::Type(ElemKind::FloatTy, {indices.dims()[0]}), 1.0);

  glow::Constant *weightConstant =
      llvm::dyn_cast<glow::Constant>(weight.getNode());

  RETURN_ERR_IF_NOT(weightConstant,
                    strFormat("Expected Weight to be a Constant but found: %s",
                              weight.getNode()->getKindName()));

  TypeRef fusedTy = F_.getParent()->uniqueType(ElemKind::UInt8FusedQTy,
                                               weight.dims(), 0.0, 0);

  weightConstant->setType(Storage::OutputIdx, fusedTy);
  weightConstant->setPayloadType(fusedTy);

  auto *EB = F_.createEmbeddingBagByteRowwiseOffsets(
      "EmbeddingBagByteRowwiseOffsets", weightConstant->getOutput(),
      perSampleWeights, indices, offsets);

  return addValueMapping(outputs[0], EB->getResult());
}

Error PyTorchModelLoader::loadAttributes(
    const torch::jit::Graph &graph,
    const at::ArrayRef<torch::jit::IValue> inputs) {

  // Map from the Value in the Graph of an ivalue::Object to the Object and a
  // string representing it's place in the module hierarchy.
  std::unordered_map<const torch::jit::Value *,
                     std::pair<const c10::ivalue::Object *, std::string>>
      objectTree;

  // Load graph inputs that are Objects.
  auto graphInputValues = graph.inputs();
  for (size_t i = 0; i < inputs.size(); ++i) {
    const auto &input = inputs[i];
    if (!input.isObject()) {
      continue;
    }

    const auto &object = input.toObjectRef();

    objectTree[graphInputValues[i]] =
        std::make_pair(&object, object.type()->str().c_str());
  }

  // Load prim::GetAttr nodes.
  for (const auto &node : graph.nodes()) {
    if (node->kind() != torch::jit::prim::GetAttr) {
      continue;
    }

    RETURN_IF_ERR(
        checkInputAndOutputSizes(node->inputs(), 1, node->outputs(), 1));

    const auto *inputValue = node->input();
    const auto *outputValue = node->output();

    RETURN_ERR_IF_NOT(objectTree.count(inputValue),
                      "Missing input for prim::getAttr");

    const auto &parent = objectTree.at(inputValue);
    const auto *parentObject = parent.first;

    const auto attrName = node->s(torch::jit::attr::name);
    const auto ival = parentObject->getAttr(attrName);

    // Concatenation of names of Objects and fields referenced in the Module
    // tree.
    const auto &nameHierarchy = parent.second;
    const auto newNameHierarchy =
        strFormat("%s_%s", nameHierarchy.c_str(), attrName.c_str());

    if (ival.isObject()) {
      objectTree[outputValue] =
          std::make_pair(&ival.toObjectRef(), newNameHierarchy);
      continue;
    } else if (ival.isTensor()) {
      GlowIValue glowIVal;
      // PyTorch Tensor extracted type is kByte
      // indicate it is the address of stored weights of quantized
      // linear or conv.
      if (isPackedQParamNode(node)) {
        const auto ptTensor = ival.toTensor();
        CHECK(ptTensor.is_contiguous());
        glowIVal.fromPTTensor(ptTensor);
        RETURN_IF_ERR(addValueMapping(outputValue, std::move(glowIVal)));
      } else {
        RETURN_IF_ERR(glowIVal.fromIValue(ival));
        glow::Tensor *t;
        ASSIGN_VALUE_OR_RETURN_ERR(t, glowIVal.toTensor());
        glow::Constant *glowConstant =
            F_.getParent()->createConstant(newNameHierarchy, std::move(*t));

        if (copyTensorMemory_) {
          glowConstant->ensureIsOwned();
        }
        RETURN_IF_ERR(addValueMapping(outputValue, glowConstant->getOutput()));
      }
    } else {
      GlowIValue glowIVal;
      RETURN_IF_ERR(glowIVal.fromIValue(ival));
      RETURN_IF_ERR(addValueMapping(outputValue, std::move(glowIVal)));
    }
  }

  return Error::success();
}

/*static*/
Error PyTorchModelLoader::loadJITGraph(
    glow::Function &F, const torch::jit::Graph &graph,
    std::vector<glow::Placeholder *> &inputPlaceholders,
    std::vector<glow::Placeholder *> &outputPlaceholders,
    std::vector<c10::ScalarType> &outputCorrectType,
    const PyTorchLoaderSettings &settings,
    const at::ArrayRef<torch::jit::IValue> inputs,
    const std::vector<InputMeta> &inputMeta) {
  Error error = Error::empty();
  PyTorchModelLoader loader(F, graph, inputPlaceholders, outputPlaceholders,
                            outputCorrectType, error, settings, inputs,
                            inputMeta);
  return error;
}

PyTorchModelLoader::PyTorchModelLoader(
    glow::Function &F, const torch::jit::Graph &graph,
    std::vector<glow::Placeholder *> &inputPlaceholders,
    std::vector<glow::Placeholder *> &outputPlaceholders,
    std::vector<c10::ScalarType> &outputCorrectType, Error &error,
    const PyTorchLoaderSettings &settings,
    const at::ArrayRef<torch::jit::IValue> inputs,
    const std::vector<InputMeta> &inputMeta)
    : F_(F), inputs_(inputs), copyTensorMemory_(false) {
  auto loadFn = [&]() -> Error {
    auto graphInputValues = graph.inputs();

    RETURN_ERR_IF_NOT(
        inputs.size() == graphInputValues.size() ||
            inputMeta.size() == graphInputValues.size(),
        glow::strFormat("Number of Graph inputs %lu must match the "
                        "number of provided inputs %lu.",
                        graphInputValues.size(), inputs.size()));
    // Create Glow Placeholders for inputs.
    for (size_t i = 0; i < graphInputValues.size(); ++i) {
      const torch::jit::Value *inputValue = graphInputValues[i];
      c10::ScalarType inputScalarType;
      glow::Placeholder *ph;
      if (!inputMeta.empty()) {
        if (inputValue->type()->kind() == c10::TypeKind::TensorType) {
          inputScalarType = inputMeta[i].type;
          glow::ElemKind elemKind;
          if (inputMeta[i].type != at::kQUInt8) {
            elemKind = scalarTypeToElemKind(inputMeta[i].type);
          } else {
            elemKind = ElemKind::Int8QTy;
          }
          glow::Type t(elemKind, inputMeta[i].dims);

          ph = F_.getParent()->createPlaceholder(&t, "input",
                                                 /*isTrainable*/ false);

        } else {
          // Here we assume it's scalar type
          glow::Type t(typeKindToElemKind(inputValue->type()->kind()), {});
          ph = F_.getParent()->createPlaceholder(&t, "input", false);
          inputScalarType = elemKindToScalarType(t.getElementType());
        }
        RETURN_IF_ERR(
            addValueMapping(inputValue, ph->getOutput(), inputScalarType));
        inputPlaceholders.push_back(ph);
        inputPlaceholdersReverseIndex_[ph] = i;
      } else {
        const c10::IValue inputIValue = inputs.at(i);
        // Objects will be used to load model parameters.
        if (inputIValue.isObject()) {
          continue;
        }
        GlowIValue glowIVal;
        RETURN_IF_ERR(glowIVal.fromIValue(inputIValue));
        if (glowIVal.isTensor()) {
          glow::Tensor *t;
          ASSIGN_VALUE_OR_RETURN_ERR(t, glowIVal.toTensor());
          auto oldType = t->getType();
          if (oldType.getElementType() == ElemKind::UInt8QTy) {
            auto newType = glow::Type(ElemKind::Int8QTy, oldType.dims(),
                                      oldType.getScale(),
                                      oldType.getOffset() - OFFSETSHIFT);
            ph = F_.getParent()->createPlaceholder(&newType, "input",
                                                   /*isTrainable*/ false);
          } else {
            ph = F_.getParent()->createPlaceholder(&t->getType(), "input",
                                                   /*isTrainable*/ false);
          }
          inputScalarType = inputIValue.toTensor().scalar_type();
          RETURN_IF_ERR(
              addValueMapping(inputValue, ph->getOutput(), inputScalarType));
          inputPlaceholders.push_back(ph);
          inputPlaceholdersReverseIndex_[ph] = i;
        } else {

          RETURN_IF_ERR(addValueMapping(inputValue, std::move(glowIVal)));
        }
      }
    }

    RETURN_IF_ERR(loadAttributes(graph, inputs));
    RETURN_IF_ERR(loadNodes(graph));

    // Create Glow Placeholders for outputs.
    for (const torch::jit::Value *output : graph.outputs()) {
      glow::NodeValue outputNodeValue;
      // Only allow tensor outputs from Glow subgraph.
      ASSIGN_VALUE_OR_RETURN_ERR(outputNodeValue,
                                 getGlowNodeValueForValue(output));
      auto *save = F_.createSave("save", outputNodeValue);
      outputPlaceholders.push_back(save->getPlaceholder());

      c10::ScalarType outputScalarType;
      RETURN_IF_ERR(getCorrectTypeMapping(outputScalarType, output));
      outputCorrectType.push_back(outputScalarType);
    }

    if (settings.dumpGlowDag) {
      F_.dumpDAG(strFormat("%s.dot", F_.getName().data()));
    }

    if (settings.writeToOnnx) {
      RETURN_IF_ERR(dumpOnnxModel(F, /* zipMode */ false));
    }

    return Error::success();
  };
  error = loadFn();

  if (error) {
    DLOG(ERROR) << "Encountered error while loading graph:" << std::endl
                << graph << std::endl;
  }
}

/*static*/
Error PyTorchModelLoader::loadJITGraphForOnnxTraining(
    glow::Function &F, const torch::jit::Graph &graph,
    const at::ArrayRef<torch::jit::IValue> inputs,
    const std::vector<at::Tensor> &parameters,
    std::vector<glow::Placeholder *> &inputPlaceholders,
    std::vector<glow::Placeholder *> &outputPlaceholders) {
  Error error = Error::empty();
  PyTorchModelLoader loader(F, graph, parameters, inputPlaceholders,
                            outputPlaceholders, error, inputs);
  return error;
}

PyTorchModelLoader::PyTorchModelLoader(
    glow::Function &F, const torch::jit::Graph &graph,
    const std::vector<at::Tensor> &parameters,
    std::vector<glow::Placeholder *> &inputPlaceholders,
    std::vector<glow::Placeholder *> &outputPlaceholders, Error &error,
    const at::ArrayRef<torch::jit::IValue> inputs)
    : F_(F), inputs_(inputs), copyTensorMemory_(true) {

  auto setup = [&]() -> Error {
    auto graphInputValues = graph.inputs();
    RETURN_ERR_IF_NOT(
        inputs.size() + parameters.size() == graphInputValues.size(),
        glow::strFormat("Number of Graph inputs %lu must match the "
                        "number of placeholders %lu + number of "
                        "provided inputs %lu.",
                        graphInputValues.size(), parameters.size(),
                        inputs.size()));

    size_t graphIdx = 0;

    // Create Glow Placeholders for inputs.
    for (size_t i = 0; i < inputs.size(); ++i, ++graphIdx) {
      const torch::jit::Value *inputValue = graphInputValues[graphIdx];
      const c10::IValue inputIValue = inputs.at(i);
      GlowIValue glowIVal;
      RETURN_IF_ERR(glowIVal.fromIValue(inputIValue));
      if (glowIVal.isTensor()) {
        glow::Tensor *t;
        ASSIGN_VALUE_OR_RETURN_ERR(t, glowIVal.toTensor());
        glow::Placeholder *ph = F_.getParent()->createPlaceholder(
            &t->getType(), "input", /*isTrainable*/ false);
        RETURN_IF_ERR(addValueMapping(inputValue, ph->getOutput()));
        inputPlaceholders.push_back(ph);
        inputPlaceholdersReverseIndex_[ph] = i;
      } else {
        RETURN_IF_ERR(addValueMapping(inputValue, std::move(glowIVal)));
      }
    }

    // Create Glow Placeholders for training parameters (don't put them in
    // inputPlaceholders though).
    for (size_t i = 0; i < parameters.size(); ++i, ++graphIdx) {
      glow::Constant *C = F_.getParent()->createConstant(
          "parameter", ptTensorToGlowTensor(parameters[i]));
      C->ensureIsOwned();

      RETURN_IF_ERR(
          addValueMapping(graphInputValues[graphIdx], C->getOutput()));
    }

    RETURN_IF_ERR(loadNodes(graph));

    // Create Glow Placeholders for outputs.
    for (const torch::jit::Value *output : graph.outputs()) {
      glow::NodeValue outputNodeValue;
      // Only allow tensor outputs from Glow subgraph.
      ASSIGN_VALUE_OR_RETURN_ERR(outputNodeValue,
                                 getGlowNodeValueForValue(output));
      auto *save = F_.createSave("save", outputNodeValue);
      outputPlaceholders.push_back(save->getPlaceholder());
    }

    return Error::success();
  };

  error = setup();
}

ValueMappingType ValueMapping::getMappingType() const { return mappingType_; }

c10::ScalarType ValueMapping::getCorrectType() const { return correctType_; }

void ValueMapping::setCorrectType(c10::ScalarType dtype) {
  correctType_ = dtype;
}

ValueMapping::ValueMapping(NodeValue nodeValue) {
  mappingType_ = ValueMappingType::NodeValue;
  nodeValue_ = std::move(nodeValue);
}

ValueMapping::ValueMapping(GlowIValue glowIValue) {
  mappingType_ = ValueMappingType::IValue;
  glowIValue_ = glow::make_unique<GlowIValue>(std::move(glowIValue));
}

Expected<NodeValue> ValueMapping::getMappedNodeValue() {
  if (mappingType_ == ValueMappingType::IValue) {
    RETURN_ERR("ValueMapping doesn't contain a NodeValue");
  } else {
    return nodeValue_;
  }
}

Expected<GlowIValue *> ValueMapping::getMappedGlowIValue() {
  if (mappingType_ == ValueMappingType::IValue) {
    return glowIValue_.get();
  } else {
    RETURN_ERR("ValueMapping doesn't contain a GlowIValue");
  }
}

Expected<const GlowIValue *> ValueMapping::getMappedGlowIValue() const {
  if (mappingType_ == ValueMappingType::IValue) {
    return glowIValue_.get();
  } else {
    RETURN_ERR("ValueMapping doesn't contain a GlowIValue");
  }
}

} // namespace glow<|MERGE_RESOLUTION|>--- conflicted
+++ resolved
@@ -1192,14 +1192,11 @@
   // create qconv
   glow::NodeValue output_not_transposed;
   if (isPerChannelQuantized) {
-<<<<<<< HEAD
-=======
     if (!isConv3d) {
       RETURN_ERR_IF_NOT(
           dilation <= 1,
           "Dilation not supported for group quantized convolution");
     }
->>>>>>> b0f94ef7
 
     // extract qparams from ptWeightTensor.
     // Notice since the memory of qparams may not be continous
@@ -1234,7 +1231,6 @@
         "channel_wised_offsets_of_qconv", std::move(wOffsetsTensor));
     wOffsets->ensureIsOwned();
 
-<<<<<<< HEAD
     // Use nullptr for biasScales and biasOffsets. The implicit assumption is
     // that the channel wise quantization parameters for bias are:
     // biasScales[i] = inputScale * filterScales[i] and biasOffsets[i] = 0.
@@ -1243,19 +1239,6 @@
         wOffsets, nullptr, nullptr, outTy, kernels, strides, pads, groups,
         dilation);
     output_not_transposed = qconv->getResult();
-=======
-    if (isConv3d) {
-      auto qconv = F_.createChannelwiseQuantizedConv3D(
-          "qconv_channel_wised", input, weightConstant, biasConstant, wScales,
-          wOffsets, outTy, kernels, strides, pads, groups);
-      output_not_transposed = qconv->getResult();
-    } else {
-      auto qconv = F_.createChannelwiseQuantizedConv(
-          "qconv_channel_wised", input, weightConstant, biasConstant, wScales,
-          wOffsets, outTy, kernels, strides, pads, groups);
-      output_not_transposed = qconv->getResult();
-    }
->>>>>>> b0f94ef7
   } else {
     if (isConv3d) {
       auto qconv = F_.createConv3D("qconv", input, weight, bias, outTy, kernels,
