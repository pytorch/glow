--- conflicted
+++ resolved
@@ -641,19 +641,13 @@
       [this](const torch::jit::Node *node) {
         return loadAdaptiveAvgPool2d(node);
       };
-
-<<<<<<< HEAD
   nodeLoaderMapping_[at::Symbol::fromQualString("aten::reshape")] =
 	  [this](const torch::jit::Node *node) { return loadReshape(node); };
-
-
-=======
   nodeLoaderMapping_[at::Symbol::fromQualString("aten::t")] =
       [this](const torch::jit::Node *node) { return loadTranspose(node); };
 
   nodeLoaderMapping_[at::Symbol::fromQualString("aten::t_")] =
       [this](const torch::jit::Node *node) { return loadTranspose(node); };
->>>>>>> 052df43c
 }
 
 void PyTorchModelLoader::loadNode(const torch::jit::Node *node) {
